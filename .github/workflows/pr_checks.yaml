--- conflicted
+++ resolved
@@ -603,7 +603,9 @@
           cd packages/openai-adapters
           npm test
         env:
-          IGNORE_API_KEY_TESTS: ${{ github.event.pull_request.head.repo.fork == true || github.actor == 'dependabot[bot]' }}
+          # Granite.Code: we don't need these tests
+          IGNORE_API_KEY_TESTS: true
+          # IGNORE_API_KEY_TESTS: ${{ github.event.pull_request.head.repo.fork == true || github.actor == 'dependabot[bot]' }}
           OPENAI_API_KEY: ${{ secrets.OPENAI_API_KEY }}
           ANTHROPIC_API_KEY: ${{ secrets.ANTHROPIC_API_KEY }}
           GEMINI_API_KEY: ${{ secrets.GEMINI_API_KEY }}
@@ -968,14 +970,10 @@
           npm test
 
   jetbrains-tests:
-<<<<<<< HEAD
     # Don't run for granite/customization
     if: false
-    needs: [install-root, core-checks, install-config-yaml]
-=======
     needs:
       [install-root, core-checks, install-config-yaml, install-openai-adapters]
->>>>>>> 1a9458c3
     runs-on: ubuntu-latest
     steps:
       - uses: actions/checkout@v4
