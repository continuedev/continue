--- conflicted
+++ resolved
@@ -1,21 +1,7 @@
 name: PR checks
 
-# on:
-#   pull_request:
-#     branches:
-#       - main
-#     paths:
-#       - "extensions/vscode/**"
-#       - "core/**"
-#       - "gui/**"
-#       - ".github/workflows/**"
-
 on:
-  push:
-    branches:
-      - pe/jb-integration-testing
-
-  push:
+  pull_request:
     branches:
       - main
     paths:
@@ -24,6 +10,16 @@
       - "gui/**"
       - ".github/workflows/**"
 
+  push:
+    branches:
+      - main
+    paths:
+      - "extensions/intellij/**"
+      - "extensions/vscode/**"
+      - "core/**"
+      - "gui/**"
+      - ".github/workflows/**"
+
 jobs:
   install-root:
     runs-on: ubuntu-latest
@@ -78,194 +74,226 @@
         env:
           OPENAI_API_KEY: ${{ secrets.OPENAI_API_KEY }}
 
-  # gui-checks:
-  #   needs: [install-root, core-checks]
-  #   runs-on: ubuntu-latest
-  #   steps:
-  #     - uses: actions/checkout@v4
-  #     - uses: actions/setup-node@v4
-  #       with:
-  #         node-version-file: ".nvmrc"
-
-  #     - uses: actions/cache@v4
-  #       with:
-  #         path: node_modules
-  #         key: ${{ runner.os }}-root-node-modules-${{ hashFiles('package-lock.json') }}
-
-  #     - uses: actions/cache@v4
-  #       with:
-  #         path: core/node_modules
-  #         key: ${{ runner.os }}-core-node-modules-${{ hashFiles('core/package-lock.json') }}
-
-  #     - uses: actions/cache@v4
-  #       id: gui-cache
-  #       with:
-  #         path: gui/node_modules
-  #         key: ${{ runner.os }}-gui-node-modules-${{ hashFiles('gui/package-lock.json') }}
-
-  #     - name: Install gui dependencies
-  #       if: steps.gui-cache.outputs.cache-hit != 'true'
-  #       run: |
-  #         cd gui
-  #         npm ci
-
-  #     - name: Type check
-  #       run: |
-  #         cd gui
-  #         npx tsc --noEmit
-
-  # binary-checks:
-  #   needs: [install-root, core-checks]
-  #   runs-on: ubuntu-latest
-  #   steps:
-  #     - uses: actions/checkout@v4
-  #     - uses: actions/setup-node@v4
-  #       with:
-  #         node-version-file: ".nvmrc"
-
-  #     - uses: actions/cache@v4
-  #       with:
-  #         path: node_modules
-  #         key: ${{ runner.os }}-root-node-modules-${{ hashFiles('package-lock.json') }}
-
-  #     - uses: actions/cache@v4
-  #       with:
-  #         path: core/node_modules
-  #         key: ${{ runner.os }}-core-node-modules-${{ hashFiles('core/package-lock.json') }}
-
-  #     - uses: actions/cache@v4
-  #       id: binary-cache
-  #       with:
-  #         path: binary/node_modules
-  #         key: ${{ runner.os }}-binary-node-modules-${{ hashFiles('binary/package-lock.json') }}
-
-  #     - name: Install binary dependencies
-  #       if: steps.binary-cache.outputs.cache-hit != 'true'
-  #       run: |
-  #         cd binary
-  #         npm ci
-
-  #     - name: Type check
-  #       run: |
-  #         cd binary
-  #         npx tsc --noEmit
-
-  # vscode-checks:
-  #   needs: [install-root, core-checks]
-  #   runs-on: ubuntu-latest
-  #   steps:
-  #     - uses: actions/checkout@v4
-  #     - uses: actions/setup-node@v4
-  #       with:
-  #         node-version-file: ".nvmrc"
-
-  #     - uses: actions/cache@v4
-  #       with:
-  #         path: node_modules
-  #         key: ${{ runner.os }}-root-node-modules-${{ hashFiles('package-lock.json') }}
-
-  #     - uses: actions/cache@v4
-  #       with:
-  #         path: core/node_modules
-  #         key: ${{ runner.os }}-core-node-modules-${{ hashFiles('core/package-lock.json') }}
-
-  #     - uses: actions/cache@v4
-  #       id: vscode-cache
-  #       with:
-  #         path: extensions/vscode/node_modules
-  #         key: ${{ runner.os }}-vscode-node-modules-${{ hashFiles('extensions/vscode/package-lock.json') }}
-
-  #     - name: Install vscode dependencies
-  #       if: steps.vscode-cache.outputs.cache-hit != 'true'
-  #       run: |
-  #         cd extensions/vscode
-  #         npm ci
-  #       env:
-  #         GITHUB_TOKEN: ${{ secrets.CI_GITHUB_TOKEN }}
-
-  #     - name: Type check and lint
-  #       run: |
-  #         cd extensions/vscode
-  #         npx tsc --noEmit
-  #         npm run lint
-
-  # core-tests:
-  #   needs: [core-checks]
-  #   runs-on: ubuntu-latest
-  #   steps:
-  #     - uses: actions/checkout@v4
-  #     - uses: actions/setup-node@v4
-  #       with:
-  #         node-version-file: ".nvmrc"
-
-  #     - uses: actions/cache@v4
-  #       with:
-  #         path: core/node_modules
-  #         key: ${{ runner.os }}-core-node-modules-${{ hashFiles('core/package-lock.json') }}
-
-  #     - name: Run core tests
-  #       run: |
-  #         cd core
-  #         npm test
-
-  # vscode-tests:
-  #   needs: [vscode-checks, core-checks]
-  #   runs-on: ubuntu-latest
-  #   steps:
-  #     - uses: actions/checkout@v4
-  #     - uses: actions/setup-node@v4
-  #       with:
-  #         node-version-file: ".nvmrc"
-
-  #     - uses: actions/cache@v4
-  #       with:
-  #         path: extensions/vscode/node_modules
-  #         key: ${{ runner.os }}-vscode-node-modules-${{ hashFiles('extensions/vscode/package-lock.json') }}
-
-  #     - uses: actions/cache@v4
-  #       with:
-  #         path: core/node_modules
-  #         key: ${{ runner.os }}-core-node-modules-${{ hashFiles('core/package-lock.json') }}
-
-  #     - name: Install Xvfb for Linux and run e2e tests
-  #       run: |
-  #         sudo apt-get install -y xvfb # Install Xvfb
-  #         Xvfb :99 & # Start Xvfb
-  #         export DISPLAY=:99 # Export the display number to the environment
-  #         cd extensions/vscode
-  #         npm run package
-  #         npm run e2e:ci
-
-  # gui-tests:
-  #   needs: [gui-checks, core-checks]
-  #   runs-on: ubuntu-latest
-  #   steps:
-  #     - uses: actions/checkout@v4
-  #     - uses: actions/setup-node@v4
-  #       with:
-  #         node-version-file: ".nvmrc"
-
-  #     - uses: actions/cache@v4
-  #       id: gui-cache
-  #       with:
-  #         path: gui/node_modules
-  #         key: ${{ runner.os }}-gui-node-modules-${{ hashFiles('gui/package-lock.json') }}
-
-  #     - uses: actions/cache@v4
-  #       with:
-  #         path: core/node_modules
-  #         key: ${{ runner.os }}-core-node-modules-${{ hashFiles('core/package-lock.json') }}
-
-  #     - name: Install GUI dependencies
-  #       if: steps.gui-cache.outputs.cache-hit != 'true'
-  #       run: cd gui && npm ci
-  #       env:
-  #         GITHUB_TOKEN: ${{ secrets.CI_GITHUB_TOKEN }}
-
-  #     - name: Run gui tests
-  #       run: |
-  #         cd gui
-  #         npm test
+  gui-checks:
+    needs: [install-root, core-checks]
+    runs-on: ubuntu-latest
+    steps:
+      - uses: actions/checkout@v4
+      - uses: actions/setup-node@v4
+        with:
+          node-version-file: ".nvmrc"
+
+      - uses: actions/cache@v4
+        with:
+          path: node_modules
+          key: ${{ runner.os }}-root-node-modules-${{ hashFiles('package-lock.json') }}
+
+      - uses: actions/cache@v4
+        with:
+          path: core/node_modules
+          key: ${{ runner.os }}-core-node-modules-${{ hashFiles('core/package-lock.json') }}
+
+      - uses: actions/cache@v4
+        id: gui-cache
+        with:
+          path: gui/node_modules
+          key: ${{ runner.os }}-gui-node-modules-${{ hashFiles('gui/package-lock.json') }}
+
+      - name: Install gui dependencies
+        if: steps.gui-cache.outputs.cache-hit != 'true'
+        run: |
+          cd gui
+          npm ci
+
+      - name: Type check
+        run: |
+          cd gui
+          npx tsc --noEmit
+
+  binary-checks:
+    needs: [install-root, core-checks]
+    runs-on: ubuntu-latest
+    steps:
+      - uses: actions/checkout@v4
+      - uses: actions/setup-node@v4
+        with:
+          node-version-file: ".nvmrc"
+
+      - uses: actions/cache@v4
+        with:
+          path: node_modules
+          key: ${{ runner.os }}-root-node-modules-${{ hashFiles('package-lock.json') }}
+
+      - uses: actions/cache@v4
+        with:
+          path: core/node_modules
+          key: ${{ runner.os }}-core-node-modules-${{ hashFiles('core/package-lock.json') }}
+
+      - uses: actions/cache@v4
+        id: binary-cache
+        with:
+          path: binary/node_modules
+          key: ${{ runner.os }}-binary-node-modules-${{ hashFiles('binary/package-lock.json') }}
+
+      - name: Install binary dependencies
+        if: steps.binary-cache.outputs.cache-hit != 'true'
+        run: |
+          cd binary
+          npm ci
+
+      - name: Type check
+        run: |
+          cd binary
+          npx tsc --noEmit
+
+  vscode-checks:
+    needs: [install-root, core-checks]
+    runs-on: ubuntu-latest
+    steps:
+      - uses: actions/checkout@v4
+      - uses: actions/setup-node@v4
+        with:
+          node-version-file: ".nvmrc"
+
+      - uses: actions/cache@v4
+        with:
+          path: node_modules
+          key: ${{ runner.os }}-root-node-modules-${{ hashFiles('package-lock.json') }}
+
+      - uses: actions/cache@v4
+        with:
+          path: core/node_modules
+          key: ${{ runner.os }}-core-node-modules-${{ hashFiles('core/package-lock.json') }}
+
+      - uses: actions/cache@v4
+        id: vscode-cache
+        with:
+          path: extensions/vscode/node_modules
+          key: ${{ runner.os }}-vscode-node-modules-${{ hashFiles('extensions/vscode/package-lock.json') }}
+
+      - name: Install vscode dependencies
+        if: steps.vscode-cache.outputs.cache-hit != 'true'
+        run: |
+          cd extensions/vscode
+          npm ci
+        env:
+          GITHUB_TOKEN: ${{ secrets.CI_GITHUB_TOKEN }}
+
+      - name: Type check and lint
+        run: |
+          cd extensions/vscode
+          npx tsc --noEmit
+          npm run lint
+
+  core-tests:
+    needs: [core-checks]
+    runs-on: ubuntu-latest
+    steps:
+      - uses: actions/checkout@v4
+      - uses: actions/setup-node@v4
+        with:
+          node-version-file: ".nvmrc"
+
+      - uses: actions/cache@v4
+        with:
+          path: core/node_modules
+          key: ${{ runner.os }}-core-node-modules-${{ hashFiles('core/package-lock.json') }}
+
+      - name: Run core tests
+        run: |
+          cd core
+          npm test
+
+  vscode-tests:
+    needs: [vscode-checks, core-checks]
+    runs-on: ubuntu-latest
+    steps:
+      - uses: actions/checkout@v4
+      - uses: actions/setup-node@v4
+        with:
+          node-version-file: ".nvmrc"
+
+      - uses: actions/cache@v4
+        id: vscode-node-modules-cache
+        with:
+          path: extensions/vscode/node_modules
+          key: ${{ runner.os }}-vscode-node-modules-${{ hashFiles('extensions/vscode/package-lock.json') }}
+
+      - uses: actions/cache@v4
+        id: core-node-modules-cache
+        with:
+          path: core/node_modules
+          key: ${{ runner.os }}-core-node-modules-${{ hashFiles('core/package-lock.json') }}
+
+      - uses: actions/cache@v4
+        id: storage-cache
+        with:
+          path: extensions/vscode/e2e/storage
+          key: ${{ runner.os }}-vscode-storage-${{ hashFiles('extensions/vscode/package-lock.json') }}
+
+      - name: Download Dependencies if Cache Miss
+        if: steps.storage-cache.outputs.cache-hit != 'true'
+        run: |
+          cd extensions/vscode
+          npm run e2e:ci:download
+
+      - name: Set up SSH
+        env:
+          SSH_KEY: ${{ secrets.GH_ACTIONS_SSH_TEST_KEY_PEM }}
+          SSH_HOST: ${{ secrets.GH_ACTIONS_SSH_TEST_DNS_NAME }}
+        run: |
+          mkdir -p ~/.ssh
+          echo "$SSH_KEY" > ~/.ssh/id_rsa
+          chmod 600 ~/.ssh/id_rsa
+          ssh-keyscan -H "$SSH_HOST" >> ~/.ssh/known_hosts
+          echo -e "Host ssh-test-container\n\tHostName $SSH_HOST\n\tUser ec2-user\n\tIdentityFile ~/.ssh/id_rsa" >> ~/.ssh/config
+
+      - name: Install Xvfb for Linux and run e2e tests
+        run: |
+          sudo apt-get install -y xvfb # Install Xvfb
+          Xvfb :99 & # Start Xvfb
+          export DISPLAY=:99 # Export the display number to the environment
+          cd extensions/vscode
+          npm run package
+          npm run e2e:ci:run
+
+      - name: Upload e2e test screenshots
+        if: failure()
+        uses: actions/upload-artifact@v4
+        with:
+          name: e2e-screenshots
+          path: extensions/vscode/e2e/storage/screenshots
+
+  gui-tests:
+    needs: [gui-checks, core-checks]
+    runs-on: ubuntu-latest
+    steps:
+      - uses: actions/checkout@v4
+      - uses: actions/setup-node@v4
+        with:
+          node-version-file: ".nvmrc"
+
+      - uses: actions/cache@v4
+        id: gui-cache
+        with:
+          path: gui/node_modules
+          key: ${{ runner.os }}-gui-node-modules-${{ hashFiles('gui/package-lock.json') }}
+
+      - uses: actions/cache@v4
+        with:
+          path: core/node_modules
+          key: ${{ runner.os }}-core-node-modules-${{ hashFiles('core/package-lock.json') }}
+
+      - name: Install GUI dependencies
+        if: steps.gui-cache.outputs.cache-hit != 'true'
+        run: cd gui && npm ci
+        env:
+          GITHUB_TOKEN: ${{ secrets.CI_GITHUB_TOKEN }}
+
+      - name: Run gui tests
+        run: |
+          cd gui
+          npm test
 
   jetbrains-tests:
     needs: [install-root, core-checks]
@@ -287,8 +315,6 @@
       - name: Setup FFmpeg
         uses: AnimMouse/setup-ffmpeg@v1
         with:
-          # Not strictly necessary, but it may prevent rate limit
-          # errors especially on GitHub-hosted macos machines.
           token: ${{ secrets.GITHUB_TOKEN }}
 
       - name: Setup Gradle
@@ -305,7 +331,6 @@
           path: gui/node_modules
           key: ${{ runner.os }}-gui-node-modules-${{ hashFiles('gui/package-lock.json') }}
 
-      # TODO: Why do we need `npm ci` when we have the cache already?
       - name: Build GUI
         run: |
           cd gui
@@ -329,7 +354,6 @@
 
       - name: Build the binaries
         run: |
-<<<<<<< HEAD
           cd binary
           npm run build
 
@@ -344,79 +368,16 @@
 
       - name: Wait for JB connection
         uses: jtalk/url-health-check-action@v3
-=======
-          cd core
-          npm test
-
-  vscode-tests:
-    needs: [vscode-checks, core-checks]
-    runs-on: ubuntu-latest
-    steps:
-      - uses: actions/checkout@v4
-      - uses: actions/setup-node@v4
-        with:
-          node-version-file: ".nvmrc"
-
-      - uses: actions/cache@v4
-        id: vscode-node-modules-cache
-        with:
-          path: extensions/vscode/node_modules
-          key: ${{ runner.os }}-vscode-node-modules-${{ hashFiles('extensions/vscode/package-lock.json') }}
-
-      - uses: actions/cache@v4
-        id: core-node-modules-cache
->>>>>>> d2d3c306
         with:
           url: http://127.0.0.1:8082
           max-attempts: 15
           retry-delay: 30s
 
-<<<<<<< HEAD
       - name: Run tests
         run: |
           cd extensions/intellij
           export DISPLAY=:99.0
           ./gradlew test
-=======
-      - uses: actions/cache@v4
-        id: storage-cache
-        with:
-          path: extensions/vscode/e2e/storage
-          key: ${{ runner.os }}-vscode-storage-${{ hashFiles('extensions/vscode/package-lock.json') }}
-
-      - name: Download Dependencies if Cache Miss
-        if: steps.storage-cache.outputs.cache-hit != 'true'
-        run: |
-          cd extensions/vscode
-          npm run e2e:ci:download
-
-      - name: Set up SSH
-        env:
-          SSH_KEY: ${{ secrets.GH_ACTIONS_SSH_TEST_KEY_PEM }}
-          SSH_HOST: ${{ secrets.GH_ACTIONS_SSH_TEST_DNS_NAME }}
-        run: |
-          mkdir -p ~/.ssh
-          echo "$SSH_KEY" > ~/.ssh/id_rsa
-          chmod 600 ~/.ssh/id_rsa
-          ssh-keyscan -H "$SSH_HOST" >> ~/.ssh/known_hosts
-          echo -e "Host ssh-test-container\n\tHostName $SSH_HOST\n\tUser ec2-user\n\tIdentityFile ~/.ssh/id_rsa" >> ~/.ssh/config
-
-      - name: Install Xvfb for Linux and run e2e tests
-        run: |
-          sudo apt-get install -y xvfb # Install Xvfb
-          Xvfb :99 & # Start Xvfb
-          export DISPLAY=:99 # Export the display number to the environment
-          cd extensions/vscode
-          npm run package
-          npm run e2e:ci:run
-
-      - name: Upload e2e test screenshots
-        if: failure()
-        uses: actions/upload-artifact@v4
-        with:
-          name: e2e-screenshots
-          path: extensions/vscode/e2e/storage/screenshots
->>>>>>> d2d3c306
 
       - name: Move video
         if: ${{ failure() }}
