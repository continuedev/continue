--- conflicted
+++ resolved
@@ -461,11 +461,7 @@
       - name: Run e2e tests
         run: |
           cd extensions/vscode
-<<<<<<< HEAD
           IGNORE_SSH_TESTS="${{ env.SSH_HOST == '' || github.event.pull_request.head.repo.fork == true || github.actor == 'dependabot[bot]' }}" TEST_FILE="${{ matrix.test_file }}" npm run ${{ matrix.command }}
-=======
-          IGNORE_SSH_TESTS="${{ github.event.pull_request.head.repo.fork == true || github.actor == 'dependabot[bot]' }}" TEST_FILE="${{ matrix.test_file }}" npm run ${{ matrix.command }}
->>>>>>> 8a688cd8
         env:
           DISPLAY: :99
           SSH_HOST: ${{ secrets.GH_ACTIONS_SSH_TEST_DNS_NAME }}
