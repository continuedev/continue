name: PR checks

on:
  pull_request:
    branches:
      - granite/customization
      - granite/integration

  push:
    branches:
      - granite/customization
      - granite/integration

jobs:
  install-root:
    runs-on: ubuntu-latest
    steps:
      - uses: actions/checkout@v4

      - uses: actions/setup-node@v4
        with:
          node-version-file: ".nvmrc"

      - uses: actions/cache@v4
        id: root-cache
        with:
          path: node_modules
          key: ${{ runner.os }}-root-node-modules-${{ hashFiles('package-lock.json') }}

      - name: Install root dependencies
        if: steps.root-cache.outputs.cache-hit != 'true'
        run: npm ci

  install-config-yaml:
    needs: install-root
    runs-on: ubuntu-latest
    steps:
      - uses: actions/checkout@v4

      - uses: actions/setup-node@v4
        with:
          node-version-file: ".nvmrc"

      - uses: actions/cache@v4
        with:
          path: node_modules
          key: ${{ runner.os }}-root-node-modules-${{ hashFiles('package-lock.json') }}

      - uses: actions/cache@v4
        id: config-yaml-cache
        with:
          path: packages/config-yaml/node_modules
          key: ${{ runner.os }}-config-yaml-node-modules-${{ hashFiles('packages/config-yaml/package-lock.json') }}

      - name: Install config-yaml dependencies
        if: steps.config-yaml-cache.outputs.cache-hit != 'true'
        run: |
          cd packages/config-yaml
          npm ci

  config-yaml-checks:
    needs: install-config-yaml
    runs-on: ubuntu-latest
    steps:
      - uses: actions/checkout@v4

      - uses: actions/setup-node@v4
        with:
          node-version-file: ".nvmrc"

      - uses: actions/cache@v4
        with:
          path: node_modules
          key: ${{ runner.os }}-root-node-modules-${{ hashFiles('package-lock.json') }}

      - uses: actions/cache@v4
        id: config-yaml-cache
        with:
          path: packages/config-yaml/node_modules
          key: ${{ runner.os }}-config-yaml-node-modules-${{ hashFiles('packages/config-yaml/package-lock.json') }}

      - name: Build and check config-yaml
        run: |
          cd packages/config-yaml
          npx tsc --noEmit
          # Tests are currently failing, commenting out for now
          # npm test 
          npm run build

  install-core:
    needs: install-root
    runs-on: ubuntu-latest
    steps:
      - uses: actions/checkout@v4

      - uses: actions/setup-node@v4
        with:
          node-version-file: ".nvmrc"

      - uses: actions/cache@v4
        id: root-cache
        with:
          path: node_modules
          key: ${{ runner.os }}-root-node-modules-${{ hashFiles('package-lock.json') }}

      - uses: actions/cache@v4
        id: core-cache
        with:
          path: core/node_modules
          key: ${{ runner.os }}-core-node-modules-${{ hashFiles('core/package-lock.json') }}

      - name: Install core dependencies
        if: steps.core-cache.outputs.cache-hit != 'true'
        run: |
          cd core
          npm ci

  core-checks:
    needs: [install-core, install-config-yaml]
    runs-on: ubuntu-latest
    steps:
      - uses: actions/checkout@v4

      - uses: actions/setup-node@v4
        with:
          node-version-file: ".nvmrc"

      - uses: actions/cache@v4
        id: root-cache
        with:
          path: node_modules
          key: ${{ runner.os }}-root-node-modules-${{ hashFiles('package-lock.json') }}

      - uses: actions/cache@v4
        id: core-cache
        with:
          path: core/node_modules
          key: ${{ runner.os }}-core-node-modules-${{ hashFiles('core/package-lock.json') }}

      - uses: actions/cache@v4
        id: config-yaml-cache
        with:
          path: packages/config-yaml/node_modules
          key: ${{ runner.os }}-config-yaml-node-modules-${{ hashFiles('packages/config-yaml/package-lock.json') }}

      - name: Build config-yaml
        run: |
          cd packages/config-yaml
          npm run build

      - name: Type check and lint
        run: |
          cd core
          npx tsc --noEmit
          npm run lint
        env:
          OPENAI_API_KEY: ${{ secrets.OPENAI_API_KEY }}

  install-gui:
    needs: [install-root, install-core, install-config-yaml]
    runs-on: ubuntu-latest
    steps:
      - uses: actions/checkout@v4

      - uses: actions/setup-node@v4
        with:
          node-version-file: ".nvmrc"

      - uses: actions/cache@v4
        with:
          path: node_modules
          key: ${{ runner.os }}-root-node-modules-${{ hashFiles('package-lock.json') }}

      - uses: actions/cache@v4
        with:
          path: core/node_modules
          key: ${{ runner.os }}-core-node-modules-${{ hashFiles('core/package-lock.json') }}

      - uses: actions/cache@v4
        id: gui-cache
        with:
          path: gui/node_modules
          key: ${{ runner.os }}-gui-node-modules-${{ hashFiles('gui/package-lock.json') }}

      - uses: actions/cache@v4
        id: config-yaml-cache
        with:
          path: packages/config-yaml/node_modules
          key: ${{ runner.os }}-config-yaml-node-modules-${{ hashFiles('packages/config-yaml/package-lock.json') }}

      - name: Build config-yaml
        run: |
          cd packages/config-yaml
          npm run build

      - name: Install gui dependencies
        if: steps.gui-cache.outputs.cache-hit != 'true'
        run: |
          cd gui
          npm ci

  gui-checks:
    needs: install-gui
    runs-on: ubuntu-latest
    steps:
      - uses: actions/checkout@v4

      - uses: actions/setup-node@v4
        with:
          node-version-file: ".nvmrc"

      - uses: actions/cache@v4
        with:
          path: node_modules
          key: ${{ runner.os }}-root-node-modules-${{ hashFiles('package-lock.json') }}

      - uses: actions/cache@v4
        with:
          path: core/node_modules
          key: ${{ runner.os }}-core-node-modules-${{ hashFiles('core/package-lock.json') }}

      - uses: actions/cache@v4
        id: gui-cache
        with:
          path: gui/node_modules
          key: ${{ runner.os }}-gui-node-modules-${{ hashFiles('gui/package-lock.json') }}

      - uses: actions/cache@v4
        id: config-yaml-cache
        with:
          path: packages/config-yaml/node_modules
          key: ${{ runner.os }}-config-yaml-node-modules-${{ hashFiles('packages/config-yaml/package-lock.json') }}

      - name: Build config-yaml
        run: |
          cd packages/config-yaml
          npm run build

      - name: Type check
        run: |
          cd gui
          npx tsc --noEmit

  binary-checks:
    needs: [install-root, install-core, install-config-yaml]
    runs-on: ubuntu-latest
    steps:
      - uses: actions/checkout@v4

      - uses: actions/setup-node@v4
        with:
          node-version-file: ".nvmrc"

      - uses: actions/cache@v4
        with:
          path: node_modules
          key: ${{ runner.os }}-root-node-modules-${{ hashFiles('package-lock.json') }}

      - uses: actions/cache@v4
        with:
          path: core/node_modules
          key: ${{ runner.os }}-core-node-modules-${{ hashFiles('core/package-lock.json') }}

      - uses: actions/cache@v4
        id: binary-cache
        with:
          path: binary/node_modules
          key: ${{ runner.os }}-binary-node-modules-${{ hashFiles('binary/package-lock.json') }}

      - uses: actions/cache@v4
        id: config-yaml-cache
        with:
          path: packages/config-yaml/node_modules
          key: ${{ runner.os }}-config-yaml-node-modules-${{ hashFiles('packages/config-yaml/package-lock.json') }}

      - name: Build config-yaml
        run: |
          cd packages/config-yaml
          npm run build

      - name: Install binary dependencies
        if: steps.binary-cache.outputs.cache-hit != 'true'
        run: |
          cd binary
          npm ci

      - name: Type check
        run: |
          cd binary
          npx tsc --noEmit

  install-vscode:
    needs: [install-root, install-core, install-config-yaml]
    runs-on: ubuntu-latest
    steps:
      - uses: actions/checkout@v4

      - uses: actions/setup-node@v4
        with:
          node-version-file: ".nvmrc"

      - uses: actions/cache@v4
        with:
          path: node_modules
          key: ${{ runner.os }}-root-node-modules-${{ hashFiles('package-lock.json') }}

      - uses: actions/cache@v4
        with:
          path: core/node_modules
          key: ${{ runner.os }}-core-node-modules-${{ hashFiles('core/package-lock.json') }}

      - uses: actions/cache@v4
        id: vscode-cache
        with:
          path: extensions/vscode/node_modules
          key: ${{ runner.os }}-vscode-node-modules-${{ hashFiles('extensions/vscode/package-lock.json') }}

      - uses: actions/cache@v4
        id: config-yaml-cache
        with:
          path: packages/config-yaml/node_modules
          key: ${{ runner.os }}-config-yaml-node-modules-${{ hashFiles('packages/config-yaml/package-lock.json') }}

      - name: Build config-yaml
        run: |
          cd packages/config-yaml
          npm run build

      - name: Install vscode dependencies
        if: steps.vscode-cache.outputs.cache-hit != 'true'
        run: |
          cd extensions/vscode
          npm ci
        env:
          GITHUB_TOKEN: ${{ secrets.CI_GITHUB_TOKEN }}

  vscode-checks:
    needs: install-vscode
    runs-on: ubuntu-latest
    steps:
      - uses: actions/checkout@v4

      - uses: actions/setup-node@v4
        with:
          node-version-file: ".nvmrc"

      - uses: actions/cache@v4
        with:
          path: node_modules
          key: ${{ runner.os }}-root-node-modules-${{ hashFiles('package-lock.json') }}

      - uses: actions/cache@v4
        with:
          path: core/node_modules
          key: ${{ runner.os }}-core-node-modules-${{ hashFiles('core/package-lock.json') }}

      - uses: actions/cache@v4
        id: vscode-cache
        with:
          path: extensions/vscode/node_modules
          key: ${{ runner.os }}-vscode-node-modules-${{ hashFiles('extensions/vscode/package-lock.json') }}

      - uses: actions/cache@v4
        id: config-yaml-cache
        with:
          path: packages/config-yaml/node_modules
          key: ${{ runner.os }}-config-yaml-node-modules-${{ hashFiles('packages/config-yaml/package-lock.json') }}

      - name: Build config-yaml
        run: |
          cd packages/config-yaml
          npm run build

      - name: Type check and lint
        run: |
          cd extensions/vscode
          npm run write-build-timestamp
          npx tsc --noEmit
          npm run lint

  core-tests:
    needs: [install-core, install-config-yaml]
    runs-on: ubuntu-latest
    steps:
      - uses: actions/checkout@v4

      - uses: actions/setup-node@v4
        with:
          node-version-file: ".nvmrc"

      - uses: actions/cache@v4
        with:
          path: core/node_modules
          key: ${{ runner.os }}-core-node-modules-${{ hashFiles('core/package-lock.json') }}

      - uses: actions/cache@v4
        id: config-yaml-cache
        with:
          path: packages/config-yaml/node_modules
          key: ${{ runner.os }}-config-yaml-node-modules-${{ hashFiles('packages/config-yaml/package-lock.json') }}

      - name: Build config-yaml
        run: |
          cd packages/config-yaml
          npm run build

      - name: Run core tests
        run: |
          cd core
          npm test
        env:
          # Granite.Code: we don't need these tests
          IGNORE_API_KEY_TESTS: true
          # IGNORE_API_KEY_TESTS: ${{ github.event.pull_request.head.repo.fork == true || github.actor == 'dependabot[bot]' }}
          OPENAI_API_KEY: ${{ secrets.OPENAI_API_KEY }}
          ANTHROPIC_API_KEY: ${{ secrets.ANTHROPIC_API_KEY }}
          GEMINI_API_KEY: ${{ secrets.GEMINI_API_KEY }}
          MISTRAL_API_KEY: ${{ secrets.MISTRAL_API_KEY }}
          AZURE_OPENAI_API_KEY: ${{ secrets.AZURE_OPENAI_API_KEY }}
          AZURE_FOUNDRY_API_KEY: ${{ secrets.AZURE_FOUNDRY_API_KEY }}

  vscode-get-test-file-matrix:
    runs-on: ubuntu-latest
    needs: [install-root, install-vscode, install-config-yaml]
    outputs:
      test_file_matrix: ${{ steps.vscode-get-test-file-matrix.outputs.test_file_matrix }}
    steps:
      - uses: actions/checkout@v4

      - name: Cache node modules
        uses: actions/cache@v3
        with:
          path: extensions/vscode/node_modules
          key: ${{ runner.os }}-vscode-node-modules-${{ hashFiles('extensions/vscode/package-lock.json') }}

      - uses: actions/cache@v4
        id: config-yaml-cache
        with:
          path: packages/config-yaml/node_modules
          key: ${{ runner.os }}-config-yaml-node-modules-${{ hashFiles('packages/config-yaml/package-lock.json') }}

      - name: Build config-yaml
        run: |
          cd packages/config-yaml
          npm run build

      - name: Get test files
        id: vscode-get-test-file-matrix
        run: |
          cd extensions/vscode
          npm ci
          npm run e2e:compile
          if [[ "${{ github.event.pull_request.head.repo.fork }}" == "true" || "${{ github.actor }}" == "dependabot[bot]" ]]; then
            # Exclude SSH tests for forks
            FILES=$(ls -1 e2e/_output/tests/*.test.js | grep -v "SSH" | jq -R . | jq -s .)
          else
            # Include all tests for non-forks
            FILES=$(ls -1 e2e/_output/tests/*.test.js | jq -R . | jq -s .)
          fi
          echo "test_file_matrix<<EOF" >> $GITHUB_OUTPUT
          echo "$FILES" >> $GITHUB_OUTPUT
          echo "EOF" >> $GITHUB_OUTPUT

      - name: Debug Outputs
        run: |
          echo "Test files: ${{ steps.vscode-get-test-file-matrix.outputs.test_file_matrix }}"

  vscode-package-extension:
    runs-on: ubuntu-latest
    needs: [install-vscode, install-core, install-config-yaml]
    steps:
      - uses: actions/checkout@v4

      - uses: actions/setup-node@v4
        with:
          node-version-file: ".nvmrc"

      - uses: actions/cache@v4
        id: vscode-node-modules-cache
        with:
          path: extensions/vscode/node_modules
          key: ${{ runner.os }}-vscode-node-modules-${{ hashFiles('extensions/vscode/package-lock.json') }}

      - uses: actions/cache@v4
        id: core-node-modules-cache
        with:
          path: core/node_modules
          key: ${{ runner.os }}-core-node-modules-${{ hashFiles('core/package-lock.json') }}

      - uses: actions/cache@v4
        id: config-yaml-cache
        with:
          path: packages/config-yaml/node_modules
          key: ${{ runner.os }}-config-yaml-node-modules-${{ hashFiles('packages/config-yaml/package-lock.json') }}

      - name: Build config-yaml
        run: |
          cd packages/config-yaml
          npm run build

      - name: Package extension
        run: |
          cd extensions/vscode
          npm run package

      - name: Upload build artifact
        uses: actions/upload-artifact@v4
        with:
          name: vscode-extension-build
          path: extensions/vscode/build

  vscode-download-e2e-dependencies:
    runs-on: ubuntu-latest
    needs: [install-vscode, install-core, install-config-yaml]
    steps:
      - uses: actions/checkout@v4

      - uses: actions/setup-node@v4
        with:
          node-version-file: ".nvmrc"

      - uses: actions/cache@v4
        id: vscode-node-modules-cache
        with:
          path: extensions/vscode/node_modules
          key: ${{ runner.os }}-vscode-node-modules-${{ hashFiles('extensions/vscode/package-lock.json') }}

      - uses: actions/cache@v4
        id: storage-cache
        with:
          path: extensions/vscode/e2e/storage
          key: ${{ runner.os }}-vscode-storage-${{ hashFiles('extensions/vscode/package-lock.json') }}

      - uses: actions/cache@v4
        id: config-yaml-cache
        with:
          path: packages/config-yaml/node_modules
          key: ${{ runner.os }}-config-yaml-node-modules-${{ hashFiles('packages/config-yaml/package-lock.json') }}

      - name: Build config-yaml
        run: |
          cd packages/config-yaml
          npm run build

      - name: Download Dependencies
        if: steps.storage-cache.outputs.cache-hit != 'true'
        run: |
          cd extensions/vscode
          npm run e2e:ci:download

      - name: Upload e2e dependencies
        uses: actions/upload-artifact@v4
        with:
          name: vscode-e2e-dependencies
          path: extensions/vscode/e2e/storage

  vscode-e2e-tests:
    name: ${{ matrix.test_file }} (${{ matrix.command }})
    needs:
      [
        vscode-download-e2e-dependencies,
        vscode-get-test-file-matrix,
        vscode-package-extension,
        install-vscode,
        install-core,
        install-config-yaml,
      ]
    runs-on: ubuntu-latest
    # Tests requiring secrets need approval from maintainers
    strategy:
      fail-fast: false
      matrix:
        test_file: ${{ fromJson(needs.vscode-get-test-file-matrix.outputs.test_file_matrix) }}
        command: ["e2e:ci:run", "e2e:ci:run-yaml"]
    steps:
      - uses: actions/checkout@v4

      - uses: actions/setup-node@v4
        with:
          node-version-file: ".nvmrc"

      - uses: actions/cache@v4
        id: vscode-node-modules-cache
        with:
          path: extensions/vscode/node_modules
          key: ${{ runner.os }}-vscode-node-modules-${{ hashFiles('extensions/vscode/package-lock.json') }}

      # We don't want to cache the Continue extension, so it is deleted at the end of the job
      - uses: actions/cache@v4
        id: test-extensions-cache
        with:
          path: extensions/vscode/e2e/.test-extensions
          key: CONSTANT

      - name: Download build artifact
        uses: actions/download-artifact@v4
        with:
          name: vscode-extension-build
          path: extensions/vscode/build

      - name: Download e2e dependencies
        uses: actions/download-artifact@v4
        with:
          name: vscode-e2e-dependencies
          path: extensions/vscode/e2e/storage

      - uses: actions/cache@v4
        id: config-yaml-cache
        with:
          path: packages/config-yaml/node_modules
          key: ${{ runner.os }}-config-yaml-node-modules-${{ hashFiles('packages/config-yaml/package-lock.json') }}

      - name: Build config-yaml
        run: |
          cd packages/config-yaml
          npm run build

      - name: Fix VSCode binary permissions
        run: |
          chmod +x extensions/vscode/e2e/storage/VSCode-linux-x64/code
          chmod +x extensions/vscode/e2e/storage/chromedriver-linux64/chromedriver

      - name: Set up SSH
        env:
          SSH_KEY: ${{ secrets.GH_ACTIONS_SSH_TEST_KEY_PEM }}
          SSH_HOST: ${{ secrets.GH_ACTIONS_SSH_TEST_DNS_NAME }}
        run: |
          mkdir -p ~/.ssh
          echo "$SSH_KEY" > ~/.ssh/id_rsa
          chmod 600 ~/.ssh/id_rsa
          ssh-keyscan -H "$SSH_HOST" >> ~/.ssh/known_hosts
          echo -e "Host ssh-test-container\n\tHostName $SSH_HOST\n\tUser ec2-user\n\tIdentityFile ~/.ssh/id_rsa" >> ~/.ssh/config
        if: ${{ env.SSH_HOST != '' && github.event.pull_request.head.repo.fork == false && github.actor != 'dependabot[bot]' }}

      - name: Set up Xvfb
        run: |
          Xvfb :99 &
          export DISPLAY=:99

      - name: Run e2e tests
        run: |
          cd extensions/vscode
          IGNORE_SSH_TESTS="${{ env.SSH_HOST == '' || github.event.pull_request.head.repo.fork == true || github.actor == 'dependabot[bot]' }}" TEST_FILE="${{ matrix.test_file }}" npm run ${{ matrix.command }}
        env:
          DISPLAY: :99
          SSH_HOST: ${{ secrets.GH_ACTIONS_SSH_TEST_DNS_NAME }}

      - name: Delete continue from test extensions
        run: |
          cd extensions/vscode
          rm -rf e2e/.test-extensions/continue*

      - name: Upload e2e test screenshots
        if: failure()
        uses: actions/upload-artifact@v4
        with:
          name: e2e-failure-screenshots
          path: extensions/vscode/e2e/storage/screenshots

  gui-tests:
    needs: [install-gui, install-core, install-config-yaml]
    runs-on: ubuntu-latest
    steps:
      - uses: actions/checkout@v4

      - uses: actions/setup-node@v4
        with:
          node-version-file: ".nvmrc"

      - uses: actions/cache@v4
        id: gui-cache
        with:
          path: gui/node_modules
          key: ${{ runner.os }}-gui-node-modules-${{ hashFiles('gui/package-lock.json') }}

      - uses: actions/cache@v4
        with:
          path: core/node_modules
          key: ${{ runner.os }}-core-node-modules-${{ hashFiles('core/package-lock.json') }}

      - uses: actions/cache@v4
        id: config-yaml-cache
        with:
          path: packages/config-yaml/node_modules
          key: ${{ runner.os }}-config-yaml-node-modules-${{ hashFiles('packages/config-yaml/package-lock.json') }}

      - name: Build config-yaml
        run: |
          cd packages/config-yaml
          npm run build

      - name: Install GUI dependencies
        if: steps.gui-cache.outputs.cache-hit != 'true'
        run: cd gui && npm ci
        env:
          GITHUB_TOKEN: ${{ secrets.CI_GITHUB_TOKEN }}

      - name: Run gui tests
        run: |
          cd gui
          npm test

  jetbrains-tests:
<<<<<<< HEAD
    # Don't run for granite/customization
    if: false
    needs: [install-root, core-checks]
=======
    needs: [install-root, core-checks, install-config-yaml]
>>>>>>> 16041102
    runs-on: ubuntu-latest
    steps:
      - uses: actions/checkout@v4
      - uses: actions/cache@v4
        with:
          path: core/node_modules
          key: ${{ runner.os }}-core-node-modules-${{ hashFiles('core/package-lock.json') }}

      - uses: actions/cache@v4
        id: config-yaml-cache
        with:
          path: packages/config-yaml/node_modules
          key: ${{ runner.os }}-config-yaml-node-modules-${{ hashFiles('packages/config-yaml/package-lock.json') }}

      - name: Build config-yaml
        run: |
          cd packages/config-yaml
          npm run build

      - name: Setup Java
        uses: actions/setup-java@v4.5.0
        with:
          distribution: zulu
          java-version: 17

      - name: Setup FFmpeg
        uses: AnimMouse/setup-ffmpeg@v1
        with:
          token: ${{ secrets.GITHUB_TOKEN }}

      - name: Setup Gradle
        uses: gradle/actions/setup-gradle@v3

      - name: Use Node.js from .nvmrc
        uses: actions/setup-node@v4
        with:
          node-version-file: ".nvmrc"

      - uses: actions/cache@v4
        id: gui-cache
        with:
          path: gui/node_modules
          key: ${{ runner.os }}-gui-node-modules-${{ hashFiles('gui/package-lock.json') }}

      # We can shave off another minute off our CI script by finding a way to share this with vscode-tests
      - name: Run prepackage script
        run: |
          cd extensions/vscode
          npm ci
          npm run prepackage
        env:
          # https://github.com/microsoft/vscode-ripgrep/issues/9#issuecomment-643965333
          GITHUB_TOKEN: ${{ secrets.CI_GITHUB_TOKEN }}

      - uses: actions/cache@v4
        id: binary-cache
        with:
          path: binary/node_modules
          key: ${{ runner.os }}-binary-node-modules-${{ hashFiles('binary/package-lock.json') }}

      - name: Build the binaries
        run: |
          cd binary
          npm run build

      - name: Start test IDE
        run: |
          cd extensions/intellij
          export DISPLAY=:99.0
          Xvfb -ac :99 -screen 0 1920x1080x24 &
          sleep 10
          mkdir -p build/reports
          ./gradlew runIdeForUiTests &

      - name: Wait for JB connection
        uses: jtalk/url-health-check-action@v3
        with:
          url: http://127.0.0.1:8082
          max-attempts: 15
          retry-delay: 30s

      - name: Run tests
        run: |
          cd extensions/intellij
          export DISPLAY=:99.0
          ./gradlew test

      - name: Move video
        if: ${{ failure() }}
        run: |
          cd extensions/intellij
          mv video build/reports

      - name: Copy logs
        if: ${{ failure() }}
        run: |
          cd extensions/intellij
          mv build/idea-sandbox/system/log/ build/reports

      - name: Save fails report
        if: ${{ failure() }}
        uses: actions/upload-artifact@v4
        with:
          name: jb-failure-report
          path: |
            ${{ github.workspace }}/extensions/intellij/build/reports

  # GitHub does not have a way of requiring that all checks pass (you must manually select each job)
  # This action at least lets us manage the list of required tests via source control
  # so that creators of new jobs can add them to this list
  require-all-checks-to-pass:
    if: always()
    runs-on: ubuntu-latest
    needs:
      - install-root
      - install-core
      - core-checks
      - install-gui
      - gui-checks
      - binary-checks
      - install-vscode
      - vscode-checks
      - core-tests
      - vscode-get-test-file-matrix
      - vscode-package-extension
      - vscode-download-e2e-dependencies
      - vscode-e2e-tests
      - gui-tests
      - jetbrains-tests
      - config-yaml-checks
      - install-config-yaml

    steps:
      - name: Decide whether the needed jobs succeeded or failed
        uses: re-actors/alls-green@release/v1
        with:
<<<<<<< HEAD
          allowed-failures:
          allowed-skips: jetbrains-tests
=======
>>>>>>> 16041102
          jobs: ${{ toJSON(needs) }}<|MERGE_RESOLUTION|>--- conflicted
+++ resolved
@@ -701,13 +701,9 @@
           npm test
 
   jetbrains-tests:
-<<<<<<< HEAD
     # Don't run for granite/customization
     if: false
-    needs: [install-root, core-checks]
-=======
     needs: [install-root, core-checks, install-config-yaml]
->>>>>>> 16041102
     runs-on: ubuntu-latest
     steps:
       - uses: actions/checkout@v4
@@ -844,9 +840,5 @@
       - name: Decide whether the needed jobs succeeded or failed
         uses: re-actors/alls-green@release/v1
         with:
-<<<<<<< HEAD
-          allowed-failures:
           allowed-skips: jetbrains-tests
-=======
->>>>>>> 16041102
           jobs: ${{ toJSON(needs) }}