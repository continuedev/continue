name: PR checks

on:
  pull_request:
    branches:
<<<<<<< HEAD
      - granite/customization
      - granite/integration
    paths:
      - "extensions/intellij/**"
      - "extensions/vscode/**"
      - "core/**"
      - "gui/**"
      - ".github/workflows/**"
      - "docs/**"

  push:
    branches:
      - granite/customization
      - granite/integration
    paths:
      # - "extensions/intellij/**"
      - "extensions/vscode/**"
      - "core/**"
      - "gui/**"
      - ".github/workflows/**"
=======
      - main
      - staging

  push:
    branches:
      - main
      - staging
>>>>>>> 71eb67d2

jobs:
  install-root:
    runs-on: ubuntu-latest
    steps:
      - uses: actions/checkout@v4

      - uses: actions/setup-node@v4
        with:
          node-version-file: ".nvmrc"

      - uses: actions/cache@v4
        id: root-cache
        with:
          path: node_modules
          key: ${{ runner.os }}-root-node-modules-${{ hashFiles('package-lock.json') }}

      - name: Install root dependencies
        if: steps.root-cache.outputs.cache-hit != 'true'
        run: npm ci

  install-core:
    needs: install-root
    runs-on: ubuntu-latest
    steps:
      - uses: actions/checkout@v4

      - uses: actions/setup-node@v4
        with:
          node-version-file: ".nvmrc"

      - uses: actions/cache@v4
        id: root-cache
        with:
          path: node_modules
          key: ${{ runner.os }}-root-node-modules-${{ hashFiles('package-lock.json') }}

      - uses: actions/cache@v4
        id: core-cache
        with:
          path: core/node_modules
          key: ${{ runner.os }}-core-node-modules-${{ hashFiles('core/package-lock.json') }}

      - name: Install core dependencies
        if: steps.core-cache.outputs.cache-hit != 'true'
        run: |
          cd core
          npm ci

  core-checks:
    needs: install-core
    runs-on: ubuntu-latest
    steps:
      - uses: actions/checkout@v4

      - uses: actions/setup-node@v4
        with:
          node-version-file: ".nvmrc"

      - uses: actions/cache@v4
        id: root-cache
        with:
          path: node_modules
          key: ${{ runner.os }}-root-node-modules-${{ hashFiles('package-lock.json') }}

      - uses: actions/cache@v4
        id: core-cache
        with:
          path: core/node_modules
          key: ${{ runner.os }}-core-node-modules-${{ hashFiles('core/package-lock.json') }}

      - name: Type check and lint
        run: |
          cd core
          npx tsc --noEmit
          npm run lint
        env:
          OPENAI_API_KEY: ${{ secrets.OPENAI_API_KEY }}

  install-gui:
    needs: [install-root, install-core]
    runs-on: ubuntu-latest
    steps:
      - uses: actions/checkout@v4

      - uses: actions/setup-node@v4
        with:
          node-version-file: ".nvmrc"

      - uses: actions/cache@v4
        with:
          path: node_modules
          key: ${{ runner.os }}-root-node-modules-${{ hashFiles('package-lock.json') }}

      - uses: actions/cache@v4
        with:
          path: core/node_modules
          key: ${{ runner.os }}-core-node-modules-${{ hashFiles('core/package-lock.json') }}

      - uses: actions/cache@v4
        id: gui-cache
        with:
          path: gui/node_modules
          key: ${{ runner.os }}-gui-node-modules-${{ hashFiles('gui/package-lock.json') }}

      - name: Install gui dependencies
        if: steps.gui-cache.outputs.cache-hit != 'true'
        run: |
          cd gui
          npm ci

  gui-checks:
    needs: install-gui
    runs-on: ubuntu-latest
    steps:
      - uses: actions/checkout@v4

      - uses: actions/setup-node@v4
        with:
          node-version-file: ".nvmrc"

      - uses: actions/cache@v4
        with:
          path: node_modules
          key: ${{ runner.os }}-root-node-modules-${{ hashFiles('package-lock.json') }}

      - uses: actions/cache@v4
        with:
          path: core/node_modules
          key: ${{ runner.os }}-core-node-modules-${{ hashFiles('core/package-lock.json') }}

      - uses: actions/cache@v4
        id: gui-cache
        with:
          path: gui/node_modules
          key: ${{ runner.os }}-gui-node-modules-${{ hashFiles('gui/package-lock.json') }}

      - name: Type check
        run: |
          cd gui
          npx tsc --noEmit

  binary-checks:
    needs: [install-root, install-core]
    runs-on: ubuntu-latest
    steps:
      - uses: actions/checkout@v4

      - uses: actions/setup-node@v4
        with:
          node-version-file: ".nvmrc"

      - uses: actions/cache@v4
        with:
          path: node_modules
          key: ${{ runner.os }}-root-node-modules-${{ hashFiles('package-lock.json') }}

      - uses: actions/cache@v4
        with:
          path: core/node_modules
          key: ${{ runner.os }}-core-node-modules-${{ hashFiles('core/package-lock.json') }}

      - uses: actions/cache@v4
        id: binary-cache
        with:
          path: binary/node_modules
          key: ${{ runner.os }}-binary-node-modules-${{ hashFiles('binary/package-lock.json') }}

      - name: Install binary dependencies
        if: steps.binary-cache.outputs.cache-hit != 'true'
        run: |
          cd binary
          npm ci

      - name: Type check
        run: |
          cd binary
          npx tsc --noEmit

  install-vscode:
    needs: [install-root, install-core]
    runs-on: ubuntu-latest
    steps:
      - uses: actions/checkout@v4

      - uses: actions/setup-node@v4
        with:
          node-version-file: ".nvmrc"

      - uses: actions/cache@v4
        with:
          path: node_modules
          key: ${{ runner.os }}-root-node-modules-${{ hashFiles('package-lock.json') }}

      - uses: actions/cache@v4
        with:
          path: core/node_modules
          key: ${{ runner.os }}-core-node-modules-${{ hashFiles('core/package-lock.json') }}

      - uses: actions/cache@v4
        id: vscode-cache
        with:
          path: extensions/vscode/node_modules
          key: ${{ runner.os }}-vscode-node-modules-${{ hashFiles('extensions/vscode/package-lock.json') }}

      - name: Install vscode dependencies
        if: steps.vscode-cache.outputs.cache-hit != 'true'
        run: |
          cd extensions/vscode
          npm ci
        env:
          GITHUB_TOKEN: ${{ secrets.CI_GITHUB_TOKEN }}

  vscode-checks:
    needs: install-vscode
    runs-on: ubuntu-latest
    steps:
      - uses: actions/checkout@v4

      - uses: actions/setup-node@v4
        with:
          node-version-file: ".nvmrc"

      - uses: actions/cache@v4
        with:
          path: node_modules
          key: ${{ runner.os }}-root-node-modules-${{ hashFiles('package-lock.json') }}

      - uses: actions/cache@v4
        with:
          path: core/node_modules
          key: ${{ runner.os }}-core-node-modules-${{ hashFiles('core/package-lock.json') }}

      - uses: actions/cache@v4
        id: vscode-cache
        with:
          path: extensions/vscode/node_modules
          key: ${{ runner.os }}-vscode-node-modules-${{ hashFiles('extensions/vscode/package-lock.json') }}

      - name: Type check and lint
        run: |
          cd extensions/vscode
          npx tsc --noEmit
          npm run lint

  core-tests:
    needs: install-core
    runs-on: ubuntu-latest
    steps:
      - uses: actions/checkout@v4

      - uses: actions/setup-node@v4
        with:
          node-version-file: ".nvmrc"

      - uses: actions/cache@v4
        with:
          path: core/node_modules
          key: ${{ runner.os }}-core-node-modules-${{ hashFiles('core/package-lock.json') }}

      - name: Run core tests
        run: |
          cd core
          npm test
        env:
          # Granite.Code: we don't need these tests
          IGNORE_API_KEY_TESTS: true
          # IGNORE_API_KEY_TESTS: ${{ github.event.pull_request.head.repo.fork }}
          OPENAI_API_KEY: ${{ secrets.OPENAI_API_KEY }}
          ANTHROPIC_API_KEY: ${{ secrets.ANTHROPIC_API_KEY }}
          GEMINI_API_KEY: ${{ secrets.GEMINI_API_KEY }}
          MISTRAL_API_KEY: ${{ secrets.MISTRAL_API_KEY }}
          AZURE_OPENAI_API_KEY: ${{ secrets.AZURE_OPENAI_API_KEY }}
          AZURE_FOUNDRY_API_KEY: ${{ secrets.AZURE_FOUNDRY_API_KEY }}

  vscode-get-test-file-matrix:
    runs-on: ubuntu-latest
    needs: [install-root, install-vscode]
    outputs:
      test_file_matrix: ${{ steps.vscode-get-test-file-matrix.outputs.test_file_matrix }}
    steps:
      - uses: actions/checkout@v4

      - name: Cache node modules
        uses: actions/cache@v3
        with:
          path: extensions/vscode/node_modules
          key: ${{ runner.os }}-vscode-node-modules-${{ hashFiles('extensions/vscode/package-lock.json') }}

      - name: Get test files
        id: vscode-get-test-file-matrix
        run: |
          cd extensions/vscode
          npm ci
          npm run e2e:compile
          FILES=$(ls -1 e2e/_output/tests/*.test.js | jq -R . | jq -s .)
          echo "test_file_matrix<<EOF" >> $GITHUB_OUTPUT
          echo "$FILES" >> $GITHUB_OUTPUT
          echo "EOF" >> $GITHUB_OUTPUT

      - name: Debug Outputs
        run: |
          echo "Test files: ${{ steps.vscode-get-test-file-matrix.outputs.test_file_matrix }}"

  vscode-package-extension:
    runs-on: ubuntu-latest
    needs: [install-vscode, install-core]
    steps:
      - uses: actions/checkout@v4

      - uses: actions/setup-node@v4
        with:
          node-version-file: ".nvmrc"

      - uses: actions/cache@v4
        id: vscode-node-modules-cache
        with:
          path: extensions/vscode/node_modules
          key: ${{ runner.os }}-vscode-node-modules-${{ hashFiles('extensions/vscode/package-lock.json') }}

      - uses: actions/cache@v4
        id: core-node-modules-cache
        with:
          path: core/node_modules
          key: ${{ runner.os }}-core-node-modules-${{ hashFiles('core/package-lock.json') }}

      - name: Package extension
        run: |
          cd extensions/vscode
          npm run package

      - name: Upload build artifact
        uses: actions/upload-artifact@v4
        with:
          name: vscode-extension-build
          path: extensions/vscode/build

  vscode-download-e2e-dependencies:
    runs-on: ubuntu-latest
    needs: [install-vscode, install-core]
    steps:
      - uses: actions/checkout@v4

      - uses: actions/setup-node@v4
        with:
          node-version-file: ".nvmrc"

      - uses: actions/cache@v4
        id: vscode-node-modules-cache
        with:
          path: extensions/vscode/node_modules
          key: ${{ runner.os }}-vscode-node-modules-${{ hashFiles('extensions/vscode/package-lock.json') }}

      - uses: actions/cache@v4
        id: storage-cache
        with:
          path: extensions/vscode/e2e/storage
          key: ${{ runner.os }}-vscode-storage-${{ hashFiles('extensions/vscode/package-lock.json') }}

      - name: Download Dependencies
        if: steps.storage-cache.outputs.cache-hit != 'true'
        run: |
          cd extensions/vscode
          npm run e2e:ci:download

      - name: Upload e2e dependencies
        uses: actions/upload-artifact@v4
        with:
          name: vscode-e2e-dependencies
          path: extensions/vscode/e2e/storage

  vscode-e2e-tests:
    name: ${{ matrix.test_file }} (${{ matrix.command }})
    needs:
      [
        vscode-download-e2e-dependencies,
        vscode-get-test-file-matrix,
        vscode-package-extension,
        install-vscode,
        install-core,
      ]
    runs-on: ubuntu-latest
    # Tests requiring secrets need approval from maintainers
    strategy:
      fail-fast: false
      matrix:
        test_file: ${{ fromJson(needs.vscode-get-test-file-matrix.outputs.test_file_matrix) }}
        command: ["e2e:ci:run", "e2e:ci:run-yaml"]
    steps:
      - uses: actions/checkout@v4

      - uses: actions/setup-node@v4
        with:
          node-version-file: ".nvmrc"

      - uses: actions/cache@v4
        id: vscode-node-modules-cache
        with:
          path: extensions/vscode/node_modules
          key: ${{ runner.os }}-vscode-node-modules-${{ hashFiles('extensions/vscode/package-lock.json') }}

      - name: Download build artifact
        uses: actions/download-artifact@v4
        with:
          name: vscode-extension-build
          path: extensions/vscode/build

      - name: Download e2e dependencies
        uses: actions/download-artifact@v4
        with:
          name: vscode-e2e-dependencies
          path: extensions/vscode/e2e/storage

      - name: Fix VSCode binary permissions
        run: |
          chmod +x extensions/vscode/e2e/storage/VSCode-linux-x64/code
          chmod +x extensions/vscode/e2e/storage/chromedriver-linux64/chromedriver

      - name: Set up SSH
        env:
          SSH_KEY: ${{ secrets.GH_ACTIONS_SSH_TEST_KEY_PEM }}
          SSH_HOST: ${{ secrets.GH_ACTIONS_SSH_TEST_DNS_NAME }}
        run: |
          mkdir -p ~/.ssh
          echo "$SSH_KEY" > ~/.ssh/id_rsa
          chmod 600 ~/.ssh/id_rsa
          ssh-keyscan -H "$SSH_HOST" >> ~/.ssh/known_hosts
          echo -e "Host ssh-test-container\n\tHostName $SSH_HOST\n\tUser ec2-user\n\tIdentityFile ~/.ssh/id_rsa" >> ~/.ssh/config
        if: ${{ env.SSH_HOST != '' && github.event.pull_request.head.repo.fork == false }}

      - name: Set up Xvfb
        run: |
          Xvfb :99 &
          export DISPLAY=:99

      - name: Run e2e tests
        run: |
          cd extensions/vscode
          IGNORE_SSH_TESTS="${{ env.SSH_HOST == '' || github.event.pull_request.head.repo.fork }}" TEST_FILE="${{ matrix.test_file }}" npm run ${{ matrix.command }}
        env:
          DISPLAY: :99
          SSH_HOST: ${{ secrets.GH_ACTIONS_SSH_TEST_DNS_NAME }}

      - name: Upload e2e test screenshots
        if: failure()
        uses: actions/upload-artifact@v4
        with:
          name: e2e-failure-screenshots
          path: extensions/vscode/e2e/storage/screenshots

  gui-tests:
    needs: [install-gui, install-core]
    runs-on: ubuntu-latest
    steps:
      - uses: actions/checkout@v4

      - uses: actions/setup-node@v4
        with:
          node-version-file: ".nvmrc"

      - uses: actions/cache@v4
        id: gui-cache
        with:
          path: gui/node_modules
          key: ${{ runner.os }}-gui-node-modules-${{ hashFiles('gui/package-lock.json') }}

      - uses: actions/cache@v4
        with:
          path: core/node_modules
          key: ${{ runner.os }}-core-node-modules-${{ hashFiles('core/package-lock.json') }}

      - name: Install GUI dependencies
        if: steps.gui-cache.outputs.cache-hit != 'true'
        run: cd gui && npm ci
        env:
          GITHUB_TOKEN: ${{ secrets.CI_GITHUB_TOKEN }}

      - name: Run gui tests
        run: |
          cd gui
          npm test

  jetbrains-tests:
    # Don't run for granite/customization
    if: false
    needs: [install-root, core-checks]
    runs-on: ubuntu-latest
    steps:
      - uses: actions/checkout@v4
      - uses: actions/cache@v4
        with:
          path: core/node_modules
          key: ${{ runner.os }}-core-node-modules-${{ hashFiles('core/package-lock.json') }}

      - name: Setup Java
        uses: actions/setup-java@v4.5.0
        with:
          distribution: zulu
          java-version: 17

      - name: Setup FFmpeg
        uses: AnimMouse/setup-ffmpeg@v1
        with:
          token: ${{ secrets.GITHUB_TOKEN }}

      - name: Setup Gradle
        uses: gradle/actions/setup-gradle@v3

      - name: Use Node.js from .nvmrc
        uses: actions/setup-node@v4
        with:
          node-version-file: ".nvmrc"

      - uses: actions/cache@v4
        id: gui-cache
        with:
          path: gui/node_modules
          key: ${{ runner.os }}-gui-node-modules-${{ hashFiles('gui/package-lock.json') }}

      # We can shave off another minute off our CI script by finding a way to share this with vscode-tests
      - name: Run prepackage script
        run: |
          cd extensions/vscode
          npm ci
          npm run prepackage
        env:
          # https://github.com/microsoft/vscode-ripgrep/issues/9#issuecomment-643965333
          GITHUB_TOKEN: ${{ secrets.CI_GITHUB_TOKEN }}

      - uses: actions/cache@v4
        id: binary-cache
        with:
          path: binary/node_modules
          key: ${{ runner.os }}-binary-node-modules-${{ hashFiles('binary/package-lock.json') }}

      - name: Build the binaries
        run: |
          cd binary
          npm run build

      - name: Start test IDE
        run: |
          cd extensions/intellij
          export DISPLAY=:99.0
          Xvfb -ac :99 -screen 0 1920x1080x24 &
          sleep 10
          mkdir -p build/reports
          ./gradlew runIdeForUiTests &

      - name: Wait for JB connection
        uses: jtalk/url-health-check-action@v3
        with:
          url: http://127.0.0.1:8082
          max-attempts: 15
          retry-delay: 30s

      - name: Run tests
        run: |
          cd extensions/intellij
          export DISPLAY=:99.0
          ./gradlew test

      - name: Move video
        if: ${{ failure() }}
        run: |
          cd extensions/intellij
          mv video build/reports

      - name: Copy logs
        if: ${{ failure() }}
        run: |
          cd extensions/intellij
          mv build/idea-sandbox/system/log/ build/reports

      - name: Save fails report
        if: ${{ failure() }}
        uses: actions/upload-artifact@v4
        with:
          name: jb-failure-report
          path: |
            ${{ github.workspace }}/extensions/intellij/build/reports

  # GitHub does not have a way of requiring that all checks pass (you must manually select each job)
  # This action at least lets us manage the list of required tests via source control
  # so that creators of new jobs can add them to this list
  require-all-checks-to-pass:
    if: always()
    runs-on: ubuntu-latest
    needs:
      - install-root
      - install-core
      - core-checks
      - install-gui
      - gui-checks
      - binary-checks
      - install-vscode
      - vscode-checks
      - core-tests
      - vscode-get-test-file-matrix
      - vscode-package-extension
      - vscode-download-e2e-dependencies
      - vscode-e2e-tests
      - gui-tests
      - jetbrains-tests

    steps:
      - name: Decide whether the needed jobs succeeded or failed
        uses: re-actors/alls-green@release/v1
        with:
          allowed-failures:
          allowed-skips: jetbrains-tests
          jobs: ${{ toJSON(needs) }}<|MERGE_RESOLUTION|>--- conflicted
+++ resolved
@@ -3,36 +3,13 @@
 on:
   pull_request:
     branches:
-<<<<<<< HEAD
       - granite/customization
       - granite/integration
-    paths:
-      - "extensions/intellij/**"
-      - "extensions/vscode/**"
-      - "core/**"
-      - "gui/**"
-      - ".github/workflows/**"
-      - "docs/**"
 
   push:
     branches:
       - granite/customization
       - granite/integration
-    paths:
-      # - "extensions/intellij/**"
-      - "extensions/vscode/**"
-      - "core/**"
-      - "gui/**"
-      - ".github/workflows/**"
-=======
-      - main
-      - staging
-
-  push:
-    branches:
-      - main
-      - staging
->>>>>>> 71eb67d2
 
 jobs:
   install-root:
