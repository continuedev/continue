name: PR checks

on:
  pull_request:
    branches:
      - granite/customization
      - granite/integration

  push:
    branches:
      - granite/customization
      - granite/integration

jobs:
  install-root:
    runs-on: ubuntu-latest
    steps:
      - uses: actions/checkout@v4

      - uses: actions/setup-node@v4
        with:
          node-version-file: ".nvmrc"

      - uses: actions/cache@v4
        id: root-cache
        with:
          path: node_modules
          key: ${{ runner.os }}-root-node-modules-${{ hashFiles('package-lock.json') }}

      - name: Install root dependencies
        if: steps.root-cache.outputs.cache-hit != 'true'
        run: npm ci

  install-core:
    needs: install-root
    runs-on: ubuntu-latest
    steps:
      - uses: actions/checkout@v4

      - uses: actions/setup-node@v4
        with:
          node-version-file: ".nvmrc"

      - uses: actions/cache@v4
        id: root-cache
        with:
          path: node_modules
          key: ${{ runner.os }}-root-node-modules-${{ hashFiles('package-lock.json') }}

      - uses: actions/cache@v4
        id: core-cache
        with:
          path: core/node_modules
          key: ${{ runner.os }}-core-node-modules-${{ hashFiles('core/package-lock.json') }}

      - name: Install core dependencies
        if: steps.core-cache.outputs.cache-hit != 'true'
        run: |
          cd core
          npm ci

  core-checks:
    needs: install-core
    runs-on: ubuntu-latest
    steps:
      - uses: actions/checkout@v4

      - uses: actions/setup-node@v4
        with:
          node-version-file: ".nvmrc"

      - uses: actions/cache@v4
        id: root-cache
        with:
          path: node_modules
          key: ${{ runner.os }}-root-node-modules-${{ hashFiles('package-lock.json') }}

      - uses: actions/cache@v4
        id: core-cache
        with:
          path: core/node_modules
          key: ${{ runner.os }}-core-node-modules-${{ hashFiles('core/package-lock.json') }}

      - name: Type check and lint
        run: |
          cd core
          npx tsc --noEmit
          npm run lint
        env:
          OPENAI_API_KEY: ${{ secrets.OPENAI_API_KEY }}

  install-gui:
    needs: [install-root, install-core]
    runs-on: ubuntu-latest
    steps:
      - uses: actions/checkout@v4

      - uses: actions/setup-node@v4
        with:
          node-version-file: ".nvmrc"

      - uses: actions/cache@v4
        with:
          path: node_modules
          key: ${{ runner.os }}-root-node-modules-${{ hashFiles('package-lock.json') }}

      - uses: actions/cache@v4
        with:
          path: core/node_modules
          key: ${{ runner.os }}-core-node-modules-${{ hashFiles('core/package-lock.json') }}

      - uses: actions/cache@v4
        id: gui-cache
        with:
          path: gui/node_modules
          key: ${{ runner.os }}-gui-node-modules-${{ hashFiles('gui/package-lock.json') }}

      - name: Install gui dependencies
        if: steps.gui-cache.outputs.cache-hit != 'true'
        run: |
          cd gui
          npm ci

  gui-checks:
    needs: install-gui
    runs-on: ubuntu-latest
    steps:
      - uses: actions/checkout@v4

      - uses: actions/setup-node@v4
        with:
          node-version-file: ".nvmrc"

      - uses: actions/cache@v4
        with:
          path: node_modules
          key: ${{ runner.os }}-root-node-modules-${{ hashFiles('package-lock.json') }}

      - uses: actions/cache@v4
        with:
          path: core/node_modules
          key: ${{ runner.os }}-core-node-modules-${{ hashFiles('core/package-lock.json') }}

      - uses: actions/cache@v4
        id: gui-cache
        with:
          path: gui/node_modules
          key: ${{ runner.os }}-gui-node-modules-${{ hashFiles('gui/package-lock.json') }}

      - name: Type check
        run: |
          cd gui
          npx tsc --noEmit

  binary-checks:
    needs: [install-root, install-core]
    runs-on: ubuntu-latest
    steps:
      - uses: actions/checkout@v4

      - uses: actions/setup-node@v4
        with:
          node-version-file: ".nvmrc"

      - uses: actions/cache@v4
        with:
          path: node_modules
          key: ${{ runner.os }}-root-node-modules-${{ hashFiles('package-lock.json') }}

      - uses: actions/cache@v4
        with:
          path: core/node_modules
          key: ${{ runner.os }}-core-node-modules-${{ hashFiles('core/package-lock.json') }}

      - uses: actions/cache@v4
        id: binary-cache
        with:
          path: binary/node_modules
          key: ${{ runner.os }}-binary-node-modules-${{ hashFiles('binary/package-lock.json') }}

      - name: Install binary dependencies
        if: steps.binary-cache.outputs.cache-hit != 'true'
        run: |
          cd binary
          npm ci

      - name: Type check
        run: |
          cd binary
          npx tsc --noEmit

  install-vscode:
    needs: [install-root, install-core]
    runs-on: ubuntu-latest
    steps:
      - uses: actions/checkout@v4

      - uses: actions/setup-node@v4
        with:
          node-version-file: ".nvmrc"

      - uses: actions/cache@v4
        with:
          path: node_modules
          key: ${{ runner.os }}-root-node-modules-${{ hashFiles('package-lock.json') }}

      - uses: actions/cache@v4
        with:
          path: core/node_modules
          key: ${{ runner.os }}-core-node-modules-${{ hashFiles('core/package-lock.json') }}

      - uses: actions/cache@v4
        id: vscode-cache
        with:
          path: extensions/vscode/node_modules
          key: ${{ runner.os }}-vscode-node-modules-${{ hashFiles('extensions/vscode/package-lock.json') }}

      - name: Install vscode dependencies
        if: steps.vscode-cache.outputs.cache-hit != 'true'
        run: |
          cd extensions/vscode
          npm ci
        env:
          GITHUB_TOKEN: ${{ secrets.CI_GITHUB_TOKEN }}

  vscode-checks:
    needs: install-vscode
    runs-on: ubuntu-latest
    steps:
      - uses: actions/checkout@v4

      - uses: actions/setup-node@v4
        with:
          node-version-file: ".nvmrc"

      - uses: actions/cache@v4
        with:
          path: node_modules
          key: ${{ runner.os }}-root-node-modules-${{ hashFiles('package-lock.json') }}

      - uses: actions/cache@v4
        with:
          path: core/node_modules
          key: ${{ runner.os }}-core-node-modules-${{ hashFiles('core/package-lock.json') }}

      - uses: actions/cache@v4
        id: vscode-cache
        with:
          path: extensions/vscode/node_modules
          key: ${{ runner.os }}-vscode-node-modules-${{ hashFiles('extensions/vscode/package-lock.json') }}

      - name: Type check and lint
        run: |
          cd extensions/vscode
          npx tsc --noEmit
          npm run lint

  core-tests:
    needs: install-core
    runs-on: ubuntu-latest
    steps:
      - uses: actions/checkout@v4

      - uses: actions/setup-node@v4
        with:
          node-version-file: ".nvmrc"

      - uses: actions/cache@v4
        with:
          path: core/node_modules
          key: ${{ runner.os }}-core-node-modules-${{ hashFiles('core/package-lock.json') }}

      - name: Run core tests
        run: |
          cd core
          npm test
        env:
<<<<<<< HEAD
          # Granite.Code: we don't need these tests
          IGNORE_API_KEY_TESTS: true
          # IGNORE_API_KEY_TESTS: ${{ github.event.pull_request.head.repo.fork }}
=======
          IGNORE_API_KEY_TESTS: ${{ github.event.pull_request.head.repo.fork == true || github.actor == 'dependabot[bot]' }}
>>>>>>> e45bd6a4
          OPENAI_API_KEY: ${{ secrets.OPENAI_API_KEY }}
          ANTHROPIC_API_KEY: ${{ secrets.ANTHROPIC_API_KEY }}
          GEMINI_API_KEY: ${{ secrets.GEMINI_API_KEY }}
          MISTRAL_API_KEY: ${{ secrets.MISTRAL_API_KEY }}
          AZURE_OPENAI_API_KEY: ${{ secrets.AZURE_OPENAI_API_KEY }}
          AZURE_FOUNDRY_API_KEY: ${{ secrets.AZURE_FOUNDRY_API_KEY }}

  vscode-get-test-file-matrix:
    runs-on: ubuntu-latest
    needs: [install-root, install-vscode]
    outputs:
      test_file_matrix: ${{ steps.vscode-get-test-file-matrix.outputs.test_file_matrix }}
    steps:
      - uses: actions/checkout@v4

      - name: Cache node modules
        uses: actions/cache@v3
        with:
          path: extensions/vscode/node_modules
          key: ${{ runner.os }}-vscode-node-modules-${{ hashFiles('extensions/vscode/package-lock.json') }}

      - name: Get test files
        id: vscode-get-test-file-matrix
        run: |
          cd extensions/vscode
          npm ci
          npm run e2e:compile
          if [[ "${{ github.event.pull_request.head.repo.fork }}" == "true" || "${{ github.actor }}" == "dependabot[bot]" ]]; then
            # Exclude SSH tests for forks
            FILES=$(ls -1 e2e/_output/tests/*.test.js | grep -v "SSH" | jq -R . | jq -s .)
          else
            # Include all tests for non-forks
            FILES=$(ls -1 e2e/_output/tests/*.test.js | jq -R . | jq -s .)
          fi
          echo "test_file_matrix<<EOF" >> $GITHUB_OUTPUT
          echo "$FILES" >> $GITHUB_OUTPUT
          echo "EOF" >> $GITHUB_OUTPUT

      - name: Debug Outputs
        run: |
          echo "Test files: ${{ steps.vscode-get-test-file-matrix.outputs.test_file_matrix }}"

  vscode-package-extension:
    runs-on: ubuntu-latest
    needs: [install-vscode, install-core]
    steps:
      - uses: actions/checkout@v4

      - uses: actions/setup-node@v4
        with:
          node-version-file: ".nvmrc"

      - uses: actions/cache@v4
        id: vscode-node-modules-cache
        with:
          path: extensions/vscode/node_modules
          key: ${{ runner.os }}-vscode-node-modules-${{ hashFiles('extensions/vscode/package-lock.json') }}

      - uses: actions/cache@v4
        id: core-node-modules-cache
        with:
          path: core/node_modules
          key: ${{ runner.os }}-core-node-modules-${{ hashFiles('core/package-lock.json') }}

      - name: Package extension
        run: |
          cd extensions/vscode
          npm run package

      - name: Upload build artifact
        uses: actions/upload-artifact@v4
        with:
          name: vscode-extension-build
          path: extensions/vscode/build

  vscode-download-e2e-dependencies:
    runs-on: ubuntu-latest
    needs: [install-vscode, install-core]
    steps:
      - uses: actions/checkout@v4

      - uses: actions/setup-node@v4
        with:
          node-version-file: ".nvmrc"

      - uses: actions/cache@v4
        id: vscode-node-modules-cache
        with:
          path: extensions/vscode/node_modules
          key: ${{ runner.os }}-vscode-node-modules-${{ hashFiles('extensions/vscode/package-lock.json') }}

      - uses: actions/cache@v4
        id: storage-cache
        with:
          path: extensions/vscode/e2e/storage
          key: ${{ runner.os }}-vscode-storage-${{ hashFiles('extensions/vscode/package-lock.json') }}

      - name: Download Dependencies
        if: steps.storage-cache.outputs.cache-hit != 'true'
        run: |
          cd extensions/vscode
          npm run e2e:ci:download

      - name: Upload e2e dependencies
        uses: actions/upload-artifact@v4
        with:
          name: vscode-e2e-dependencies
          path: extensions/vscode/e2e/storage

  vscode-e2e-tests:
    name: ${{ matrix.test_file }} (${{ matrix.command }})
    needs:
      [
        vscode-download-e2e-dependencies,
        vscode-get-test-file-matrix,
        vscode-package-extension,
        install-vscode,
        install-core,
      ]
    runs-on: ubuntu-latest
    # Tests requiring secrets need approval from maintainers
    strategy:
      fail-fast: false
      matrix:
        test_file: ${{ fromJson(needs.vscode-get-test-file-matrix.outputs.test_file_matrix) }}
        command: ["e2e:ci:run", "e2e:ci:run-yaml"]
    steps:
      - uses: actions/checkout@v4

      - uses: actions/setup-node@v4
        with:
          node-version-file: ".nvmrc"

      - uses: actions/cache@v4
        id: vscode-node-modules-cache
        with:
          path: extensions/vscode/node_modules
          key: ${{ runner.os }}-vscode-node-modules-${{ hashFiles('extensions/vscode/package-lock.json') }}

      # We don't want to cache the Continue extension, so it is deleted at the end of the job
      - uses: actions/cache@v4
        id: test-extensions-cache
        with:
          path: extensions/vscode/e2e/.test-extensions
          # package.json used as the key because that's where the download script is defined
          key: vscode-test-extensions-${{ hashFiles('extensions/vscode/package.json') }}

      - name: Download build artifact
        uses: actions/download-artifact@v4
        with:
          name: vscode-extension-build
          path: extensions/vscode/build

      - name: Download e2e dependencies
        uses: actions/download-artifact@v4
        with:
          name: vscode-e2e-dependencies
          path: extensions/vscode/e2e/storage

      - name: Fix VSCode binary permissions
        run: |
          chmod +x extensions/vscode/e2e/storage/VSCode-linux-x64/code
          chmod +x extensions/vscode/e2e/storage/chromedriver-linux64/chromedriver

      - name: Set up SSH
        env:
          SSH_KEY: ${{ secrets.GH_ACTIONS_SSH_TEST_KEY_PEM }}
          SSH_HOST: ${{ secrets.GH_ACTIONS_SSH_TEST_DNS_NAME }}
        run: |
          mkdir -p ~/.ssh
          echo "$SSH_KEY" > ~/.ssh/id_rsa
          chmod 600 ~/.ssh/id_rsa
          ssh-keyscan -H "$SSH_HOST" >> ~/.ssh/known_hosts
          echo -e "Host ssh-test-container\n\tHostName $SSH_HOST\n\tUser ec2-user\n\tIdentityFile ~/.ssh/id_rsa" >> ~/.ssh/config
<<<<<<< HEAD
        if: ${{ env.SSH_HOST != '' && github.event.pull_request.head.repo.fork == false }}
=======
        if: ${{ github.event.pull_request.head.repo.fork == false && github.actor != 'dependabot[bot]' }}
>>>>>>> e45bd6a4

      - name: Set up Xvfb
        run: |
          Xvfb :99 &
          export DISPLAY=:99

      - name: Run e2e tests
        run: |
          cd extensions/vscode
<<<<<<< HEAD
          IGNORE_SSH_TESTS="${{ env.SSH_HOST == '' || github.event.pull_request.head.repo.fork }}" TEST_FILE="${{ matrix.test_file }}" npm run ${{ matrix.command }}
=======
          IGNORE_SSH_TESTS="${{ github.event.pull_request.head.repo.fork == false && github.actor != 'dependabot[bot]' }}" TEST_FILE="${{ matrix.test_file }}" npm run ${{ matrix.command }}
>>>>>>> e45bd6a4
        env:
          DISPLAY: :99
          SSH_HOST: ${{ secrets.GH_ACTIONS_SSH_TEST_DNS_NAME }}

      - name: Delete continue from test extensions
        run: |
          cd extensions/vscode
          rm -rf e2e/.test-extensions/continue*

      - name: Upload e2e test screenshots
        if: failure()
        uses: actions/upload-artifact@v4
        with:
          name: e2e-failure-screenshots
          path: extensions/vscode/e2e/storage/screenshots

  gui-tests:
    needs: [install-gui, install-core]
    runs-on: ubuntu-latest
    steps:
      - uses: actions/checkout@v4

      - uses: actions/setup-node@v4
        with:
          node-version-file: ".nvmrc"

      - uses: actions/cache@v4
        id: gui-cache
        with:
          path: gui/node_modules
          key: ${{ runner.os }}-gui-node-modules-${{ hashFiles('gui/package-lock.json') }}

      - uses: actions/cache@v4
        with:
          path: core/node_modules
          key: ${{ runner.os }}-core-node-modules-${{ hashFiles('core/package-lock.json') }}

      - name: Install GUI dependencies
        if: steps.gui-cache.outputs.cache-hit != 'true'
        run: cd gui && npm ci
        env:
          GITHUB_TOKEN: ${{ secrets.CI_GITHUB_TOKEN }}

      - name: Run gui tests
        run: |
          cd gui
          npm test

  jetbrains-tests:
    # Don't run for granite/customization
    if: false
    needs: [install-root, core-checks]
    runs-on: ubuntu-latest
    steps:
      - uses: actions/checkout@v4
      - uses: actions/cache@v4
        with:
          path: core/node_modules
          key: ${{ runner.os }}-core-node-modules-${{ hashFiles('core/package-lock.json') }}

      - name: Setup Java
        uses: actions/setup-java@v4.5.0
        with:
          distribution: zulu
          java-version: 17

      - name: Setup FFmpeg
        uses: AnimMouse/setup-ffmpeg@v1
        with:
          token: ${{ secrets.GITHUB_TOKEN }}

      - name: Setup Gradle
        uses: gradle/actions/setup-gradle@v3

      - name: Use Node.js from .nvmrc
        uses: actions/setup-node@v4
        with:
          node-version-file: ".nvmrc"

      - uses: actions/cache@v4
        id: gui-cache
        with:
          path: gui/node_modules
          key: ${{ runner.os }}-gui-node-modules-${{ hashFiles('gui/package-lock.json') }}

      # We can shave off another minute off our CI script by finding a way to share this with vscode-tests
      - name: Run prepackage script
        run: |
          cd extensions/vscode
          npm ci
          npm run prepackage
        env:
          # https://github.com/microsoft/vscode-ripgrep/issues/9#issuecomment-643965333
          GITHUB_TOKEN: ${{ secrets.CI_GITHUB_TOKEN }}

      - uses: actions/cache@v4
        id: binary-cache
        with:
          path: binary/node_modules
          key: ${{ runner.os }}-binary-node-modules-${{ hashFiles('binary/package-lock.json') }}

      - name: Build the binaries
        run: |
          cd binary
          npm run build

      - name: Start test IDE
        run: |
          cd extensions/intellij
          export DISPLAY=:99.0
          Xvfb -ac :99 -screen 0 1920x1080x24 &
          sleep 10
          mkdir -p build/reports
          ./gradlew runIdeForUiTests &

      - name: Wait for JB connection
        uses: jtalk/url-health-check-action@v3
        with:
          url: http://127.0.0.1:8082
          max-attempts: 15
          retry-delay: 30s

      - name: Run tests
        run: |
          cd extensions/intellij
          export DISPLAY=:99.0
          ./gradlew test

      - name: Move video
        if: ${{ failure() }}
        run: |
          cd extensions/intellij
          mv video build/reports

      - name: Copy logs
        if: ${{ failure() }}
        run: |
          cd extensions/intellij
          mv build/idea-sandbox/system/log/ build/reports

      - name: Save fails report
        if: ${{ failure() }}
        uses: actions/upload-artifact@v4
        with:
          name: jb-failure-report
          path: |
            ${{ github.workspace }}/extensions/intellij/build/reports

  # GitHub does not have a way of requiring that all checks pass (you must manually select each job)
  # This action at least lets us manage the list of required tests via source control
  # so that creators of new jobs can add them to this list
  require-all-checks-to-pass:
    if: always()
    runs-on: ubuntu-latest
    needs:
      - install-root
      - install-core
      - core-checks
      - install-gui
      - gui-checks
      - binary-checks
      - install-vscode
      - vscode-checks
      - core-tests
      - vscode-get-test-file-matrix
      - vscode-package-extension
      - vscode-download-e2e-dependencies
      - vscode-e2e-tests
      - gui-tests
      - jetbrains-tests

    steps:
      - name: Decide whether the needed jobs succeeded or failed
        uses: re-actors/alls-green@release/v1
        with:
          allowed-failures:
          allowed-skips: jetbrains-tests
          jobs: ${{ toJSON(needs) }}<|MERGE_RESOLUTION|>--- conflicted
+++ resolved
@@ -275,13 +275,9 @@
           cd core
           npm test
         env:
-<<<<<<< HEAD
           # Granite.Code: we don't need these tests
           IGNORE_API_KEY_TESTS: true
-          # IGNORE_API_KEY_TESTS: ${{ github.event.pull_request.head.repo.fork }}
-=======
-          IGNORE_API_KEY_TESTS: ${{ github.event.pull_request.head.repo.fork == true || github.actor == 'dependabot[bot]' }}
->>>>>>> e45bd6a4
+          # IGNORE_API_KEY_TESTS: ${{ github.event.pull_request.head.repo.fork == true || github.actor == 'dependabot[bot]' }}
           OPENAI_API_KEY: ${{ secrets.OPENAI_API_KEY }}
           ANTHROPIC_API_KEY: ${{ secrets.ANTHROPIC_API_KEY }}
           GEMINI_API_KEY: ${{ secrets.GEMINI_API_KEY }}
@@ -456,11 +452,7 @@
           chmod 600 ~/.ssh/id_rsa
           ssh-keyscan -H "$SSH_HOST" >> ~/.ssh/known_hosts
           echo -e "Host ssh-test-container\n\tHostName $SSH_HOST\n\tUser ec2-user\n\tIdentityFile ~/.ssh/id_rsa" >> ~/.ssh/config
-<<<<<<< HEAD
-        if: ${{ env.SSH_HOST != '' && github.event.pull_request.head.repo.fork == false }}
-=======
-        if: ${{ github.event.pull_request.head.repo.fork == false && github.actor != 'dependabot[bot]' }}
->>>>>>> e45bd6a4
+        if: ${{ env.SSH_HOST != '' && github.event.pull_request.head.repo.fork == false && github.actor != 'dependabot[bot]' }}
 
       - name: Set up Xvfb
         run: |
@@ -470,11 +462,7 @@
       - name: Run e2e tests
         run: |
           cd extensions/vscode
-<<<<<<< HEAD
-          IGNORE_SSH_TESTS="${{ env.SSH_HOST == '' || github.event.pull_request.head.repo.fork }}" TEST_FILE="${{ matrix.test_file }}" npm run ${{ matrix.command }}
-=======
-          IGNORE_SSH_TESTS="${{ github.event.pull_request.head.repo.fork == false && github.actor != 'dependabot[bot]' }}" TEST_FILE="${{ matrix.test_file }}" npm run ${{ matrix.command }}
->>>>>>> e45bd6a4
+          IGNORE_SSH_TESTS="${{ env.SSH_HOST == '' || github.event.pull_request.head.repo.fork == true || github.actor == 'dependabot[bot]' }}" TEST_FILE="${{ matrix.test_file }}" npm run ${{ matrix.command }}
         env:
           DISPLAY: :99
           SSH_HOST: ${{ secrets.GH_ACTIONS_SSH_TEST_DNS_NAME }}
