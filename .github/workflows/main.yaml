name: Publish Extension

on:
  push:
    branches:
      - main

jobs:
  build:
    strategy:
      matrix:
        include:
          - os: windows-latest
            platform: win32
            arch: x64
            npm_config_arch: x64
          - os: windows-latest
            platform: win32
            arch: ia32
            npm_config_arch: ia32
          - os: windows-latest
            platform: win32
            arch: arm64
            npm_config_arch: arm
          - os: ubuntu-20.04
            platform: linux
            arch: x64
            npm_config_arch: x64
          - os: ubuntu-20.04
            platform: linux
            arch: arm64
            npm_config_arch: arm64
          - os: ubuntu-20.04
            platform: linux
            arch: armhf
            npm_config_arch: arm
          - os: ubuntu-20.04
            platform: alpine
            arch: x64
            npm_config_arch: x64
          - os: macos-latest
            platform: darwin
            arch: x64
            npm_config_arch: x64
          - os: macos-latest
            platform: darwin
            arch: arm64
            npm_config_arch: arm64
    runs-on: ${{ matrix.os }}
    steps:
<<<<<<< HEAD

=======
>>>>>>> c6a51f6f
      # 1. Build the Pyinstaller binary
      - name: Check-out repository
        uses: actions/checkout@v3

      - name: Set up Python
        uses: actions/setup-python@v4
        with:
          python-version: "3.10.8"

      - name: Install dependencies
        run: |
          python -m pip install --upgrade pip
          pip install poetry

      - name: Install Dependencies
        run: |
          pip install -r server/requirements.txt

      # 1.25 Publish to PyPI

<<<<<<< HEAD
      # 1.5 Place the binary in extension/exe directory
      - name: Make sure extension/exe directory exists
        run: |
          mkdir -p extension/exe

      - name: Copy binary to extension (non-Windows)
        run: |
          cp dist/run extension/exe/run
        if: matrix.os != 'windows-latest'

      - name: Copy binary to extension (Windows)
        run: |
          cp dist/run.exe extension/exe/run.exe
        if: matrix.os == 'windows-latest'

      # 1.8 Set permissions and upload binary
      - name: Set permissions
        run: |
          chmod 777 extension/exe/run

      - uses: actions/upload-artifact@v2
        if: matrix.os == 'macos-latest' && matrix.arch == 'x64'
        with:
          name: macOSBinary
          path: extension/exe/run
      
      - uses: actions/upload-artifact@v2
        if: matrix.os == 'ubuntu-20.04' && matrix.arch == 'x64' && matrix.platform == 'linux'
        with:
          name: LinuxBinary
          path: extension/exe/run
      
=======
      - name: Configure Poetry Token
        run: cd server && poetry config pypi-token.pypi ${{ secrets.PYPI_API_TOKEN }}

      - name: Bump the version
        run: cd server && poetry version patch

      - name: Build and publish the package
        run: cd server && poetry publish --build

      # 1.5 Place the binary in extensions/vscode/exe directory
      - name: Make sure extensions/vscode/exe directory exists
        run: |
          mkdir -p extensions/vscode/exe

      - name: Copy binary to extension (non-Windows)
        run: |
          cp dist/run extensions/vscode/exe/run
        if: matrix.os != 'windows-latest'

      - name: Copy binary to extension (Windows)
        run: |
          cp dist/run.exe extensions/vscode/exe/run.exe
        if: matrix.os == 'windows-latest'

      # 1.8 Set permissions and upload binary
      - name: Set permissions
        run: |
          chmod 777 extensions/vscode/exe/run

      - uses: actions/upload-artifact@v2
        if: matrix.os == 'macos-latest' && matrix.arch == 'x64'
        with:
          name: macOSBinary
          path: extensions/vscode/exe/run

      - uses: actions/upload-artifact@v2
        if: matrix.os == 'ubuntu-20.04' && matrix.arch == 'x64' && matrix.platform == 'linux'
        with:
          name: LinuxBinary
          path: extensions/vscode/exe/run

>>>>>>> c6a51f6f
      - uses: actions/upload-artifact@v2
        if: matrix.os == 'windows-latest' && matrix.arch == 'x64'
        with:
          name: WindowsBinary
<<<<<<< HEAD
          path: extension/exe/run.exe
=======
          path: extensions/vscode/exe/run.exe
>>>>>>> c6a51f6f

      # 2. Install npm dependencies
      - name: Use Node.js 19.0.0
        uses: actions/setup-node@v3
        with:
          node-version: 19.0.0

      - name: Cache extension node_modules
        uses: actions/cache@v2
        with:
          path: extensions/vscode/node_modules
          key: ${{ runner.os }}-node-${{ hashFiles('extensions/vscode/package-lock.json') }}

      - name: Cache gui node_modules
        uses: actions/cache@v2
        with:
          path: gui/node_modules
          key: ${{ runner.os }}-node-${{ hashFiles('gui/package-lock.json') }}

      - name: Install extension Dependencies
        run: |
          cd extensions/vscode
          npm ci

      - name: Add a copy of continuedev to the extension
<<<<<<< HEAD
        run: |
          cd extension
          cp -r ../server/continuedev continuedev

      - name: Install react-app Dependencies
=======
>>>>>>> c6a51f6f
        run: |
          cd extensions/vscode
          cp -r ../../server/continuedev continuedev

<<<<<<< HEAD
=======
      - name: Install gui Dependencies
        run: |
          cd gui
          npm ci --legacy-peer-deps

>>>>>>> c6a51f6f
      # 3. Run tests for the extension
      - name: Prepare the extension
        run: |
          cd extensions/vscode
          npm run prepackage

      - name: Install Xvfb for Linux and run tests
        run: |
          sudo apt-get install -y xvfb # Install Xvfb
          Xvfb :99 & # Start Xvfb
          export DISPLAY=:99 # Export the display number to the environment
          cd extensions/vscode
          npm run test
        if: matrix.os == 'ubuntu-20.04'

      - name: Run extension tests
        run: |
          cd extensions/vscode
          npm run test
        if: matrix.os != 'ubuntu-20.04'

      # 3.5 If on Apple Silicon, download the binary from S3 bucket
      - name: Remove existing binary
        if: matrix.os == 'macos-latest' && matrix.arch == 'arm64'
<<<<<<< HEAD
        run: rm extension/exe/run

      - name: Download Apple Silicon Binary
        if: matrix.os == 'macos-latest' && matrix.arch == 'arm64'
        run: curl -o extension/exe/run https://continue-server-binaries.s3.us-west-1.amazonaws.com/apple-silicon/run

      - name: Set permissions
        run: |
          chmod -R 777 extension/exe/run
=======
        run: rm extensions/vscode/exe/run

      - name: Download Apple Silicon Binary
        if: matrix.os == 'macos-latest' && matrix.arch == 'arm64'
        run: curl -o extensions/vscode/exe/run https://continue-server-binaries.s3.us-west-1.amazonaws.com/apple-silicon/run

      - name: Set permissions
        run: |
          chmod -R 777 extensions/vscode/exe/run
>>>>>>> c6a51f6f

      # 4. Package the extension
      - shell: pwsh
        run: echo "target=${{ matrix.platform }}-${{ matrix.arch }}" >> $env:GITHUB_ENV
<<<<<<< HEAD
      - run: cd extension && npx vsce package --target ${{ env.target }}
=======
      - run: cd extensions/vscode && npx vsce package --target ${{ env.target }}
>>>>>>> c6a51f6f

      # 5. Upload the .vsix as an artifact
      - uses: actions/upload-artifact@v2
        with:
          name: ${{ env.target }}
<<<<<<< HEAD
          path: "extension/*.vsix"
=======
          path: "extensions/vscode/*.vsix"
>>>>>>> c6a51f6f

      # 6. Upload continue.log as an artifact for debugging of the workflow
      - name: Upload continue.log
        uses: actions/upload-artifact@v2
        with:
          name: continue-log
          path: /home/runner/.continue/continue.log
        if: always()

  publish:
    runs-on: ubuntu-20.04
    needs: build
    permissions:
      contents: write
    steps:
<<<<<<< HEAD

=======
>>>>>>> c6a51f6f
      # 0. Setup git
      - name: Checkout
        uses: actions/checkout@v2

      - name: Set up Git
        run: |
          git config --local user.email "action@github.com"
          git config --local user.name "GitHub Action"

      - name: Pull latest changes
        run: git pull origin main

      # 1. Download the artifacts
      - uses: actions/download-artifact@v3

      # 2. Publish the extension to VS Code Marketplace
      - run: |
<<<<<<< HEAD
          cd extension
          npx vsce publish --packagePath ../alpine-x64/*.vsix ../darwin-arm64/*.vsix ../darwin-x64/*.vsix ../linux-arm64/*.vsix ../linux-armhf/*.vsix ../linux-x64/*.vsix ../win32-ia32/*.vsix ../win32-x64/*.vsix ../win32-arm64/*.vsix
=======
          cd extensions/vscode
          npx vsce publish --packagePath ../../alpine-x64/*.vsix ../../darwin-arm64/*.vsix ../../darwin-x64/*.vsix ../../linux-arm64/*.vsix ../../linux-armhf/*.vsix ../../linux-x64/*.vsix ../../win32-ia32/*.vsix ../../win32-x64/*.vsix ../../win32-arm64/*.vsix
>>>>>>> c6a51f6f
        env:
          VSCE_PAT: ${{ secrets.VSCE_TOKEN }}

      # 3. Publish the extension to Open VSX Registry
      - name: Publish (Open VSX Registry)
        run: |
<<<<<<< HEAD
          cd extension
          npx ovsx publish -p ${{ secrets.VSX_REGISTRY_TOKEN }} --packagePath ../alpine-x64/*.vsix ../darwin-arm64/*.vsix ../darwin-x64/*.vsix ../linux-arm64/*.vsix ../linux-armhf/*.vsix ../linux-x64/*.vsix ../win32-ia32/*.vsix ../win32-x64/*.vsix ../win32-arm64/*.vsix
=======
          cd extensions/vscode
          npx ovsx publish -p ${{ secrets.VSX_REGISTRY_TOKEN }} --packagePath ../../alpine-x64/*.vsix ../../darwin-arm64/*.vsix ../../darwin-x64/*.vsix ../../linux-arm64/*.vsix ../../linux-armhf/*.vsix ../../linux-x64/*.vsix ../../win32-ia32/*.vsix ../../win32-x64/*.vsix ../../win32-arm64/*.vsix
>>>>>>> c6a51f6f

      # 4. Update the package.json version and push changes
      - name: Update version in package.json
        run: |
          cd extensions/vscode
          npm version patch

      - name: Commit changes
        run: |
          git config --local user.email "action@github.com"
          git config --local user.name "GitHub Action"
          git commit -am "ci: 🏷 Update PyPI version [skip ci]"

      - name: Push changes
        uses: ad-m/github-push-action@master
        with:
          github_token: ${{ secrets.GITHUB_TOKEN }}
          branch: ${{ github.ref }}

      # 5. Download binaries and upload to S3
      - name: Download Linux build
        uses: actions/download-artifact@v2
        with:
          name: LinuxBinary
          path: exe/linux

      - name: Download macOS build
        uses: actions/download-artifact@v2
        with:
          name: macOSBinary
          path: exe/mac

      - name: Download Windows build
        uses: actions/download-artifact@v2
        with:
          name: WindowsBinary
          path: exe/windows

      - name: Upload binaries to S3 (s3.continue.dev)
        uses: jakejarvis/s3-sync-action@master
        with:
          args: --acl public-read --follow-symlinks
        env:
          AWS_S3_BUCKET: s3.continue.dev
          AWS_ACCESS_KEY_ID: ${{ secrets.AWS_ACCESS_KEY_ID }}
          AWS_SECRET_ACCESS_KEY: ${{ secrets.AWS_SECRET_ACCESS_KEY }}
          AWS_REGION: "us-west-1"
          SOURCE_DIR: "exe"

      - name: Upload binaries to S3 (continue-server-binaries)
        uses: jakejarvis/s3-sync-action@master
        with:
          args: --acl public-read --follow-symlinks
        env:
          AWS_S3_BUCKET: continue-server-binaries.s3.us-west-1.amazonaws.com
          AWS_ACCESS_KEY_ID: ${{ secrets.AWS_ACCESS_KEY_ID }}
          AWS_SECRET_ACCESS_KEY: ${{ secrets.AWS_SECRET_ACCESS_KEY }}
          AWS_REGION: "us-west-1"
          SOURCE_DIR: "exe"
<|MERGE_RESOLUTION|>--- conflicted
+++ resolved
@@ -48,10 +48,6 @@
             npm_config_arch: arm64
     runs-on: ${{ matrix.os }}
     steps:
-<<<<<<< HEAD
-
-=======
->>>>>>> c6a51f6f
       # 1. Build the Pyinstaller binary
       - name: Check-out repository
         uses: actions/checkout@v3
@@ -72,67 +68,33 @@
 
       # 1.25 Publish to PyPI
 
-<<<<<<< HEAD
-      # 1.5 Place the binary in extension/exe directory
-      - name: Make sure extension/exe directory exists
-        run: |
-          mkdir -p extension/exe
+      - name: Configure Poetry Token
+        run: cd server && poetry config pypi-token.pypi ${{ secrets.PYPI_API_TOKEN }}
+
+      - name: Bump the version
+        run: cd server && poetry version patch
+
+      - name: Build and publish the package
+        run: cd server && poetry publish --build
+
+      # 1.5 Place the binary in extensions/vscode/exe directory
+      - name: Make sure extensions/vscode/exe directory exists
+        run: |
+          mkdir -p extensions/vscode/exe
 
       - name: Copy binary to extension (non-Windows)
         run: |
-          cp dist/run extension/exe/run
+          cp dist/run extensions/vscode/exe/run
         if: matrix.os != 'windows-latest'
 
       - name: Copy binary to extension (Windows)
         run: |
-          cp dist/run.exe extension/exe/run.exe
+          cp dist/run.exe extensions/vscode/exe/run.exe
         if: matrix.os == 'windows-latest'
 
       # 1.8 Set permissions and upload binary
       - name: Set permissions
         run: |
-          chmod 777 extension/exe/run
-
-      - uses: actions/upload-artifact@v2
-        if: matrix.os == 'macos-latest' && matrix.arch == 'x64'
-        with:
-          name: macOSBinary
-          path: extension/exe/run
-      
-      - uses: actions/upload-artifact@v2
-        if: matrix.os == 'ubuntu-20.04' && matrix.arch == 'x64' && matrix.platform == 'linux'
-        with:
-          name: LinuxBinary
-          path: extension/exe/run
-      
-=======
-      - name: Configure Poetry Token
-        run: cd server && poetry config pypi-token.pypi ${{ secrets.PYPI_API_TOKEN }}
-
-      - name: Bump the version
-        run: cd server && poetry version patch
-
-      - name: Build and publish the package
-        run: cd server && poetry publish --build
-
-      # 1.5 Place the binary in extensions/vscode/exe directory
-      - name: Make sure extensions/vscode/exe directory exists
-        run: |
-          mkdir -p extensions/vscode/exe
-
-      - name: Copy binary to extension (non-Windows)
-        run: |
-          cp dist/run extensions/vscode/exe/run
-        if: matrix.os != 'windows-latest'
-
-      - name: Copy binary to extension (Windows)
-        run: |
-          cp dist/run.exe extensions/vscode/exe/run.exe
-        if: matrix.os == 'windows-latest'
-
-      # 1.8 Set permissions and upload binary
-      - name: Set permissions
-        run: |
           chmod 777 extensions/vscode/exe/run
 
       - uses: actions/upload-artifact@v2
@@ -147,16 +109,11 @@
           name: LinuxBinary
           path: extensions/vscode/exe/run
 
->>>>>>> c6a51f6f
       - uses: actions/upload-artifact@v2
         if: matrix.os == 'windows-latest' && matrix.arch == 'x64'
         with:
           name: WindowsBinary
-<<<<<<< HEAD
-          path: extension/exe/run.exe
-=======
           path: extensions/vscode/exe/run.exe
->>>>>>> c6a51f6f
 
       # 2. Install npm dependencies
       - name: Use Node.js 19.0.0
@@ -182,26 +139,15 @@
           npm ci
 
       - name: Add a copy of continuedev to the extension
-<<<<<<< HEAD
-        run: |
-          cd extension
-          cp -r ../server/continuedev continuedev
-
-      - name: Install react-app Dependencies
-=======
->>>>>>> c6a51f6f
         run: |
           cd extensions/vscode
           cp -r ../../server/continuedev continuedev
 
-<<<<<<< HEAD
-=======
       - name: Install gui Dependencies
         run: |
           cd gui
           npm ci --legacy-peer-deps
 
->>>>>>> c6a51f6f
       # 3. Run tests for the extension
       - name: Prepare the extension
         run: |
@@ -226,17 +172,6 @@
       # 3.5 If on Apple Silicon, download the binary from S3 bucket
       - name: Remove existing binary
         if: matrix.os == 'macos-latest' && matrix.arch == 'arm64'
-<<<<<<< HEAD
-        run: rm extension/exe/run
-
-      - name: Download Apple Silicon Binary
-        if: matrix.os == 'macos-latest' && matrix.arch == 'arm64'
-        run: curl -o extension/exe/run https://continue-server-binaries.s3.us-west-1.amazonaws.com/apple-silicon/run
-
-      - name: Set permissions
-        run: |
-          chmod -R 777 extension/exe/run
-=======
         run: rm extensions/vscode/exe/run
 
       - name: Download Apple Silicon Binary
@@ -246,26 +181,17 @@
       - name: Set permissions
         run: |
           chmod -R 777 extensions/vscode/exe/run
->>>>>>> c6a51f6f
 
       # 4. Package the extension
       - shell: pwsh
         run: echo "target=${{ matrix.platform }}-${{ matrix.arch }}" >> $env:GITHUB_ENV
-<<<<<<< HEAD
-      - run: cd extension && npx vsce package --target ${{ env.target }}
-=======
       - run: cd extensions/vscode && npx vsce package --target ${{ env.target }}
->>>>>>> c6a51f6f
 
       # 5. Upload the .vsix as an artifact
       - uses: actions/upload-artifact@v2
         with:
           name: ${{ env.target }}
-<<<<<<< HEAD
-          path: "extension/*.vsix"
-=======
           path: "extensions/vscode/*.vsix"
->>>>>>> c6a51f6f
 
       # 6. Upload continue.log as an artifact for debugging of the workflow
       - name: Upload continue.log
@@ -281,10 +207,6 @@
     permissions:
       contents: write
     steps:
-<<<<<<< HEAD
-
-=======
->>>>>>> c6a51f6f
       # 0. Setup git
       - name: Checkout
         uses: actions/checkout@v2
@@ -302,26 +224,16 @@
 
       # 2. Publish the extension to VS Code Marketplace
       - run: |
-<<<<<<< HEAD
-          cd extension
-          npx vsce publish --packagePath ../alpine-x64/*.vsix ../darwin-arm64/*.vsix ../darwin-x64/*.vsix ../linux-arm64/*.vsix ../linux-armhf/*.vsix ../linux-x64/*.vsix ../win32-ia32/*.vsix ../win32-x64/*.vsix ../win32-arm64/*.vsix
-=======
           cd extensions/vscode
           npx vsce publish --packagePath ../../alpine-x64/*.vsix ../../darwin-arm64/*.vsix ../../darwin-x64/*.vsix ../../linux-arm64/*.vsix ../../linux-armhf/*.vsix ../../linux-x64/*.vsix ../../win32-ia32/*.vsix ../../win32-x64/*.vsix ../../win32-arm64/*.vsix
->>>>>>> c6a51f6f
         env:
           VSCE_PAT: ${{ secrets.VSCE_TOKEN }}
 
       # 3. Publish the extension to Open VSX Registry
       - name: Publish (Open VSX Registry)
         run: |
-<<<<<<< HEAD
-          cd extension
-          npx ovsx publish -p ${{ secrets.VSX_REGISTRY_TOKEN }} --packagePath ../alpine-x64/*.vsix ../darwin-arm64/*.vsix ../darwin-x64/*.vsix ../linux-arm64/*.vsix ../linux-armhf/*.vsix ../linux-x64/*.vsix ../win32-ia32/*.vsix ../win32-x64/*.vsix ../win32-arm64/*.vsix
-=======
           cd extensions/vscode
           npx ovsx publish -p ${{ secrets.VSX_REGISTRY_TOKEN }} --packagePath ../../alpine-x64/*.vsix ../../darwin-arm64/*.vsix ../../darwin-x64/*.vsix ../../linux-arm64/*.vsix ../../linux-armhf/*.vsix ../../linux-x64/*.vsix ../../win32-ia32/*.vsix ../../win32-x64/*.vsix ../../win32-arm64/*.vsix
->>>>>>> c6a51f6f
 
       # 4. Update the package.json version and push changes
       - name: Update version in package.json
@@ -376,8 +288,8 @@
         with:
           args: --acl public-read --follow-symlinks
         env:
-          AWS_S3_BUCKET: continue-server-binaries.s3.us-west-1.amazonaws.com
+          AWS_S3_BUCKET: continue-server-binaries
           AWS_ACCESS_KEY_ID: ${{ secrets.AWS_ACCESS_KEY_ID }}
           AWS_SECRET_ACCESS_KEY: ${{ secrets.AWS_SECRET_ACCESS_KEY }}
           AWS_REGION: "us-west-1"
-          SOURCE_DIR: "exe"
+          SOURCE_DIR: "exe"