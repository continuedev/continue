name: Publish Extension

on:
  push:
    branches:
      - main
  pull_request:
    types: [closed]
    branches:
      - main

jobs:
  build:
    strategy:
      matrix:
        include:
          - os: windows-latest
            platform: win32
            arch: x64
            npm_config_arch: x64
          - os: windows-latest
            platform: win32
            arch: arm64
            npm_config_arch: arm
          - os: ubuntu-latest
            platform: linux
            arch: x64
            npm_config_arch: x64
          - os: ubuntu-latest
            platform: linux
            arch: arm64
            npm_config_arch: arm64
          - os: ubuntu-latest
            platform: linux
            arch: armhf
            npm_config_arch: arm
          - os: ubuntu-latest
            platform: alpine
            arch: x64
            npm_config_arch: x64
          - os: macos-12 # should migrate this to the newer x64 version of macos-14
            platform: darwin
            arch: x64
            npm_config_arch: x64
          - os: macos-12 # same here, especially
            platform: darwin
            arch: arm64
            npm_config_arch: arm64
    runs-on: ${{ matrix.os }}
    steps:
      # 1. Check-out repository
      - name: Check-out repository
        uses: actions/checkout@v4

      - name: Make sure version isn't odd
        run: |
          cd extensions/vscode
          node scripts/versionCheck.js

      # 2. Install npm dependencies
      - name: Use Node.js from .nvmrc
        uses: actions/setup-node@v4
        with:
          node-version-file: ".nvmrc"

      - name: Cache extension node_modules
        uses: actions/cache@v3
        with:
          path: extensions/vscode/node_modules
          key: ${{ runner.os }}-node-${{ hashFiles('extensions/vscode/package-lock.json') }}

      - name: Cache core node_modules
        uses: actions/cache@v3
        with:
          path: core/node_modules
          key: ${{ runner.os }}-node-${{ hashFiles('core/package-lock.json') }}

      - name: Cache gui node_modules
        uses: actions/cache@v3
        with:
          path: gui/node_modules
          key: ${{ runner.os }}-node-${{ hashFiles('gui/package-lock.json') }}

      - name: Install extension Dependencies
        run: |
          cd extensions/vscode
          npm ci
        env:
          # https://github.com/microsoft/vscode-ripgrep/issues/9#issuecomment-643965333
          GITHUB_TOKEN: ${{ secrets.CI_GITHUB_TOKEN }}

      - name: Install gui Dependencies
        run: |
          cd gui
          npm ci

      - name: Install Core Dependencies
        run: |
          cd core
          npm ci

      # 2.25 Run core tests
      - name: Run core tests
        run: |
          cd core
          npm run test
        env:
          OPENAI_API_KEY: ${{ secrets.OPENAI_API_KEY }}

      # 2.5. Pre package
      - name: Set var for environment info
        shell: pwsh
        run: echo "target=${{ matrix.platform }}-${{ matrix.arch }}" >> $env:GITHUB_ENV

      - name: Prepackage the extension
        run: |
          cd extensions/vscode
          npm run prepackage -- --target ${{ env.target }}

      # 3. Re-install esbuild (for cases that we force installed for another arch in prepackage.js)
      - name: Re-install esbuild
        run: |
          cd extensions/vscode
          npm install -f esbuild

      # 4. Run tests for the extension
<<<<<<< HEAD
      - name: Install Xvfb for Linux and run tests
=======
      # - name: Install Xvfb for Linux and run tests
>>>>>>> 7fc2b9fa
        run: |
          sudo apt-get install -y xvfb # Install Xvfb
          Xvfb :99 & # Start Xvfb
          export DISPLAY=:99 # Export the display number to the environment
          cd extensions/vscode
          npm run test
        if: matrix.os == 'ubuntu-latest'

      - name: Run extension tests
        run: |
          cd extensions/vscode
          npm run test
        if: matrix.os != 'ubuntu-latest'

      # 5. Package the extension
      - name: Package the extension
        run: cd extensions/vscode && npx vsce package --no-dependencies --target ${{ env.target }}

      # 6. Upload the .vsix as an artifact
      - uses: actions/upload-artifact@v2
        with:
          name: ${{ env.target }}
          path: "extensions/vscode/*.vsix"

  release:
    permissions:
      contents: write
    runs-on: ubuntu-latest
    needs:
      - build
    steps:
      - name: Checkout
        uses: actions/checkout@v4

      - name: Set up Git
        run: |
          git config --local user.email "action@github.com"
          git config --local user.name "GitHub Action"

      # Download the .vsix artifacts
      - uses: actions/download-artifact@v3

      - name: Tag the repository
        id: tag
        run: |
          # See https://docs.github.com/en/get-started/using-git/dealing-with-special-characters-in-branch-and-tag-names
          TAG=v$(grep -o '"version": "[^"]*' extensions/vscode/package.json | cut -d'"' -f4)-vscode
          echo "$TAG"
          echo "tag=$TAG" >> $GITHUB_OUTPUT
          git tag -a $TAG -m "Published version $TAG" ${GITHUB_SHA}
          git push origin $TAG

      - name: Release
        uses: softprops/action-gh-release@v2
        with:
          tag_name: ${{ steps.tag.outputs.tag }}
          files: |
            alpine-x64/*.vsix
            darwin-arm64/*.vsix
            darwin-x64/*.vsix
            linux-arm64/*.vsix
            linux-armhf/*.vsix
            linux-x64/*.vsix
            win32-x64/*.vsix
            win32-arm64/*.vsix
          token: ${{ secrets.CI_GITHUB_TOKEN }}
          repository: continuedev/continue

  publish:
    runs-on: ubuntu-latest
    needs:
      - build
    permissions:
      contents: write
    steps:
      # 0. Setup git
      - name: Checkout
        uses: actions/checkout@v4

      - name: Set up Git
        run: |
          git config --local user.email "action@github.com"
          git config --local user.name "GitHub Action"

      - name: Pull latest changes
        run: git pull origin main

      # 1. Download the artifacts
      - uses: actions/download-artifact@v3

      # 2. Publish the extension to VS Code Marketplace
      - name: Publish to VS Code Marketplace
        run: |
          cd extensions/vscode
          npx vsce publish --packagePath ../../alpine-x64/*.vsix ../../darwin-arm64/*.vsix ../../darwin-x64/*.vsix ../../linux-arm64/*.vsix ../../linux-armhf/*.vsix ../../linux-x64/*.vsix ../../win32-x64/*.vsix ../../win32-arm64/*.vsix
        env:
          VSCE_PAT: ${{ secrets.VSCE_TOKEN }}

      # 3. Publish the extension to Open VSX Registry
      - name: Publish (Open VSX Registry)
        continue-on-error: true
        run: |
          cd extensions/vscode
          npx ovsx publish -p ${{ secrets.VSX_REGISTRY_TOKEN }} --packagePath ../../alpine-x64/*.vsix ../../darwin-arm64/*.vsix ../../darwin-x64/*.vsix ../../linux-arm64/*.vsix ../../linux-armhf/*.vsix ../../linux-x64/*.vsix ../../win32-x64/*.vsix ../../win32-arm64/*.vsix

      # 4. Update the package.json version and push changes
      # - name: Update version in package.json
      #   run: |
      #     cd extensions/vscode
      #     npm version patch

      # - name: Commit changes
      #   run: |
      #     git config --local user.email "action@github.com"
      #     git config --local user.name "GitHub Action"
      #     git commit -am "💚 Update package.json version [skip ci]"

      # - name: Push changes
      #   uses: ad-m/github-push-action@master
      #   with:
      #     github_token: ${{ secrets.GITHUB_TOKEN }}
      #     branch: ${{ github.ref }}

      # 5 Send to Discord Webhook
      - name: Discord Commits
        uses: Sniddl/discord-commits@1.7
        with:
          webhook: ${{ secrets.DISCORD_WEBHOOK }}
          template: "avatar-with-link"
          include-extras: true<|MERGE_RESOLUTION|>--- conflicted
+++ resolved
@@ -124,11 +124,7 @@
           npm install -f esbuild
 
       # 4. Run tests for the extension
-<<<<<<< HEAD
-      - name: Install Xvfb for Linux and run tests
-=======
       # - name: Install Xvfb for Linux and run tests
->>>>>>> 7fc2b9fa
         run: |
           sudo apt-get install -y xvfb # Install Xvfb
           Xvfb :99 & # Start Xvfb
