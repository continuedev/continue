name: Publish Preview Extension

on:
  push:
    branches:
      - preview

jobs:
  build:
    strategy:
      matrix:
        include:
          - os: windows-latest
            platform: win32
            arch: x64
            npm_config_arch: x64
          - os: windows-latest
            platform: win32
            arch: arm64
            npm_config_arch: arm
          - os: ubuntu-latest
            platform: linux
            arch: x64
            npm_config_arch: x64
          - os: ubuntu-latest
            platform: linux
            arch: arm64
            npm_config_arch: arm64
          - os: ubuntu-latest
            platform: linux
            arch: armhf
            npm_config_arch: arm
          - os: ubuntu-latest
            platform: alpine
            arch: x64
            npm_config_arch: x64
          - os: macos-12 # should migrate this to the newer x64 version of macos-14
            platform: darwin
            arch: x64
            npm_config_arch: x64
          - os: macos-12 # same here, especially
            platform: darwin
            arch: arm64
            npm_config_arch: arm64
    runs-on: ${{ matrix.os }}
    steps:
      # 1. Check-out repository
      - name: Check-out repository
        uses: actions/checkout@v4

      # 2. Install npm dependencies
      - name: Use Node.js from .nvmrc
        uses: actions/setup-node@v4
        with:
          node-version-file: ".nvmrc"

      - name: Cache extension node_modules
        uses: actions/cache@v3
        with:
          path: extensions/vscode/node_modules
          key: ${{ runner.os }}-node-${{ hashFiles('extensions/vscode/package-lock.json') }}

      - name: Cache core node_modules
        uses: actions/cache@v3
        with:
          path: core/node_modules
          key: ${{ runner.os }}-node-${{ hashFiles('core/package-lock.json') }}

      - name: Cache gui node_modules
        uses: actions/cache@v3
        with:
          path: gui/node_modules
          key: ${{ runner.os }}-node-${{ hashFiles('gui/package-lock.json') }}

      - name: Install extension Dependencies
        run: |
          cd extensions/vscode
          npm ci
        env:
          # https://github.com/microsoft/vscode-ripgrep/issues/9#issuecomment-643965333
          GITHUB_TOKEN: ${{ secrets.CI_GITHUB_TOKEN }}

      - name: Install gui Dependencies
        run: |
          cd gui
          npm ci

      - name: Install Core Dependencies
        run: |
          cd core
          npm ci

      # 2.25 Run core tests
      - name: Run core tests
        run: |
          cd core
          npm run test
        env:
          OPENAI_API_KEY: ${{ secrets.OPENAI_API_KEY }}

      # 2.5. Pre package
      - name: Set var for environment info
        shell: pwsh
        run: echo "target=${{ matrix.platform }}-${{ matrix.arch }}" >> $env:GITHUB_ENV

      - name: Prepackage the extension
        run: |
          cd extensions/vscode
          npm run prepackage -- --target ${{ env.target }}

      # 3. Re-install esbuild (for cases that we force installed for another arch in prepackage.js)
      - name: Re-install esbuild
        run: |
          cd extensions/vscode
          npm install -f esbuild

<<<<<<< HEAD
      - name: Install Xvfb for Linux and run tests
        run: |
          sudo apt-get install -y xvfb # Install Xvfb
          Xvfb :99 & # Start Xvfb
          export DISPLAY=:99 # Export the display number to the environment
          cd extensions/vscode
          npm run test
        if: matrix.os == 'ubuntu-latest'

      - name: Run extension tests
        run: |
          cd extensions/vscode
          npm run test
        if: matrix.os != 'ubuntu-latest'
=======
      # 4. Run tests for the extension
      # - name: Install Xvfb for Linux and run tests
      #   run: |
      #     sudo apt-get install -y xvfb # Install Xvfb
      #     Xvfb :99 & # Start Xvfb
      #     export DISPLAY=:99 # Export the display number to the environment
      #     cd extensions/vscode
      #     npm run test
      #   if: matrix.os == 'ubuntu-latest'

      # - name: Run extension tests
      #   run: |
      #     cd extensions/vscode
      #     npm run test
      #   if: matrix.os != 'ubuntu-latest'
>>>>>>> ffbec586

      # 5. Package the extension
      - name: Package the extension
        run: cd extensions/vscode && npx vsce package --pre-release --no-dependencies --target ${{ env.target }}

      # 6. Upload the .vsix as an artifact
      - uses: actions/upload-artifact@v2
        with:
          name: ${{ env.target }}
          path: "extensions/vscode/*.vsix"

  release:
    permissions:
      contents: write
    runs-on: ubuntu-latest
    needs:
      - build
    steps:
      - name: Checkout
        uses: actions/checkout@v4

      - name: Set up Git
        run: |
          git config --local user.email "action@github.com"
          git config --local user.name "GitHub Action"

      # Download the .vsix artifacts
      - uses: actions/download-artifact@v3

      - name: Tag the repository
        id: tag
        run: |
          # See https://docs.github.com/en/get-started/using-git/dealing-with-special-characters-in-branch-and-tag-names
          TAG=v$(grep -o '"version": "[^"]*' extensions/vscode/package.json | cut -d'"' -f4)-vscode
          echo "$TAG"
          echo "tag=$TAG" >> $GITHUB_OUTPUT
          git tag -a $TAG -m "Published version $TAG" ${GITHUB_SHA}
          git push origin $TAG

      - name: Release
        uses: softprops/action-gh-release@v2
        with:
          tag_name: ${{ steps.tag.outputs.tag }}
          files: |
            alpine-x64/*.vsix
            darwin-arm64/*.vsix
            darwin-x64/*.vsix
            linux-arm64/*.vsix
            linux-armhf/*.vsix
            linux-x64/*.vsix
            win32-x64/*.vsix
            win32-arm64/*.vsix
          token: ${{ secrets.CI_GITHUB_TOKEN }}
          repository: continuedev/continue
          prerelease: true

  publish:
    runs-on: ubuntu-latest
    needs:
      - build
    permissions:
      contents: write
    steps:
      # 0. Setup git
      - name: Checkout
        uses: actions/checkout@v4

      - name: Set up Git
        run: |
          git config --local user.email "action@github.com"
          git config --local user.name "GitHub Action"

      - name: Pull latest changes
        run: git pull origin preview

      # 1. Download the artifacts
      - uses: actions/download-artifact@v3

      # 2. Publish the extension to VS Code Marketplace
      - name: Publish to VS Code Marketplace
        run: |
          cd extensions/vscode
          npx vsce publish --pre-release --packagePath ../../alpine-x64/*.vsix ../../darwin-arm64/*.vsix ../../darwin-x64/*.vsix ../../linux-arm64/*.vsix ../../linux-armhf/*.vsix ../../linux-x64/*.vsix ../../win32-x64/*.vsix ../../win32-arm64/*.vsix
        env:
          VSCE_PAT: ${{ secrets.VSCE_TOKEN }}

      # 3. Publish the extension to Open VSX Registry
      - name: Publish (Open VSX Registry)
        continue-on-error: true
        run: |
          cd extensions/vscode
          npx ovsx publish --pre-release -p ${{ secrets.VSX_REGISTRY_TOKEN }} --packagePath ../../alpine-x64/*.vsix ../../darwin-arm64/*.vsix ../../darwin-x64/*.vsix ../../linux-arm64/*.vsix ../../linux-armhf/*.vsix ../../linux-x64/*.vsix ../../win32-x64/*.vsix ../../win32-arm64/*.vsix

      # 4. Update the package.json version and push changes
      - name: Update version in package.json
        run: |
          cd extensions/vscode
          npm version patch

      - name: Commit changes
        run: |
          git config --local user.email "action@github.com"
          git config --local user.name "GitHub Action"
          git commit -am "💚 Update package.json version [skip ci]"

      - name: Push changes
        uses: ad-m/github-push-action@master
        with:
          github_token: ${{ secrets.GITHUB_TOKEN }}
          branch: ${{ github.ref }}<|MERGE_RESOLUTION|>--- conflicted
+++ resolved
@@ -114,22 +114,6 @@
           cd extensions/vscode
           npm install -f esbuild
 
-<<<<<<< HEAD
-      - name: Install Xvfb for Linux and run tests
-        run: |
-          sudo apt-get install -y xvfb # Install Xvfb
-          Xvfb :99 & # Start Xvfb
-          export DISPLAY=:99 # Export the display number to the environment
-          cd extensions/vscode
-          npm run test
-        if: matrix.os == 'ubuntu-latest'
-
-      - name: Run extension tests
-        run: |
-          cd extensions/vscode
-          npm run test
-        if: matrix.os != 'ubuntu-latest'
-=======
       # 4. Run tests for the extension
       # - name: Install Xvfb for Linux and run tests
       #   run: |
@@ -140,12 +124,11 @@
       #     npm run test
       #   if: matrix.os == 'ubuntu-latest'
 
-      # - name: Run extension tests
-      #   run: |
-      #     cd extensions/vscode
-      #     npm run test
-      #   if: matrix.os != 'ubuntu-latest'
->>>>>>> ffbec586
+      - name: Run extension tests
+        run: |
+          cd extensions/vscode
+          npm run test
+        if: matrix.os != 'ubuntu-latest'
 
       # 5. Package the extension
       - name: Package the extension
