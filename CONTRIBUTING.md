# Contributing to Continue

## Table of Contents

- [Contributing to Continue](#contributing-to-continue)
  - [Table of Contents](#table-of-contents)
- [❤️ Ways to Contribute](#️-ways-to-contribute)
  - [👋 Continue Contribution Ideas](#-continue-contribution-ideas)
  - [🐛 Report Bugs](#-report-bugs)
  - [✨ Suggest Enhancements](#-suggest-enhancements)
  - [📖 Updating / Improving Documentation](#-updating--improving-documentation)
  - [🧑‍💻 Contributing Code](#-contributing-code)
    - [Environment Setup](#environment-setup)
    - [Writing Steps](#writing-steps)
    - [Writing Context Providers](#writing-context-providers)
  - [📐 Continue Architecture](#-continue-architecture)
    - [Continue VS Code Client](#continue-vs-code-client)
    - [Continue IDE Websockets Protocol](#continue-ide-websockets-protocol)
    - [Continue GUI Websockets Protocol](#continue-gui-websockets-protocol)
  - [❇️ Core Concepts](#️-core-concepts)
    - [`Step`](#step)
    - [`Autopilot`](#autopilot)
    - [`Observation`](#observation)
    - [`Policy`](#policy)

# ❤️ Ways to Contribute

## 👋 Continue Contribution Ideas

[This GitHub project board](https://github.com/orgs/continuedev/projects/2) is a list of ideas for how you can contribute to Continue. These aren't the only ways, but are a great starting point if you are new to the project.

## 🐛 Report Bugs

If you find a bug, please [create an issue](https://github.com/continuedev/continue/issues) to report it! A great bug report includes:

- A description of the bug
- Steps to reproduce
- What you expected to happen
- What actually happened
- Screenshots or videos

## ✨ Suggest Enhancements

Continue is quickly adding features, and we'd love to hear which are the most important to you. The best ways to suggest an enhancement are

- Create an issue

  - First, check whether a similar proposal has already been made
  - If not, [create an issue](https://github.com/continuedev/continue/issues)
  - Please describe the enhancement in as much detail as you can, and why it would be useful

- Join the [Continue Discord](https://discord.gg/NWtdYexhMs) and tell us about your idea in the `#feedback` channel

## 📖 Updating / Improving Documentation

Continue is continuously improving, but a feature isn't complete until it is reflected in the documentation! If you see something out-of-date or missing, you can help by clicking "Edit this page" at the bottom of any page on [continue.dev/docs](https://continue.dev/docs).

## 🧑‍💻 Contributing Code

### Environment Setup

VSCode is assumed for development as Continue is primarily a VSCode tool at the moment. Most of the setup and running is automated through VSCode tasks and launch configurations.

1. Clone and open in VSCode the Continue repo `https://github.com/continuedev/continue`

2. Open VSCode command pallet (`cmd+shift+p`) and select `Tasks: Run Task` and then select `install-all-dependencies`

3. Start debugging:

   1. Switch to Run and Debug view
   2. Select `Server + Extension (VSCode)` from drop down
   3. Hit play button
   4. This will start both the server and the extension in debug mode and open a new VSCode window with continue extension
<<<<<<< HEAD
      1. I call the VSCode window with the extension the *Host VSCode*
      2. The window you started debugging from is referred to as the *Main VSCode*
=======
      1. I call the VSCode window with the extension the _Host VSCode_
      2. The window you started debugging from is referred to as the _Main VSCode_
>>>>>>> 0315ebcc
   5. Notice 2 debug sessions are running, one for the server and one for the extension, you can also set breakpoints in both

4. Lets try using breakpoints:
   1. _In Main VSCode_:
      1. Search for `class IdeProtocolServer` and set a breakpoint in `handle_json`, this is the method invoked on every message received from the extension related to selection changes, file opens etc
      2. Search for a method `sendHighlightedCode` and set a breakpoint in it, it is invoked on every selection change on the extension side
   2. _In Host VSCode_: Select part of the `example.ts` file, your breakpoint should be hit. If you hit play at this point (or F5) you should see the original breakpoint hit again - congratulations, you debugged an end to end interaction from the extension to the server!

### Writing Steps

A Step can be used as a custom slash command, or called otherwise in a `Policy`. See the [steps README](./continuedev/src/continuedev/plugins/steps/README.md) to learn how to write a Step.

### Writing Context Providers

A `ContextProvider` is a Continue plugin that lets type '@' to quickly select documents as context for the language model. The simplest way to create a `ContextProvider` is to implement the `provide_context_items` method. You can find a great example of this in [GitHubIssuesContextProvider](./continuedev/src/continuedev/plugins/context_providers/github.py), which allows you to search GitHub Issues in a repo.

## 📐 Continue Architecture

Continue consists of 3 components, designed so that Continue can easily be extended to work in any IDE:

1. **Continue Server** - The Continue Server is responsible for keeping state, running the autopilot loop which takes actions, and communicating between the IDE and GUI.

2. **Continue IDE Client** - The Continue IDE Client is a plugin for the IDE which implements the Continue IDE Protocol. This allows the server to request actions to be taken within the IDE, for example if `sdk.ide.setFileOpen("main.py")` is called on the server, it will communicate over websocketes with the IDE, which will open the file `main.py`. The first IDE Client we have built is for VS Code, but we plan to build clients for other IDEs in the future. The IDE Client must 1. implement the websockets protocol, as is done [here](./extension/src/continueIdeClient.ts) for VS Code and 2. launch the Continue Server, like [here](./extension/src/activation/environmentSetup.ts), and 3. display the Continue GUI in a sidebar, like [here](./extension/src/debugPanel.ts).

3. **Continue GUI** - The Continue GUI is a React application that gives the user control over Continue. It displays the history of Steps, shows what context is included in the current Step, and lets the users enter natural language or slash commands to initiate new Steps. The GUI communicates with the Continue Server over its own websocket connection

It is important that the IDE Client and GUI never communicate except when the IDE Client initially sets up the GUI. This ensures that the server is the source-of-truth for state, and that we can easily extend Continue to work in other IDEs.

![Continue Architecture](https://continue.dev/docs/assets/images/continue-architecture-146a90742e25f6524452c74fe44fa2a0.png)

### Continue VS Code Client

The starting point for the VS Code extension is [activate.ts](./extension/src/activation/activate.ts). The `activateExtension` function here will:

1. Check whether the current version of the extension is up-to-date and, if not, display a notification

2. Initialize the Continue IDE Client and establish a connection with the Continue Server

3. Load the Continue GUI in the sidebar of the IDE and begin a new session

### Continue IDE Websockets Protocol

On the IDE side, this is implemented in [continueIdeClient.ts](./extension/src/continueIdeClient.ts). On the server side, this is implemented in [ide.py](./continuedev/src/continuedev/server/ide.py). You can see [ide_protocol.py](./continuedev/src/continuedev/server/ide_protocol.py) for the protocol definition.

### Continue GUI Websockets Protocol

On the GUI side, this is implemented in [ContinueGUIClientProtocol.ts](./extension/react-app/src/hooks/ContinueGUIClientProtocol.ts). On the server side, this is implemented in [gui.py](./continuedev/src/continuedev/server/gui.py). You can see [gui_protocol.py](./continuedev/src/continuedev/server/gui_protocol.py) or [AbstractContinueGUIClientProtocol.ts](./extension/react-app/src/hooks/AbstractContinueGUIClientProtocol.ts) for the protocol definition.

When state is updated on the server, we currently send the entirety of the object over websockets to the GUI. This will of course have to be improved soon. The state object, `FullState`, is defined in [core/main.py](./continuedev/src/continuedev/core/main.py) and includes:

- `history`, a record of previously run Steps. Displayed in order in the sidebar.
- `active`, whether the autopilot is currently running a step. Displayed as a loader while step is running.
- `user_input_queue`, the queue of user inputs that have not yet been processed due to waiting for previous Steps to complete. Displayed below the `active` loader until popped from the queue.
- `selected_context_items`, the ranges of code and other items (like GitHub Issues, files, etc...) that have been selected to include as context. Displayed just above the main text input.
- `slash_commands`, the list of available slash commands. Displayed in the main text input dropdown.
- `adding_highlighted_code`, whether highlighting of new code for context is locked. Displayed as a button adjacent to `highlighted_ranges`.

Updates are sent with `await sdk.update_ui()` when needed explicitly or `await autopilot.update_subscribers()` automatically between each Step. The GUI can listen for state updates with `ContinueGUIClientProtocol.onStateUpdate()`.

## ❇️ Core Concepts

All of Continue's logic happens inside of the server, and it is built around a few core concepts. Most of these are Pydantic Models defined in [core/main.py](./continuedev/src/continuedev/core/main.py).

### `Step`

Everything in Continue is a "Step". The `Step` class defines 2 methods:

1. `async def run(self, sdk: ContinueSDK) -> Coroutine[Observation, None, None]` - This method defines what happens when the Step is run. It has access to the Continue SDK, which lets you take actions in the IDE, call LLMs, run nested Steps, and more. Optionally, a Step can return an `Observation` object, which a `Policy` can use to make decisions about what to do next.

2. `async def describe(self, models: Models) -> Coroutine[str, None, None]` - After each Step is run, this method is called to asynchronously generate a summary title for the step. A `Models` object is passed so that you have access to LLMs to summarize for you.

Steps are designed to be composable, so that you can easily build new Steps by combining existing ones. And because they are Pydantic models, they can instantly be used as tools useable by an LLM, for example with OpenAI's function-calling functionality (see [ChatWithFunctions](./continuedev/src/continuedev/plugins/steps/chat.py) for an example of this).

Some of the most commonly used Steps are:

- [`SimpleChatStep`](./continuedev/src/continuedev/plugins/steps/chat.py) - This is the default Step that is run when the user enters natural language input. It takes the user's input and runs it through the default LLM, then displays the result in the GUI.

- [`EditHighlightedCodeStep`](./continuedev/src/continuedev/steps/core/core.py) - This is the Step run when a user highlights code, enters natural language, and presses CMD/CTRL+ENTER, or uses the slash command '/edit'. It opens a side-by-side diff editor, where updated code is streamed to fulfil the user's request.

### `Autopilot`

In [autopilot.py](./continuedev/src/continuedev/core/autopilot.py), we define the `Autopilot` class, which is the central entity responsible for keeping track of state and running the input/action loop.

### `Observation`

An `Observation` is a simple Pydantic model that can be used as a trigger to run a `Step`. For example, if running one `Step` results in an error, this can be returned as an `Observation` that can be used to trigger a `Step` that fixes the error. This is not being used frequently in the codebase right now, but we plan to use it as the basis of various "hooks" that will aid in the development of agents acting within the IDE.

### `Policy`

A `Policy` implements the method `def next(self, config: ContinueConfig, history: History) -> Step`, which decides which `Step` the `Autopilot` should run next. The default policy is defined in [policy.py](./continuedev/src/continuedev/core/policy.py) and runs `SimpleChatStep` by default, or a slash command when the input begins with '/'. It also displays a welcome message at the beginning of each session. If interested in developing agents that autonomously take longer sequences of actions in the IDE, the `Policy` class is the place to start.<|MERGE_RESOLUTION|>--- conflicted
+++ resolved
@@ -71,13 +71,8 @@
    2. Select `Server + Extension (VSCode)` from drop down
    3. Hit play button
    4. This will start both the server and the extension in debug mode and open a new VSCode window with continue extension
-<<<<<<< HEAD
-      1. I call the VSCode window with the extension the *Host VSCode*
-      2. The window you started debugging from is referred to as the *Main VSCode*
-=======
       1. I call the VSCode window with the extension the _Host VSCode_
       2. The window you started debugging from is referred to as the _Main VSCode_
->>>>>>> 0315ebcc
    5. Notice 2 debug sessions are running, one for the server and one for the extension, you can also set breakpoints in both
 
 4. Lets try using breakpoints:
