import { Tooltip } from "react-tooltip";
import styled, { keyframes } from "styled-components";
import { getFontSize } from "../util";

export const defaultBorderRadius = "5px";
export const lightGray = "#646464";
export const vscBackgroundTransparent = "#1e1e1ede";
export const buttonColor = "#1bbe84";
export const buttonColorHover = "#1bbe84a8";

export const secondaryDark =
  "var(--vscode-list-hoverBackground, rgb(45 45 45))";
export const vscBackground = "var(--vscode-editor-background, rgb(30 30 30))";
<<<<<<< HEAD
export const vscForeground = "var(--vscode-editor-foreground, #fff)";
=======
export const vscForeground = "var(--vscode-editor-foreground, white)";
>>>>>>> 7a380252

export const Button = styled.button`
  padding: 10px 12px;
  margin: 8px 0;
  border-radius: ${defaultBorderRadius};

  border: none;
  color: white;
  background-color: ${buttonColor};

  &:disabled {
    color: gray;
  }

  &:hover:enabled {
    cursor: pointer;
  }
`;

export const StyledTooltip = styled(Tooltip)`
  font-size: 12px;
  background-color: rgb(60 60 60);
  border-radius: ${defaultBorderRadius};
  padding: 6px;
  padding-left: 12px;
  padding-right: 12px;
  z-index: 1000;

  max-width: 80vw;
`;

export const TextArea = styled.textarea`
  padding: 8px;
  font-family: inherit;
  border-radius: ${defaultBorderRadius};
  margin: 16px auto;
  height: auto;
  width: calc(100% - 32px);
  background-color: ${secondaryDark};
  color: ${vscForeground};
  z-index: 1;
  border: 1px solid transparent;

  resize: vertical;

  &:focus {
    outline: 1px solid ${lightGray};
    border: 1px solid transparent;
  }

  &::placeholder {
    color: ${lightGray}80;
  }
`;

export const Pre = styled.pre`
  border-radius: ${defaultBorderRadius};
  padding: 8px;
  max-height: 150px;
  overflow-y: scroll;
  margin: 0;
  background-color: ${vscBackground};
  border: none;

  /* text wrapping */
  white-space: pre-wrap; /* Since CSS 2.1 */
  white-space: -moz-pre-wrap; /* Mozilla, since 1999 */
  white-space: -pre-wrap; /* Opera 4-6 */
  white-space: -o-pre-wrap; /* Opera 7 */
  word-wrap: break-word; /* Internet Explorer 5.5+ */
`;

export const H3 = styled.h3`
  background-color: ${secondaryDark};
  border-radius: ${defaultBorderRadius};
  padding: 4px 8px;
  width: fit-content;
`;

export const Input = styled.input`
  width: 100%;
  padding: 8px 12px;
  margin: 8px 0;
  box-sizing: border-box;
  border-radius: ${defaultBorderRadius};
  outline: 1px solid ${lightGray};
  border: none;
  background-color: ${vscBackground};
  color: ${vscForeground};

  &:focus {
    background: ${secondaryDark};
  }

  &:invalid {
    outline: 1px solid red;
  }
`;

export const NumberInput = styled.input.attrs({ type: "number" })`
  padding: 8px 12px;
  margin: 8px 4px;
  box-sizing: border-box;
  border-radius: ${defaultBorderRadius};
  outline: 1px solid ${lightGray};
  border: none;
  background-color: ${vscBackground};
  color: ${vscForeground};

  &:focus {
    background: ${secondaryDark};
  }
`;

export const Select = styled.select`
  padding: 8px 12px;
  margin: 8px 0;
  box-sizing: border-box;
  border-radius: ${defaultBorderRadius};
  outline: 1px solid ${lightGray};
  border: none;
  background-color: ${vscBackground};
  color: ${vscForeground};
`;

export const Label = styled.label<{ fontSize?: number }>`
  font-size: ${(props) => props.fontSize || getFontSize()}px;
`;

const spin = keyframes`
  from {
    -webkit-transform: rotate(0deg);
  }
  to {
    -webkit-transform: rotate(360deg);
  }
`;

export const Loader = styled.div`
  border: 4px solid transparent;
  border-radius: 50%;
  border-top: 4px solid white;
  width: 36px;
  height: 36px;
  -webkit-animation: ${spin} 1s ease-in-out infinite;
  animation: ${spin} 1s ease-in-out infinite;
  margin: auto;
`;

export const MainContainerWithBorder = styled.div<{ borderWidth?: string }>`
  border-radius: ${defaultBorderRadius};
  padding: ${(props) => props.borderWidth || "1px"};
  background-color: white;
`;

export const MainTextInput = styled.textarea`
  padding: 8px;
  font-size: 16px;
  border-radius: ${defaultBorderRadius};
  border: 1px solid #ccc;
  margin: 8px 8px;
  background-color: ${vscBackground};
  color: ${vscForeground};
  outline: 1px solid orange;
  resize: none;
`;

export const appear = keyframes`
    from {
        opacity: 0;
        transform: translateY(-10px);
    }
    to {
        opacity: 1;
        transform: translateY(0px);
    }
`;

export const HeaderButton = styled.button<{ inverted: boolean | undefined }>`
  background-color: ${({ inverted }) =>
    inverted ? vscForeground : "transparent"};
  color: ${({ inverted }) => (inverted ? vscBackground : vscForeground)};

  border: none;
  border-radius: ${defaultBorderRadius};
  cursor: ${({ disabled }) => (disabled ? "default" : "pointer")};

  &:focus {
    outline: none;
    border: none;
  }

  &:hover {
    background-color: ${({ inverted }) =>
      typeof inverted === "undefined" || inverted
        ? secondaryDark
        : "transparent"};
  }
  display: flex;
  align-items: center;
  justify-content: center;
  gap: 4px;
  padding: 2px;
`;<|MERGE_RESOLUTION|>--- conflicted
+++ resolved
@@ -11,11 +11,7 @@
 export const secondaryDark =
   "var(--vscode-list-hoverBackground, rgb(45 45 45))";
 export const vscBackground = "var(--vscode-editor-background, rgb(30 30 30))";
-<<<<<<< HEAD
 export const vscForeground = "var(--vscode-editor-foreground, #fff)";
-=======
-export const vscForeground = "var(--vscode-editor-foreground, white)";
->>>>>>> 7a380252
 
 export const Button = styled.button`
   padding: 10px 12px;
