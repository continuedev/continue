--- conflicted
+++ resolved
@@ -631,11 +631,7 @@
             typeof inQueryForContextProvider !== "undefined"
           }
           disabled={props.disabled}
-<<<<<<< HEAD
-          placeholder={`Ask a question, type '/' for slash commands, or '@' to add context`}
-=======
           placeholder={`Ask a question, '/' for slash commands, '@' to add context`}
->>>>>>> 220d179a
           {...getInputProps({
             onCompositionStart: () => setIsComposing(true),
             onCompositionEnd: () => setIsComposing(false),
