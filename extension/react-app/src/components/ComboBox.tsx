--- conflicted
+++ resolved
@@ -747,26 +747,12 @@
     <div ref={topRef}>
       {selectedContextItems.length === 0 && props.isMainInput && (
         <div
-<<<<<<< HEAD
-          onClick={() => {
-            downshiftProps.setInputValue("@");
-            inputRef.current?.focus();
-          }}
-=======
->>>>>>> 2a58779d
           style={{
             color: lightGray,
             fontSize: "10px",
             backgroundColor: vscBackground,
             paddingLeft: "12px",
             paddingTop: getFontSize(),
-<<<<<<< HEAD
-            width: "fit-content",
-          }}
-          className="hover:underline cursor-pointer"
-        >
-          + Add Context
-=======
             width: "calc(100% - 24px)",
           }}
         >
@@ -785,7 +771,6 @@
               downshiftProps.inputValue?.length > 0)) && (
             <span className="float-right">Inserting at cursor</span>
           )}
->>>>>>> 2a58779d
         </div>
       )}
 
