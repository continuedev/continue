--- conflicted
+++ resolved
@@ -60,7 +60,6 @@
     args: {},
   },
   {
-<<<<<<< HEAD
     title: "HuggingFace Inference API",
     class: "HuggingFaceInferenceAPI",
     args: {
@@ -69,8 +68,6 @@
     },
   },
   {
-    title: "gpt-4 (limited free usage)",
-=======
     title: "Other OpenAI-compatible API",
     class: "GGML",
     args: {
@@ -79,7 +76,6 @@
   },
   {
     title: "GPT-4 limited free trial",
->>>>>>> 65887473
     class: "MaybeProxyOpenAI",
     args: {
       model: "gpt-4",
