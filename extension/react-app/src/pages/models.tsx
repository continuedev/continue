--- conflicted
+++ resolved
@@ -4,135 +4,10 @@
 import { ArrowLeftIcon } from "@heroicons/react/24/outline";
 import { lightGray, vscBackground } from "../components";
 import { useNavigate } from "react-router-dom";
-<<<<<<< HEAD
-
-const MODEL_INFO: ModelInfo[] = [
-  {
-    title: "OpenAI",
-    class: "OpenAI",
-    description: "Use gpt-4, gpt-3.5-turbo, or any other OpenAI model",
-    args: {
-      model: "gpt-4",
-      api_key: "",
-      title: "OpenAI",
-    },
-    icon: "openai.png",
-    tags: [ModelTag["Requires API Key"]],
-  },
-  {
-    title: "Anthropic",
-    class: "AnthropicLLM",
-    description:
-      "Claude-2 is a highly capable model with a 100k context length",
-    args: {
-      model: "claude-2",
-      api_key: "<ANTHROPIC_API_KEY>",
-      title: "Anthropic",
-    },
-    icon: "anthropic.png",
-    tags: [ModelTag["Requires API Key"]],
-  },
-  {
-    title: "Ollama",
-    class: "Ollama",
-    description:
-      "One of the fastest ways to get started with local models on Mac or Linux",
-    args: {
-      model: "codellama",
-      title: "Ollama",
-    },
-    icon: "ollama.png",
-    tags: [ModelTag["Local"], ModelTag["Open-Source"]],
-  },
-  {
-    title: "TogetherAI",
-    class: "TogetherLLM",
-    description:
-      "Use the TogetherAI API for extremely fast streaming of open-source models",
-    args: {
-      model: "togethercomputer/CodeLlama-13b-Instruct",
-      api_key: "<TOGETHER_API_KEY>",
-      title: "TogetherAI",
-    },
-    icon: "together.png",
-    tags: [ModelTag["Requires API Key"], ModelTag["Open-Source"]],
-  },
-  {
-    title: "LM Studio",
-    class: "GGML",
-    description:
-      "One of the fastest ways to get started with local models on Mac or Windows",
-    args: {
-      server_url: "http://localhost:1234",
-      title: "LM Studio",
-    },
-    icon: "lmstudio.png",
-    tags: [ModelTag["Local"], ModelTag["Open-Source"]],
-  },
-  {
-    title: "Replicate",
-    class: "ReplicateLLM",
-    description: "Use the Replicate API to run open-source models",
-    args: {
-      model:
-        "replicate/llama-2-70b-chat:58d078176e02c219e11eb4da5a02a7830a283b14cf8f94537af893ccff5ee781",
-      api_key: "<REPLICATE_API_KEY>",
-      title: "Replicate",
-    },
-    icon: "replicate.png",
-    tags: [ModelTag["Requires API Key"], ModelTag["Open-Source"]],
-  },
-  {
-    title: "llama.cpp",
-    class: "LlamaCpp",
-    description: "If you are running the llama.cpp server from source",
-    args: {
-      title: "llama.cpp",
-    },
-    icon: "llamacpp.png",
-    tags: [ModelTag.Local, ModelTag["Open-Source"]],
-  },
-  {
-    title: "HuggingFace TGI",
-    class: "HuggingFaceTGI",
-    description:
-      "HuggingFace Text Generation Inference is an advanced, highly performant option for serving open-source models to multiple people",
-    args: {
-      title: "HuggingFace TGI",
-    },
-    icon: "hf.png",
-    tags: [ModelTag.Local, ModelTag["Open-Source"]],
-  },
-  {
-    title: "Other OpenAI-compatible API",
-    class: "GGML",
-    description:
-      "If you are using any other OpenAI-compatible API, for example text-gen-webui, FastChat, LocalAI, or llama-cpp-python, you can simply enter your server URL",
-    args: {
-      server_url: "<SERVER_URL>",
-    },
-    icon: "openai.png",
-    tags: [ModelTag.Local, ModelTag["Open-Source"]],
-  },
-  {
-    title: "GPT-4 limited free trial",
-    class: "OpenAIFreeTrial",
-    description:
-      "New users can try out Continue with GPT-4 using a proxy server that securely makes calls to OpenAI using our API key",
-    args: {
-      model: "gpt-4",
-      title: "GPT-4 Free Trial",
-    },
-    icon: "openai.png",
-    tags: [ModelTag.Free],
-  },
-];
-=======
 import { useDispatch } from "react-redux";
 import { GUIClientContext } from "../App";
 import { setShowDialog } from "../redux/slices/uiStateSlice";
 import { MODEL_INFO } from "../util/modelData";
->>>>>>> 82bafc9f
 
 const GridDiv = styled.div`
   display: grid;
