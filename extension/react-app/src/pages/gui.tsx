import styled from "styled-components";
import { TextInput, defaultBorderRadius, lightGray } from "../components";
import { FullState } from "../../../schema/FullState";
import {
  useEffect,
  useRef,
  useState,
  useContext,
  useLayoutEffect,
  useCallback,
} from "react";
import { HistoryNode } from "../../../schema/HistoryNode";
import StepContainer from "../components/StepContainer";
import { GUIClientContext } from "../App";
import ComboBox from "../components/ComboBox";
import { usePostHog } from "posthog-js/react";
import { useDispatch, useSelector } from "react-redux";
import { RootStore } from "../redux/store";
import { postVscMessage } from "../vscode";
import UserInputContainer from "../components/UserInputContainer";
import { isMetaEquivalentKeyPressed } from "../util";
import {
  setBottomMessage,
  setDialogEntryOn,
  setDialogMessage,
  setDisplayBottomMessageOnBottom,
  setShowDialog,
} from "../redux/slices/uiStateSlice";
import RingLoader from "../components/RingLoader";
import {
  setServerState,
  temporarilyClearSession,
  temporarilyPushToUserInputQueue,
} from "../redux/slices/serverStateReducer";
import TimelineItem from "../components/TimelineItem";
import ErrorStepContainer from "../components/ErrorStepContainer";
import {
  ChatBubbleOvalLeftIcon,
  CodeBracketSquareIcon,
  ExclamationTriangleIcon,
  FolderIcon,
  PlusIcon,
} from "@heroicons/react/24/outline";
import FTCDialog from "../components/dialogs/FTCDialog";
import HeaderButtonWithText from "../components/HeaderButtonWithText";
import { useNavigate } from "react-router-dom";
import SuggestionsArea from "../components/Suggestions";

const TopGuiDiv = styled.div`
  overflow-y: scroll;

  scrollbar-width: none; /* Firefox */

  /* Hide scrollbar for Chrome, Safari and Opera */
  &::-webkit-scrollbar {
    display: none;
  }
`;

const TitleTextInput = styled(TextInput)`
  border: none;
  outline: none;

  font-size: 16px;
  font-weight: bold;
  margin: 0;
  margin-right: 8px;
  padding-top: 6px;
  padding-bottom: 6px;

  &:focus {
    outline: none;
  }
`;

const StepsDiv = styled.div`
  position: relative;
  background-color: transparent;
  padding-left: 8px;
  padding-right: 8px;

  & > * {
    z-index: 1;
    position: relative;
  }

  &::before {
    content: "";
    position: absolute;
    height: calc(100% - 12px);
    border-left: 2px solid ${lightGray};
    left: 28px;
    z-index: 0;
    bottom: 12px;
  }
`;

const UserInputQueueItem = styled.div`
  border-radius: ${defaultBorderRadius};
  color: gray;
  padding: 8px;
  margin: 8px;
  text-align: center;
`;

const GUIHeaderDiv = styled.div`
  display: flex;
  justify-content: space-between;
  align-items: center;
  padding: 4px;
  padding-left: 8px;
  padding-right: 8px;
  border-bottom: 0.5px solid ${lightGray};
`;

interface GUIProps {
  firstObservation?: any;
}

function GUI(props: GUIProps) {
  // #region Hooks
  const client = useContext(GUIClientContext);
  const posthog = usePostHog();
  const dispatch = useDispatch();
  const navigate = useNavigate();

  // #endregion

  // #region Selectors
  const history = useSelector((state: RootStore) => state.serverState.history);
  const defaultModel = useSelector(
    (state: RootStore) =>
      (state.serverState.config as any).models?.default?.class_name
  );
  const user_input_queue = useSelector(
    (state: RootStore) => state.serverState.user_input_queue
  );

  const sessionTitle = useSelector(
    (state: RootStore) => state.serverState.session_info?.title
  );

  // #endregion

  // #region State
  const [waitingForSteps, setWaitingForSteps] = useState(false);
  const [stepsOpen, setStepsOpen] = useState<(boolean | undefined)[]>([]);
  const [waitingForClient, setWaitingForClient] = useState(true);
  const [showLoading, setShowLoading] = useState(false);

  // #endregion

  // #region Refs
  const mainTextInputRef = useRef<HTMLInputElement>(null);
  const topGuiDivRef = useRef<HTMLDivElement>(null);
  // #endregion

  // #region Effects

  // Set displayBottomMessageOnBottom
  const aboveComboBoxDivRef = useRef<HTMLDivElement>(null);
  const bottomMessage = useSelector(
    (state: RootStore) => state.uiState.bottomMessage
  );
  useEffect(() => {
    if (!aboveComboBoxDivRef.current) return;
    dispatch(
      setDisplayBottomMessageOnBottom(
        aboveComboBoxDivRef.current.getBoundingClientRect().top <
          window.innerHeight / 2
      )
    );
  }, [bottomMessage, aboveComboBoxDivRef.current]);

  const [userScrolledAwayFromBottom, setUserScrolledAwayFromBottom] =
    useState<boolean>(false);

  useEffect(() => {
    const handleScroll = () => {
      // Scroll only if user is within 200 pixels of the bottom of the window.
      const edgeOffset = -25;
      const scrollPosition = topGuiDivRef.current?.scrollTop || 0;
      const scrollHeight = topGuiDivRef.current?.scrollHeight || 0;
      const clientHeight = window.innerHeight || 0;

      if (scrollPosition + clientHeight + edgeOffset >= scrollHeight) {
        setUserScrolledAwayFromBottom(false);
      } else {
        setUserScrolledAwayFromBottom(true);
      }
    };

    topGuiDivRef.current?.addEventListener("wheel", handleScroll);

    return () => {
      window.removeEventListener("wheel", handleScroll);
    };
  }, [topGuiDivRef.current]);

  useLayoutEffect(() => {
    if (userScrolledAwayFromBottom) return;

    topGuiDivRef.current?.scrollTo({
      top: topGuiDivRef.current?.scrollHeight,
      behavior: "instant" as any,
    });
  }, [topGuiDivRef.current?.scrollHeight, history.timeline]);

  useEffect(() => {
    // Cmd + Backspace to delete current step
    const listener = (e: any) => {
      if (
        e.key === "Backspace" &&
        isMetaEquivalentKeyPressed(e) &&
        !e.shiftKey &&
        typeof history?.current_index !== "undefined" &&
        history.timeline[history.current_index]?.active
      ) {
        client?.deleteAtIndex(history.current_index);
      } else if (e.key === "Escape") {
        dispatch(setBottomMessage(undefined));
      }
    };
    window.addEventListener("keydown", listener);

    return () => {
      window.removeEventListener("keydown", listener);
    };
  }, [client, history]);

  useEffect(() => {
    client?.onStateUpdate((state: FullState) => {
      const waitingForSteps =
        state.active &&
        state.history.current_index < state.history.timeline.length &&
        state.history.timeline[state.history.current_index] &&
        state.history.timeline[
          state.history.current_index
        ].step.description?.trim() === "";

      dispatch(setServerState(state));

      setWaitingForSteps(waitingForSteps);
      setStepsOpen((prev) => {
        const nextStepsOpen = [...prev];
        for (
          let i = nextStepsOpen.length;
          i < state.history.timeline.length;
          i++
        ) {
          nextStepsOpen.push(undefined);
        }
        return nextStepsOpen;
      });
    });
  }, [client]);

  // #endregion

  useEffect(() => {
    if (client && waitingForClient) {
      setWaitingForClient(false);
      for (const input of user_input_queue) {
        client.sendMainInput(input);
      }
    }
  }, [client, user_input_queue, waitingForClient]);

  const onMainTextInput = (event?: any) => {
    if (mainTextInputRef.current) {
      let input = (mainTextInputRef.current as any).inputValue;

      if (input.trim() === "") return;

      if (input.startsWith("#") && (input.length === 7 || input.length === 4)) {
        localStorage.setItem("continueButtonColor", input);
        (mainTextInputRef.current as any).setInputValue("");
        return;
      }

<<<<<<< HEAD
      // cmd+enter to /codebase
      if (isMetaEquivalentKeyPressed(event)) {
        input = `/codebase ${input}`;
=======
      // cmd+enter to /edit
      if (event && isMetaEquivalentKeyPressed(event)) {
        input = `/edit ${input}`;
>>>>>>> 145466e4
      }
      (mainTextInputRef.current as any).setInputValue("");
      if (!client) {
        dispatch(temporarilyPushToUserInputQueue(input));
        return;
      }

      if (
        defaultModel === "OpenAIFreeTrial" &&
        (!input.startsWith("/") || input.startsWith("/edit"))
      ) {
        const ftc = localStorage.getItem("ftc");
        if (ftc) {
          const u = parseInt(ftc);
          localStorage.setItem("ftc", (u + 1).toString());

          if (u >= 250) {
            dispatch(setShowDialog(true));
            dispatch(setDialogMessage(<FTCDialog />));
            return;
          }
        } else {
          localStorage.setItem("ftc", "1");
        }
      }

      setWaitingForSteps(true);

      if (
        history &&
        history.current_index >= 0 &&
        history.current_index < history.timeline.length
      ) {
        if (
          history.timeline[history.current_index]?.step.name ===
          "Waiting for user input"
        ) {
          if (input.trim() === "") return;
          onStepUserInput(input, history!.current_index);
          return;
        } else if (
          history.timeline[history.current_index]?.step.name ===
          "Waiting for user confirmation"
        ) {
          onStepUserInput("ok", history!.current_index);
          return;
        }
      }

      client.sendMainInput(input);
      dispatch(temporarilyPushToUserInputQueue(input));

      // Increment localstorage counter for popup
      const counter = localStorage.getItem("mainTextEntryCounter");
      if (counter) {
        let currentCount = parseInt(counter);
        localStorage.setItem(
          "mainTextEntryCounter",
          (currentCount + 1).toString()
        );
        if (currentCount === -300) {
          dispatch(
            setDialogMessage(
              <div className="text-center p-4">
                👋 Thanks for using Continue. We are a beta product and love
                working closely with our first users. If you're interested in
                speaking, enter your name and email. We won't use this
                information for anything other than reaching out.
                <br />
                <br />
                <form
                  onSubmit={(e: any) => {
                    e.preventDefault();
                    posthog?.capture("user_interest_form", {
                      name: e.target.elements[0].value,
                      email: e.target.elements[1].value,
                    });
                    dispatch(
                      setDialogMessage(
                        <div className="text-center p-4">
                          Thanks! We'll be in touch soon.
                        </div>
                      )
                    );
                  }}
                  style={{
                    display: "flex",
                    flexDirection: "column",
                    gap: "10px",
                  }}
                >
                  <input
                    style={{ padding: "10px", borderRadius: "5px" }}
                    type="text"
                    name="name"
                    placeholder="Name"
                    required
                  />
                  <input
                    style={{ padding: "10px", borderRadius: "5px" }}
                    type="email"
                    name="email"
                    placeholder="Email"
                    required
                  />
                  <button
                    style={{
                      padding: "10px",
                      borderRadius: "5px",
                      cursor: "pointer",
                    }}
                    type="submit"
                  >
                    Submit
                  </button>
                </form>
              </div>
            )
          );
          dispatch(setDialogEntryOn(false));
          dispatch(setShowDialog(true));
        }
      } else {
        localStorage.setItem("mainTextEntryCounter", "1");
      }
    }
  };

  const onStepUserInput = (input: string, index: number) => {
    if (!client) return;
    client.sendStepUserInput(input, index);
  };

  const getStepsInUserInputGroup = useCallback(
    (index: number): number[] => {
      // index is the index in the entire timeline, hidden steps included
      const stepsInUserInputGroup: number[] = [];

      // First find the closest above UserInputStep
      let userInputIndex = -1;
      for (let i = index; i >= 0; i--) {
        if (
          history?.timeline.length > i &&
          history.timeline[i].step.name === "User Input" &&
          history.timeline[i].step.hide === false
        ) {
          stepsInUserInputGroup.push(i);
          userInputIndex = i;
          break;
        }
      }
      if (stepsInUserInputGroup.length === 0) return [];

      for (let i = userInputIndex + 1; i < history?.timeline.length; i++) {
        if (
          history?.timeline.length > i &&
          history.timeline[i].step.name === "User Input" &&
          history.timeline[i].step.hide === false
        ) {
          break;
        }
        stepsInUserInputGroup.push(i);
      }
      return stepsInUserInputGroup;
    },
    [history.timeline]
  );

  const onToggleAtIndex = useCallback(
    (index: number) => {
      // Check if all steps after the User Input are closed
      const groupIndices = getStepsInUserInputGroup(index);
      const userInputIndex = groupIndices[0];
      setStepsOpen((prev) => {
        const nextStepsOpen = [...prev];
        nextStepsOpen[index] = !nextStepsOpen[index];
        const allStepsAfterUserInputAreClosed = !groupIndices.some(
          (i, j) => j > 0 && nextStepsOpen[i]
        );
        if (allStepsAfterUserInputAreClosed) {
          nextStepsOpen[userInputIndex] = false;
        } else {
          const allStepsAfterUserInputAreOpen = !groupIndices.some(
            (i, j) => j > 0 && !nextStepsOpen[i]
          );
          if (allStepsAfterUserInputAreOpen) {
            nextStepsOpen[userInputIndex] = true;
          }
        }

        return nextStepsOpen;
      });
    },
    [getStepsInUserInputGroup]
  );

  useEffect(() => {
    const timeout = setTimeout(() => {
      setShowLoading(true);
    }, 3000);

    return () => {
      clearTimeout(timeout);
    };
  }, []);

  useEffect(() => {
    if (sessionTitle) {
      setSessionTitleInput(sessionTitle);
    }
  }, [sessionTitle]);

  const [sessionTitleInput, setSessionTitleInput] = useState<string>(
    sessionTitle || "New Session"
  );

  return (
    <TopGuiDiv
      ref={topGuiDivRef}
      onKeyDown={(e) => {
        if (e.key === "Enter" && e.ctrlKey) {
          onMainTextInput();
        }
      }}
    >
      <GUIHeaderDiv>
        <TitleTextInput
          onClick={(e) => {
            // Select all text
            (e.target as any).setSelectionRange(
              0,
              (e.target as any).value.length
            );
          }}
          value={sessionTitleInput}
          onChange={(e) => setSessionTitleInput(e.target.value)}
          onBlur={(e) => {
            if (
              e.target.value === sessionTitle ||
              (typeof sessionTitle === "undefined" &&
                e.target.value === "New Session")
            )
              return;
            client?.setCurrentSessionTitle(e.target.value);
          }}
          onKeyDown={(e) => {
            if (e.key === "Enter") {
              e.preventDefault();
              (e.target as any).blur();
            } else if (e.key === "Escape") {
              setSessionTitleInput(sessionTitle || "New Session");
              (e.target as any).blur();
            }
          }}
        />
        <div className="flex gap-2">
          {history.timeline.filter((n) => !n.step.hide).length > 0 && (
            <HeaderButtonWithText
              onClick={() => {
                if (history.timeline.filter((n) => !n.step.hide).length > 0) {
                  dispatch(temporarilyClearSession(false));
                  client?.loadSession(undefined);
                }
              }}
              text="New Session (⌥⌘N)"
            >
              <PlusIcon width="1.4em" height="1.4em" />
            </HeaderButtonWithText>
          )}

          <HeaderButtonWithText
            onClick={() => {
              navigate("/history");
            }}
            text="History"
          >
            <FolderIcon width="1.4em" height="1.4em" />
          </HeaderButtonWithText>
        </div>
      </GUIHeaderDiv>
      {showLoading && typeof client === "undefined" && (
        <>
          <RingLoader />
          <p
            style={{
              textAlign: "center",
              margin: "0px",
              fontSize: "14px",
            }}
          >
            Continue Server Starting
          </p>
          <div className="flex mx-8 my-2">
            <p
              style={{
                margin: "auto",
                textAlign: "center",
                marginTop: "4px",
                fontSize: "12px",
                cursor: "pointer",
                opacity: 0.7,
              }}
            >
              <u>
                <a
                  style={{ color: "inherit" }}
                  href="https://continue.dev/docs/troubleshooting"
                  target="_blank"
                >
                  Troubleshooting help
                </a>
              </u>
            </p>
            <p
              style={{
                margin: "auto",
                textAlign: "center",
                marginTop: "4px",
                fontSize: "12px",
                cursor: "pointer",
                opacity: 0.7,
              }}
              onClick={() => {
                postVscMessage("toggleDevTools", {});
              }}
            >
              <u>View logs</u>
            </p>
            <p
              style={{
                margin: "auto",
                textAlign: "center",
                marginTop: "4px",
                fontSize: "12px",
                cursor: "pointer",
                opacity: 0.7,
              }}
            >
              <u>
                <a
                  style={{ color: "inherit" }}
                  href="https://continue.dev/docs/walkthroughs/manually-run-continue#recommended-use-the-continuedev-pypi-package"
                  target="_blank"
                >
                  Manually start server
                </a>
              </u>
            </p>
          </div>
        </>
      )}
      <br />
      <SuggestionsArea
        onClick={(textInput) => {
          client?.sendMainInput(textInput);
        }}
      />
      <StepsDiv>
        {history?.timeline.map((node: HistoryNode, index: number) => {
          if (node.step.hide) return null;
          return (
            <>
              {node.step.name === "User Input" ? (
                node.step.hide || (
                  <UserInputContainer
                    active={getStepsInUserInputGroup(index).some((i) => {
                      return history.timeline[i].active;
                    })}
                    groupIndices={getStepsInUserInputGroup(index)}
                    onToggle={(isOpen: boolean) => {
                      // Collapse all steps in the section
                      setStepsOpen((prev) => {
                        const nextStepsOpen = [...prev];
                        getStepsInUserInputGroup(index).forEach((i) => {
                          nextStepsOpen[i] = isOpen;
                        });
                        return nextStepsOpen;
                      });
                    }}
                    onToggleAll={(isOpen: boolean) => {
                      // Collapse _all_ steps
                      setStepsOpen((prev) => {
                        return prev.map((_) => isOpen);
                      });
                    }}
                    isToggleOpen={
                      typeof stepsOpen[index] === "undefined"
                        ? true
                        : stepsOpen[index]!
                    }
                    index={index}
                    onDelete={() => {
                      // Delete the input and all steps until the next user input
                      getStepsInUserInputGroup(index).forEach((i) => {
                        client?.deleteAtIndex(i);
                      });
                    }}
                    historyNode={node}
                  >
                    {node.step.description as string}
                  </UserInputContainer>
                )
              ) : (
                <TimelineItem
                  historyNode={node}
                  iconElement={
                    node.step.class_name === "DefaultModelEditCodeStep" ? (
                      <CodeBracketSquareIcon width="16px" height="16px" />
                    ) : node.observation?.error ? (
                      <ExclamationTriangleIcon
                        width="16px"
                        height="16px"
                        color="red"
                      />
                    ) : (
                      <ChatBubbleOvalLeftIcon width="16px" height="16px" />
                    )
                  }
                  open={
                    typeof stepsOpen[index] === "undefined"
                      ? node.observation?.error
                        ? false
                        : true
                      : stepsOpen[index]!
                  }
                  onToggle={() => onToggleAtIndex(index)}
                >
                  {node.observation?.error ? (
                    <ErrorStepContainer
                      onClose={() => onToggleAtIndex(index)}
                      historyNode={node}
                      onDelete={() => client?.deleteAtIndex(index)}
                    />
                  ) : (
                    <StepContainer
                      index={index}
                      isLast={index === history.timeline.length - 1}
                      isFirst={index === 0}
                      open={
                        typeof stepsOpen[index] === "undefined"
                          ? true
                          : stepsOpen[index]!
                      }
                      key={index}
                      onUserInput={(input: string) => {
                        onStepUserInput(input, index);
                      }}
                      inFuture={index > history?.current_index}
                      historyNode={node}
                      onReverse={() => {
                        client?.reverseToIndex(index);
                      }}
                      onRetry={() => {
                        client?.retryAtIndex(index);
                        setWaitingForSteps(true);
                      }}
                      onDelete={() => {
                        client?.deleteAtIndex(index);
                      }}
                      noUserInputParent={
                        getStepsInUserInputGroup(index).length === 0
                      }
                    />
                  )}
                </TimelineItem>
              )}
              {/* <div className="h-2"></div> */}
            </>
          );
        })}
      </StepsDiv>

      <div>
        {user_input_queue?.map?.((input) => {
          return <UserInputQueueItem>{input}</UserInputQueueItem>;
        })}
      </div>

      <div ref={aboveComboBoxDivRef} />
      <ComboBox
        ref={mainTextInputRef}
        onEnter={(e) => {
          onMainTextInput(e);
          e?.stopPropagation();
          e?.preventDefault();
        }}
        onInputValueChange={() => {}}
        onToggleAddContext={() => {
          client?.toggleAddingHighlightedCode();
        }}
      />
    </TopGuiDiv>
  );
}

export default GUI;<|MERGE_RESOLUTION|>--- conflicted
+++ resolved
@@ -278,15 +278,9 @@
         return;
       }
 
-<<<<<<< HEAD
       // cmd+enter to /codebase
-      if (isMetaEquivalentKeyPressed(event)) {
+      if (event && isMetaEquivalentKeyPressed(event)) {
         input = `/codebase ${input}`;
-=======
-      // cmd+enter to /edit
-      if (event && isMetaEquivalentKeyPressed(event)) {
-        input = `/edit ${input}`;
->>>>>>> 145466e4
       }
       (mainTextInputRef.current as any).setInputValue("");
       if (!client) {
