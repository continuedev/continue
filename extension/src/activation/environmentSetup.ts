import { getExtensionUri, getUniqueId } from "../util/vscode";
import { promisify } from "util";
import { exec as execCb } from "child_process";
import { spawn } from "child_process";
import * as path from "path";
import * as fs from "fs";
import { getContinueServerUrl } from "../bridge";
import fetch from "node-fetch";
import * as vscode from "vscode";
import * as os from "os";
import fkill from "fkill";
import { finished } from "stream/promises";
import request = require("request");
import { capture } from "../extension";

const exec = promisify(execCb);

async function runCommand(cmd: string): Promise<[string, string | undefined]> {
  var stdout = "";
  var stderr = "";
  try {
    var { stdout, stderr } = await exec(cmd, {
      shell: process.platform === "win32" ? "powershell.exe" : undefined,
    });
  } catch (e: any) {
    stderr = e.stderr;
    stdout = e.stdout;
  }

  const stderrOrUndefined = stderr === "" ? undefined : stderr;
  return [stdout, stderrOrUndefined];
}

async function checkServerRunning(serverUrl: string): Promise<boolean> {
  // Check if already running by calling /health
  try {
    const response = await fetch(`${serverUrl}/health`);
    if (response.status === 200) {
      console.log("Continue python server already running");
      return true;
    } else {
      return false;
    }
  } catch (e) {
    return false;
  }
}

export function getContinueGlobalPath(): string {
  // This is ~/.continue on mac/linux
  const continuePath = path.join(os.homedir(), ".continue");
  if (!fs.existsSync(continuePath)) {
    fs.mkdirSync(continuePath);
  }
  return continuePath;
}

function serverPath(): string {
  const sPath = path.join(getContinueGlobalPath(), "server");
  if (!fs.existsSync(sPath)) {
    fs.mkdirSync(sPath);
  }
  return sPath;
}

export function devDataPath(): string {
  const sPath = path.join(getContinueGlobalPath(), "dev_data");
  if (!fs.existsSync(sPath)) {
    fs.mkdirSync(sPath);
  }
  return sPath;
}

function serverVersionPath(): string {
  return path.join(serverPath(), "server_version.txt");
}

function serverBinaryPath(): string {
  return path.join(
    serverPath(),
    "exe",
    `continue_server${os.platform() === "win32" ? ".exe" : ""}`
  );
}

export function getExtensionVersion() {
  const extension = vscode.extensions.getExtension("continue.continue");
  return extension?.packageJSON.version || "";
}

// Returns whether a server of the current version is already running
async function checkOrKillRunningServer(
  serverUrl: string,
  deleteBinary: boolean
): Promise<boolean> {
  const serverRunning = await checkServerRunning(serverUrl);
  let shouldKillAndReplace = true;

  if (fs.existsSync(serverVersionPath())) {
    const serverVersion = fs.readFileSync(serverVersionPath(), "utf8");
    if (serverVersion === getExtensionVersion() && serverRunning) {
      // The current version is already up and running, no need to continue
      console.log("Continue server of correct version already running");
      shouldKillAndReplace = false;
    }
  }

  // Kill the server if it is running an old version
  if (shouldKillAndReplace) {
    console.log("Killing server from old version of Continue");
    try {
      await fkill(":65432", { force: true });
    } catch (e: any) {
      if (!e.message.includes("Process doesn't exist")) {
        console.log("Failed to kill old server:", e);

        // Try again, on Windows. This time with taskkill
        if (os.platform() === "win32") {
          try {
            await runCommand(`taskkill /F /IM continue_server.exe`);
          } catch (e: any) {
            console.log(
              "Failed to kill old server second time on windows with taskkill:",
              e
            );
          }
        }
      }
    }
    if (fs.existsSync(serverVersionPath())) {
      fs.unlinkSync(serverVersionPath());
    }

    if (deleteBinary) {
      // Optionally, delete the server binary
      const serverBinary = serverBinaryPath();
      if (fs.existsSync(serverBinary)) {
        fs.unlinkSync(serverBinary);
      }
    }
  }

  return serverRunning && !shouldKillAndReplace;
}

function ensureDirectoryExistence(filePath: string) {
  const dirname = path.dirname(filePath);
  if (fs.existsSync(dirname)) {
    return true;
  }
  ensureDirectoryExistence(dirname);
  fs.mkdirSync(dirname);
}

function isPreviewExtension() {
  // If the extension minor version is odd, it is a preview version
  const extensionVersion = getExtensionVersion();
  if (!extensionVersion || extensionVersion === "") {
    return false;
  }
  const extensionVersionSplit = extensionVersion.split(".");
  const extensionMinorVersion = extensionVersionSplit[1];
  return parseInt(extensionMinorVersion) % 2 === 1;
}

export async function downloadFromS3(
  bucket: string,
  fileName: string,
  destination: string,
  region: string,
  useBackupUrl: boolean = false
) {
  ensureDirectoryExistence(destination);
  const file = fs.createWriteStream(destination);
  const download = request({
    url: useBackupUrl
      ? `https://s3.continue.dev/${fileName}`
      : `https://${bucket}.s3.${region}.amazonaws.com/${fileName}`,
  });

  return new Promise(async (resolve, reject) => {
    const handleErr = () => {
      if (fs.existsSync(destination)) {
        fs.unlink(destination, () => {});
      }
    };

    download.on("response", (response: any) => {
      if (response.statusCode !== 200) {
        handleErr();
        reject(new Error("No body returned when downloading from S3 bucket"));
      }
    });

    download.on("error", (err: any) => {
      handleErr();
      reject(err);
    });

    download.pipe(file);

    await finished(download);
    resolve(null);
  });
}

function includedBinaryPath(): string {
  const extensionPath = getExtensionUri().fsPath;
  return path.join(
    extensionPath,
    "exe",
<<<<<<< HEAD
    `run${os.platform() === "win32" ? ".exe" : ""}`
=======
    `continue_server${os.platform() === "win32" ? ".exe" : ""}`
>>>>>>> 16b0a480
  );
}

function runExecutable(path: string) {
  console.log("---- Starting Continue server ----");
  let attempts = 0;
  let maxAttempts = 5;
  let delay = 1000; // Delay between each attempt in milliseconds

  const spawnChild = () => {
    const retry = (e: any) => {
      attempts++;
      console.log(`Error caught: ${e}.\n\nRetrying attempt ${attempts}...`);
      setTimeout(spawnChild, delay);
    };
    try {
      // NodeJS bug requires not using detached on Windows, otherwise windowsHide is ineffective
      // Otherwise, detach is preferable
      const windowsSettings = {
        windowsHide: true,
      };
      const macLinuxSettings = {
        detached: true,
        stdio: "ignore",
      };
      const settings: any =
        os.platform() === "win32" ? windowsSettings : macLinuxSettings;
      // Spawn the server
      const child = spawn(path, settings);

      // Either unref to avoid zombie process, or listen to events because you can
      if (os.platform() === "win32") {
        child.stdout.on("data", (data: any) => {
          console.log(`stdout: ${data}`);
        });
        child.stderr.on("data", (data: any) => {
          console.log(`stderr: ${data}`);
        });
        child.on("error", (err: any) => {
          if (attempts < maxAttempts) {
            retry(err);
          } else {
            console.error("Failed to start subprocess.", err);
          }
        });
        child.on("exit", (code: any, signal: any) => {
          console.log("Subprocess exited with code", code, signal);
        });
        child.on("close", (code: any, signal: any) => {
          console.log("Subprocess closed with code", code, signal);
        });
      } else {
        child.unref();
      }
    } catch (e: any) {
      if (attempts < maxAttempts) {
        retry(e);
      } else {
        throw e;
      }
    }
  };

  spawnChild();
<<<<<<< HEAD

  // Write the current version of vscode extension to a file called server_version.txt
  fs.writeFileSync(serverVersionPath(), getExtensionVersion());
}

=======

  // Write the current version of vscode extension to a file called server_version.txt
  fs.writeFileSync(serverVersionPath(), getExtensionVersion());
}

>>>>>>> 16b0a480
async function setupWithS3Download(redownload: boolean, serverUrl: string) {
  // Check if server is already running
  if (redownload && (await checkOrKillRunningServer(serverUrl, true))) {
    console.log("Continue server already running");
    return;
  }

  // Download the server executable
  const bucket = "continue-server-binaries";
  const fileName =
    os.platform() === "win32"
      ? "windows/continue_server.exe"
      : os.platform() === "darwin"
      ? os.arch() === "arm64"
        ? "apple-silicon/continue_server"
        : "mac/continue_server"
      : "linux/continue_server";

  const destination = serverBinaryPath();

  // First, check if the server is already downloaded
  let shouldDownload = true;
  if (fs.existsSync(destination) && redownload) {
    // Check if the server is the correct version
    if (fs.existsSync(serverVersionPath())) {
      const serverVersion = fs.readFileSync(serverVersionPath(), "utf8");
      if (serverVersion === getExtensionVersion()) {
        // The current version is already up and running, no need to continue
        console.log("Continue server already downloaded");
        shouldDownload = false;
      } else {
        console.log("Old version of the server downloaded");
        if (fs.existsSync(destination)) {
          fs.unlinkSync(destination);
        }
      }
    } else {
      console.log("Old version of the server downloaded");
      if (fs.existsSync(destination)) {
        fs.unlinkSync(destination);
      }
    }
  }

  if (shouldDownload && redownload) {
    let timeout = setTimeout(() => {
      vscode.window.showErrorMessage(
        `It looks like the Continue server is taking a while to download. If this persists, you can manually download the binary or run it from source: https://continue.dev/docs/troubleshooting#run-the-server-manually.`
      );
    }, 35_000);

    let download = vscode.window.withProgress(
      {
        location: vscode.ProgressLocation.Notification,
        title: "Installing Continue server...",
        cancellable: false,
      },
      async () => {
        try {
          await downloadFromS3(
            bucket,
            `${isPreviewExtension() ? "preview/" : ""}${fileName}`,
            destination,
            "us-west-1",
            false
          );
        } catch (e: any) {
          console.log("Failed to download from primary url, trying backup url");

          capture({
            distinctId: getUniqueId(),
            event: "first_binary_download_failed",
            properties: {
              extensionVersion: getExtensionVersion(),
              os: os.platform(),
              arch: os.arch(),
              error_msg: e.message,
            },
          });

          try {
            await downloadFromS3(
              bucket,
              `${isPreviewExtension() ? "preview/" : ""}${fileName}`,
              destination,
              "us-west-1",
              true
            );
          } catch (e: any) {
            capture({
              distinctId: getUniqueId(),
              event: "second_binary_download_failed",
              properties: {
                extensionVersion: getExtensionVersion(),
                os: os.platform(),
                arch: os.arch(),
                error_msg: e.message,
              },
            });

            throw e;
          }
        }
      }
    );
    try {
      await download;
      console.log("Downloaded server executable at ", destination);
      clearTimeout(timeout);
    } catch (e: any) {
      const errText = `Failed to download Continue server from S3: ${e}`;
      vscode.window.showErrorMessage(errText);
    }
  }

  // Get name of the corresponding executable for platform
  if (os.platform() === "darwin") {
    // Add necessary permissions
    fs.chmodSync(destination, 0o7_5_5);
    await runCommand(`xattr -dr com.apple.quarantine ${destination}`);
  } else if (os.platform() === "linux") {
    // Add necessary permissions
    fs.chmodSync(destination, 0o7_5_5);
  }

  // Validate that the file exists
  console.log("Looking for file at ", destination);
  if (!fs.existsSync(destination)) {
    // List the contents of the folder
    const files = fs.readdirSync(
      path.join(getExtensionUri().fsPath, "server", "exe")
    );
    console.log("Files in server folder: ", files);
    const errText = `- Failed to install Continue server.`;
    vscode.window.showErrorMessage(errText);
    console.log("6: throwing error message: ", errText);
    throw new Error(errText);
  }

  // Run the executable
  runExecutable(destination);
}

export async function startContinuePythonServer(redownload: boolean = true) {
  // Check vscode settings for whether server is being run manually
  const manuallyRunningServer =
    vscode.workspace
      .getConfiguration("continue")
      .get<boolean>("manuallyRunningServer") || false;
  const serverUrl = getContinueServerUrl();
  if (
    (serverUrl !== "http://localhost:65432" &&
      serverUrl !== "http://127.0.0.1:65432") ||
    manuallyRunningServer
  ) {
    console.log("Continue server is being run manually, skipping start");
    return;
  }

  // If on Apple Silicon, download binary from S3
  // const isAppleSilicon = os.platform() === "darwin" && os.arch() === "arm64";
  // if (isAppleSilicon) {
  //   await setupWithS3Download(redownload, serverUrl);
  //   return;
  // }

  // Check if current server version is already running
  if (redownload && (await checkOrKillRunningServer(serverUrl, false))) {
    console.log("Continue server already running");
    return;
  }

  // Otherwise, use the binary installed with the extension
  if (!fs.existsSync(includedBinaryPath())) {
    throw new Error(
      `Continue server binary not found at ${includedBinaryPath()}`
    );
  }

  runExecutable(includedBinaryPath());
}<|MERGE_RESOLUTION|>--- conflicted
+++ resolved
@@ -209,11 +209,7 @@
   return path.join(
     extensionPath,
     "exe",
-<<<<<<< HEAD
-    `run${os.platform() === "win32" ? ".exe" : ""}`
-=======
     `continue_server${os.platform() === "win32" ? ".exe" : ""}`
->>>>>>> 16b0a480
   );
 }
 
@@ -278,19 +274,11 @@
   };
 
   spawnChild();
-<<<<<<< HEAD
 
   // Write the current version of vscode extension to a file called server_version.txt
   fs.writeFileSync(serverVersionPath(), getExtensionVersion());
 }
 
-=======
-
-  // Write the current version of vscode extension to a file called server_version.txt
-  fs.writeFileSync(serverVersionPath(), getExtensionVersion());
-}
-
->>>>>>> 16b0a480
 async function setupWithS3Download(redownload: boolean, serverUrl: string) {
   // Check if server is already running
   if (redownload && (await checkOrKillRunningServer(serverUrl, true))) {
