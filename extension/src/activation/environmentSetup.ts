import { getExtensionUri, getUniqueId } from "../util/vscode";
import { promisify } from "util";
import { exec as execCb } from "child_process";
import { spawn } from "child_process";
import * as path from "path";
import * as fs from "fs";
import { getContinueServerUrl } from "../bridge";
import fetch from "node-fetch";
import * as vscode from "vscode";
import * as os from "os";
import fkill from "fkill";
import { finished } from "stream/promises";
import request = require("request");
import { capture } from "../extension";

const exec = promisify(execCb);

async function runCommand(cmd: string): Promise<[string, string | undefined]> {
  var stdout = "";
  var stderr = "";
  try {
    var { stdout, stderr } = await exec(cmd, {
      shell: process.platform === "win32" ? "powershell.exe" : undefined,
    });
  } catch (e: any) {
    stderr = e.stderr;
    stdout = e.stdout;
  }

  const stderrOrUndefined = stderr === "" ? undefined : stderr;
  return [stdout, stderrOrUndefined];
}

async function checkServerRunning(serverUrl: string): Promise<boolean> {
  // Check if already running by calling /health
  try {
    const response = await fetch(`${serverUrl}/health`);
    if (response.status === 200) {
      console.log("Continue python server already running");
      return true;
    } else {
      return false;
    }
  } catch (e) {
    return false;
  }
}

export function getContinueGlobalPath(): string {
  // This is ~/.continue on mac/linux
  const continuePath = path.join(os.homedir(), ".continue");
  if (!fs.existsSync(continuePath)) {
    fs.mkdirSync(continuePath);
  }
  return continuePath;
}

function serverPath(): string {
  const sPath = path.join(getContinueGlobalPath(), "server");
  if (!fs.existsSync(sPath)) {
    fs.mkdirSync(sPath);
  }
  return sPath;
}

export function devDataPath(): string {
  const sPath = path.join(getContinueGlobalPath(), "dev_data");
  if (!fs.existsSync(sPath)) {
    fs.mkdirSync(sPath);
  }
  return sPath;
}

function serverVersionPath(): string {
  return path.join(serverPath(), "server_version.txt");
}

function serverBinaryPath(): string {
  return path.join(
    serverPath(),
    "exe",
    `continue_server${os.platform() === "win32" ? ".exe" : ""}`
  );
}

export function getExtensionVersion() {
  const extension = vscode.extensions.getExtension("continue.continue");
  return extension?.packageJSON.version || "";
}

// Returns whether a server of the current version is already running
async function checkOrKillRunningServer(
  serverUrl: string,
  deleteBinary: boolean
): Promise<boolean> {
  const serverRunning = await checkServerRunning(serverUrl);
  let shouldKillAndReplace = true;

  if (fs.existsSync(serverVersionPath())) {
    const serverVersion = fs.readFileSync(serverVersionPath(), "utf8");
    if (serverVersion === getExtensionVersion() && serverRunning) {
      // The current version is already up and running, no need to continue
      console.log("Continue server of correct version already running");
      shouldKillAndReplace = false;
    }
  }

  // Kill the server if it is running an old version
  if (shouldKillAndReplace) {
    console.log("Killing server from old version of Continue");
    try {
      await fkill(":65432", { force: true });
    } catch (e: any) {
      if (!e.message.includes("Process doesn't exist")) {
        console.log("Failed to kill old server:", e);

        // Try again, on Windows. This time with taskkill
        if (os.platform() === "win32") {
          try {
            await runCommand(`taskkill /F /IM continue_server.exe`);
          } catch (e: any) {
            console.log(
              "Failed to kill old server second time on windows with taskkill:",
              e
            );
          }
        }
      }
    }
    if (fs.existsSync(serverVersionPath())) {
      fs.unlinkSync(serverVersionPath());
    }

    if (deleteBinary) {
      // Optionally, delete the server binary
      const serverBinary = serverBinaryPath();
      if (fs.existsSync(serverBinary)) {
        fs.unlinkSync(serverBinary);
      }
    }
  }

  return serverRunning && !shouldKillAndReplace;
}

function ensureDirectoryExistence(filePath: string) {
  const dirname = path.dirname(filePath);
  if (fs.existsSync(dirname)) {
    return true;
  }
  ensureDirectoryExistence(dirname);
  fs.mkdirSync(dirname);
}

function isPreviewExtension() {
  // If the extension minor version is odd, it is a preview version
  const extensionVersion = getExtensionVersion();
  if (!extensionVersion || extensionVersion === "") {
    return false;
  }
  const extensionVersionSplit = extensionVersion.split(".");
  const extensionMinorVersion = extensionVersionSplit[1];
  return parseInt(extensionMinorVersion) % 2 === 1;
}

export async function downloadFromS3(
  bucket: string,
  fileName: string,
  destination: string,
  region: string,
  useBackupUrl: boolean = false
) {
  ensureDirectoryExistence(destination);
  const file = fs.createWriteStream(destination);
  const download = request({
    url: useBackupUrl
      ? `https://s3.continue.dev/${fileName}`
      : `https://${bucket}.s3.${region}.amazonaws.com/${fileName}`,
  });

  return new Promise(async (resolve, reject) => {
    const handleErr = () => {
      if (fs.existsSync(destination)) {
        fs.unlink(destination, () => {});
      }
    };

    download.on("response", (response: any) => {
      if (response.statusCode !== 200) {
        handleErr();
        reject(new Error("No body returned when downloading from S3 bucket"));
      }
    });

    download.on("error", (err: any) => {
      handleErr();
      reject(err);
    });

    download.pipe(file);

    await finished(download);
    resolve(null);
  });
}

function includedBinaryPath(): string {
  const extensionPath = getExtensionUri().fsPath;
  return path.join(
    extensionPath,
    "exe",
    `run${os.platform() === "win32" ? ".exe" : ""}`
  );
}
<<<<<<< HEAD

function runExecutable(path: string) {
  console.log("---- Starting Continue server ----");
  let attempts = 0;
  let maxAttempts = 5;
  let delay = 1000; // Delay between each attempt in milliseconds

  const spawnChild = () => {
    const retry = (e: any) => {
      attempts++;
      console.log(`Error caught: ${e}.\n\nRetrying attempt ${attempts}...`);
      setTimeout(spawnChild, delay);
    };
    try {
      // NodeJS bug requires not using detached on Windows, otherwise windowsHide is ineffective
      // Otherwise, detach is preferable
      const windowsSettings = {
        windowsHide: true,
      };
      const macLinuxSettings = {
        detached: true,
        stdio: "ignore",
      };
      const settings: any =
        os.platform() === "win32" ? windowsSettings : macLinuxSettings;
      // Spawn the server
      const child = spawn(path, settings);

      // Either unref to avoid zombie process, or listen to events because you can
      if (os.platform() === "win32") {
        child.stdout.on("data", (data: any) => {
          console.log(`stdout: ${data}`);
        });
        child.stderr.on("data", (data: any) => {
          console.log(`stderr: ${data}`);
        });
        child.on("error", (err: any) => {
          if (attempts < maxAttempts) {
            retry(err);
          } else {
            console.error("Failed to start subprocess.", err);
          }
        });
        child.on("exit", (code: any, signal: any) => {
          console.log("Subprocess exited with code", code, signal);
        });
        child.on("close", (code: any, signal: any) => {
          console.log("Subprocess closed with code", code, signal);
        });
      } else {
        child.unref();
      }
    } catch (e: any) {
      if (attempts < maxAttempts) {
        retry(e);
      } else {
        throw e;
      }
    }
  };

  spawnChild();

  // Write the current version of vscode extension to a file called server_version.txt
  fs.writeFileSync(serverVersionPath(), getExtensionVersion());
}

=======

function runExecutable(path: string) {
  console.log("---- Starting Continue server ----");
  let attempts = 0;
  let maxAttempts = 5;
  let delay = 1000; // Delay between each attempt in milliseconds

  const spawnChild = () => {
    const retry = (e: any) => {
      attempts++;
      console.log(`Error caught: ${e}.\n\nRetrying attempt ${attempts}...`);
      setTimeout(spawnChild, delay);
    };
    try {
      // NodeJS bug requires not using detached on Windows, otherwise windowsHide is ineffective
      // Otherwise, detach is preferable
      const windowsSettings = {
        windowsHide: true,
      };
      const macLinuxSettings = {
        detached: true,
        stdio: "ignore",
      };
      const settings: any =
        os.platform() === "win32" ? windowsSettings : macLinuxSettings;
      // Spawn the server
      const child = spawn(path, settings);

      // Either unref to avoid zombie process, or listen to events because you can
      if (os.platform() === "win32") {
        child.stdout.on("data", (data: any) => {
          console.log(`stdout: ${data}`);
        });
        child.stderr.on("data", (data: any) => {
          console.log(`stderr: ${data}`);
        });
        child.on("error", (err: any) => {
          if (attempts < maxAttempts) {
            retry(err);
          } else {
            console.error("Failed to start subprocess.", err);
          }
        });
        child.on("exit", (code: any, signal: any) => {
          console.log("Subprocess exited with code", code, signal);
        });
        child.on("close", (code: any, signal: any) => {
          console.log("Subprocess closed with code", code, signal);
        });
      } else {
        child.unref();
      }
    } catch (e: any) {
      if (attempts < maxAttempts) {
        retry(e);
      } else {
        throw e;
      }
    }
  };

  spawnChild();

  // Write the current version of vscode extension to a file called server_version.txt
  fs.writeFileSync(serverVersionPath(), getExtensionVersion());
}

>>>>>>> e13dac3e
async function setupWithS3Download(redownload: boolean, serverUrl: string) {
  // Check if server is already running
  if (redownload && (await checkOrKillRunningServer(serverUrl, true))) {
    console.log("Continue server already running");
    return;
  }

  // Download the server executable
  const bucket = "continue-server-binaries";
  const fileName =
    os.platform() === "win32"
      ? "windows/continue_server.exe"
      : os.platform() === "darwin"
      ? os.arch() === "arm64"
        ? "apple-silicon/continue_server"
        : "mac/continue_server"
      : "linux/continue_server";

  const destination = serverBinaryPath();

  // First, check if the server is already downloaded
  let shouldDownload = true;
  if (fs.existsSync(destination) && redownload) {
    // Check if the server is the correct version
    if (fs.existsSync(serverVersionPath())) {
      const serverVersion = fs.readFileSync(serverVersionPath(), "utf8");
      if (serverVersion === getExtensionVersion()) {
        // The current version is already up and running, no need to continue
        console.log("Continue server already downloaded");
        shouldDownload = false;
      } else {
        console.log("Old version of the server downloaded");
        if (fs.existsSync(destination)) {
          fs.unlinkSync(destination);
        }
      }
    } else {
      console.log("Old version of the server downloaded");
      if (fs.existsSync(destination)) {
        fs.unlinkSync(destination);
      }
    }
  }

  if (shouldDownload && redownload) {
    let timeout = setTimeout(() => {
      vscode.window.showErrorMessage(
        `It looks like the Continue server is taking a while to download. If this persists, you can manually download the binary or run it from source: https://continue.dev/docs/troubleshooting#run-the-server-manually.`
      );
    }, 35_000);

    let download = vscode.window.withProgress(
      {
        location: vscode.ProgressLocation.Notification,
        title: "Installing Continue server...",
        cancellable: false,
      },
      async () => {
        try {
          await downloadFromS3(
            bucket,
            `${isPreviewExtension() ? "preview/" : ""}${fileName}`,
            destination,
            "us-west-1",
            false
          );
        } catch (e: any) {
          console.log("Failed to download from primary url, trying backup url");

          capture({
            distinctId: getUniqueId(),
            event: "first_binary_download_failed",
            properties: {
              extensionVersion: getExtensionVersion(),
              os: os.platform(),
              arch: os.arch(),
              error_msg: e.message,
            },
          });

          try {
            await downloadFromS3(
              bucket,
              `${isPreviewExtension() ? "preview/" : ""}${fileName}`,
              destination,
              "us-west-1",
              true
            );
          } catch (e: any) {
            capture({
              distinctId: getUniqueId(),
              event: "second_binary_download_failed",
              properties: {
                extensionVersion: getExtensionVersion(),
                os: os.platform(),
                arch: os.arch(),
                error_msg: e.message,
              },
            });

            throw e;
          }
        }
      }
    );
    try {
      await download;
      console.log("Downloaded server executable at ", destination);
      clearTimeout(timeout);
    } catch (e: any) {
      const errText = `Failed to download Continue server from S3: ${e}`;
      vscode.window.showErrorMessage(errText);
    }
  }

  // Get name of the corresponding executable for platform
  if (os.platform() === "darwin") {
    // Add necessary permissions
    fs.chmodSync(destination, 0o7_5_5);
    await runCommand(`xattr -dr com.apple.quarantine ${destination}`);
  } else if (os.platform() === "linux") {
    // Add necessary permissions
    fs.chmodSync(destination, 0o7_5_5);
  }

  // Validate that the file exists
  console.log("Looking for file at ", destination);
  if (!fs.existsSync(destination)) {
    // List the contents of the folder
    const files = fs.readdirSync(
      path.join(getExtensionUri().fsPath, "server", "exe")
    );
    console.log("Files in server folder: ", files);
    const errText = `- Failed to install Continue server.`;
    vscode.window.showErrorMessage(errText);
    console.log("6: throwing error message: ", errText);
    throw new Error(errText);
  }

  // Run the executable
  runExecutable(destination);
}

export async function startContinuePythonServer(redownload: boolean = true) {
  // Check vscode settings for whether server is being run manually
  const manuallyRunningServer =
    vscode.workspace
      .getConfiguration("continue")
      .get<boolean>("manuallyRunningServer") || false;
  const serverUrl = getContinueServerUrl();
  if (
    (serverUrl !== "http://localhost:65432" &&
      serverUrl !== "http://127.0.0.1:65432") ||
    manuallyRunningServer
  ) {
    console.log("Continue server is being run manually, skipping start");
    return;
  }

<<<<<<< HEAD
  // Check if on Apple Silicon, or if the exe folder is empty - have to download binary from S3
=======
  // If on Apple Silicon, download binary from S3
>>>>>>> e13dac3e
  // const isAppleSilicon = os.platform() === "darwin" && os.arch() === "arm64";
  // if (isAppleSilicon) {
  //   await setupWithS3Download(redownload, serverUrl);
  //   return;
  // }

  // Check if current server version is already running
  if (redownload && (await checkOrKillRunningServer(serverUrl, false))) {
    console.log("Continue server already running");
    return;
  }

  // Otherwise, use the binary installed with the extension
  if (!fs.existsSync(includedBinaryPath())) {
    throw new Error(
      `Continue server binary not found at ${includedBinaryPath()}`
    );
  }

  runExecutable(includedBinaryPath());
}<|MERGE_RESOLUTION|>--- conflicted
+++ resolved
@@ -212,7 +212,6 @@
     `run${os.platform() === "win32" ? ".exe" : ""}`
   );
 }
-<<<<<<< HEAD
 
 function runExecutable(path: string) {
   console.log("---- Starting Continue server ----");
@@ -280,75 +279,6 @@
   fs.writeFileSync(serverVersionPath(), getExtensionVersion());
 }
 
-=======
-
-function runExecutable(path: string) {
-  console.log("---- Starting Continue server ----");
-  let attempts = 0;
-  let maxAttempts = 5;
-  let delay = 1000; // Delay between each attempt in milliseconds
-
-  const spawnChild = () => {
-    const retry = (e: any) => {
-      attempts++;
-      console.log(`Error caught: ${e}.\n\nRetrying attempt ${attempts}...`);
-      setTimeout(spawnChild, delay);
-    };
-    try {
-      // NodeJS bug requires not using detached on Windows, otherwise windowsHide is ineffective
-      // Otherwise, detach is preferable
-      const windowsSettings = {
-        windowsHide: true,
-      };
-      const macLinuxSettings = {
-        detached: true,
-        stdio: "ignore",
-      };
-      const settings: any =
-        os.platform() === "win32" ? windowsSettings : macLinuxSettings;
-      // Spawn the server
-      const child = spawn(path, settings);
-
-      // Either unref to avoid zombie process, or listen to events because you can
-      if (os.platform() === "win32") {
-        child.stdout.on("data", (data: any) => {
-          console.log(`stdout: ${data}`);
-        });
-        child.stderr.on("data", (data: any) => {
-          console.log(`stderr: ${data}`);
-        });
-        child.on("error", (err: any) => {
-          if (attempts < maxAttempts) {
-            retry(err);
-          } else {
-            console.error("Failed to start subprocess.", err);
-          }
-        });
-        child.on("exit", (code: any, signal: any) => {
-          console.log("Subprocess exited with code", code, signal);
-        });
-        child.on("close", (code: any, signal: any) => {
-          console.log("Subprocess closed with code", code, signal);
-        });
-      } else {
-        child.unref();
-      }
-    } catch (e: any) {
-      if (attempts < maxAttempts) {
-        retry(e);
-      } else {
-        throw e;
-      }
-    }
-  };
-
-  spawnChild();
-
-  // Write the current version of vscode extension to a file called server_version.txt
-  fs.writeFileSync(serverVersionPath(), getExtensionVersion());
-}
-
->>>>>>> e13dac3e
 async function setupWithS3Download(redownload: boolean, serverUrl: string) {
   // Check if server is already running
   if (redownload && (await checkOrKillRunningServer(serverUrl, true))) {
@@ -508,11 +438,7 @@
     return;
   }
 
-<<<<<<< HEAD
-  // Check if on Apple Silicon, or if the exe folder is empty - have to download binary from S3
-=======
   // If on Apple Silicon, download binary from S3
->>>>>>> e13dac3e
   // const isAppleSilicon = os.platform() === "darwin" && os.arch() === "arm64";
   // if (isAppleSilicon) {
   //   await setupWithS3Download(redownload, serverUrl);
