--- conflicted
+++ resolved
@@ -42,11 +42,11 @@
   const pathToAdd = extensionContext?.extensionPath;
   if (analysisPaths && pathToAdd && !analysisPaths.includes(pathToAdd)) {
     analysisPaths.push(pathToAdd);
-<<<<<<< HEAD
-    pythonConfig.update("analysis.extraPaths", analysisPaths);
-=======
-    pythonConfig.update("analysis.extraPaths", analysisPaths, vscode.ConfigurationTarget.Global);
->>>>>>> 16b0a480
+    pythonConfig.update(
+      "analysis.extraPaths",
+      analysisPaths,
+      vscode.ConfigurationTarget.Global
+    );
   }
 
   if (
@@ -55,11 +55,11 @@
     !autoCompletePaths.includes(pathToAdd)
   ) {
     autoCompletePaths.push(pathToAdd);
-<<<<<<< HEAD
-    pythonConfig.update("autoComplete.extraPaths", autoCompletePaths);
-=======
-    pythonConfig.update("autoComplete.extraPaths", autoCompletePaths, vscode.ConfigurationTarget.Global);
->>>>>>> 16b0a480
+    pythonConfig.update(
+      "autoComplete.extraPaths",
+      autoCompletePaths,
+      vscode.ConfigurationTarget.Global
+    );
   }
 }
 
