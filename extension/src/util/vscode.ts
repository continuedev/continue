import * as vscode from "vscode";
import { machineIdSync } from "node-machine-id";

export function translate(range: vscode.Range, lines: number): vscode.Range {
  return new vscode.Range(
    range.start.line + lines,
    range.start.character,
    range.end.line + lines,
    range.end.character
  );
}

export function getNonce() {
  let text = "";
  const possible =
    "ABCDEFGHIJKLMNOPQRSTUVWXYZabcdefghijklmnopqrstuvwxyz0123456789";
  for (let i = 0; i < 32; i++) {
    text += possible.charAt(Math.floor(Math.random() * possible.length));
  }
  return text;
}

export function getExtensionUri(): vscode.Uri {
  return vscode.extensions.getExtension("Continue.continue")!.extensionUri;
}

export function getViewColumnOfFile(
  filepath: string
): vscode.ViewColumn | undefined {
  for (let tabGroup of vscode.window.tabGroups.all) {
    for (let tab of tabGroup.tabs) {
      if (
        (tab?.input as any)?.uri &&
        (tab.input as any).uri.fsPath === filepath
      ) {
        return tabGroup.viewColumn;
      }
    }
  }
  return undefined;
}

export function getRightViewColumn(): vscode.ViewColumn {
  // When you want to place in the rightmost panel if there is already more than one, otherwise use Beside
  let column = vscode.ViewColumn.Beside;
  let columnOrdering = [
    vscode.ViewColumn.One,
    vscode.ViewColumn.Beside,
    vscode.ViewColumn.Two,
    vscode.ViewColumn.Three,
    vscode.ViewColumn.Four,
    vscode.ViewColumn.Five,
    vscode.ViewColumn.Six,
    vscode.ViewColumn.Seven,
    vscode.ViewColumn.Eight,
    vscode.ViewColumn.Nine,
  ];
  for (let tabGroup of vscode.window.tabGroups.all) {
    if (
      columnOrdering.indexOf(tabGroup.viewColumn) >
      columnOrdering.indexOf(column)
    ) {
      column = tabGroup.viewColumn;
    }
  }
  return column;
}

let showTextDocumentInProcess = false;

export function openEditorAndRevealRange(
  editorFilename: string,
  range?: vscode.Range,
  viewColumn?: vscode.ViewColumn
): Promise<vscode.TextEditor> {
  return new Promise((resolve, _) => {
    vscode.workspace.openTextDocument(editorFilename).then(async (doc) => {
      try {
        // An error is thrown mysteriously if you open two documents in parallel, hence this
        while (showTextDocumentInProcess) {
          await new Promise((resolve) => {
            setInterval(() => {
              resolve(null);
            }, 200);
          });
        }
        showTextDocumentInProcess = true;
        vscode.window
          .showTextDocument(
            doc,
            getViewColumnOfFile(editorFilename) || viewColumn
          )
          .then((editor) => {
            if (range) {
              editor.revealRange(range);
            }
            resolve(editor);
            showTextDocumentInProcess = false;
          });
      } catch (err) {
        console.log(err);
      }
    });
  });
}

function windowsToPosix(windowsPath: string): string {
  let posixPath = windowsPath.split("\\").join("/");
  if (posixPath[1] === ":") {
    posixPath = posixPath.slice(2);
  }
  posixPath = posixPath.replace(" ", "\\ ");
  return posixPath;
}

export function uriFromFilePath(filepath: string): vscode.Uri {
  if (vscode.env.remoteName) {
    if (
<<<<<<< HEAD
      vscode.env.remoteName === "wsl" ||
      vscode.env.remoteName === "ssh-remote"
    ) {
      filepath = filepath.replace(/\\/g, "/");
=======
      (vscode.env.remoteName === "wsl" ||
        vscode.env.remoteName === "ssh-remote") &&
      process.platform === "win32"
    ) {
      filepath = windowsToPosix(filepath);
>>>>>>> ec6523d3
    }
    return vscode.Uri.parse(
      `vscode-remote://${vscode.env.remoteName}${filepath}`
    );
  } else {
    return vscode.Uri.file(filepath);
  }
}

export function getUniqueId() {
  const id = vscode.env.machineId;
  if (id === "someValue.machineId") {
    return machineIdSync();
  }
  return vscode.env.machineId;
}<|MERGE_RESOLUTION|>--- conflicted
+++ resolved
@@ -116,18 +116,11 @@
 export function uriFromFilePath(filepath: string): vscode.Uri {
   if (vscode.env.remoteName) {
     if (
-<<<<<<< HEAD
-      vscode.env.remoteName === "wsl" ||
-      vscode.env.remoteName === "ssh-remote"
-    ) {
-      filepath = filepath.replace(/\\/g, "/");
-=======
       (vscode.env.remoteName === "wsl" ||
         vscode.env.remoteName === "ssh-remote") &&
       process.platform === "win32"
     ) {
       filepath = windowsToPosix(filepath);
->>>>>>> ec6523d3
     }
     return vscode.Uri.parse(
       `vscode-remote://${vscode.env.remoteName}${filepath}`
