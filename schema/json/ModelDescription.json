{
  "$defs": {
    "BaseCompletionOptions": {
      "properties": {
        "temperature": {
          "anyOf": [
            {
              "type": "number"
            },
            {
              "type": "null"
            }
          ],
          "default": null,
          "description": "The temperature of the completion.",
          "title": "Temperature"
        },
        "top_p": {
          "anyOf": [
            {
              "type": "number"
            },
            {
              "type": "null"
            }
          ],
          "default": null,
          "description": "The top_p of the completion.",
          "title": "Top P"
        },
        "top_k": {
          "anyOf": [
            {
              "type": "integer"
            },
            {
              "type": "null"
            }
          ],
          "default": null,
          "description": "The top_k of the completion.",
          "title": "Top K"
        },
        "presence_penalty": {
          "anyOf": [
            {
              "type": "number"
            },
            {
              "type": "null"
            }
          ],
          "default": null,
          "description": "The presence penalty Aof the completion.",
          "title": "Presence Penalty"
        },
        "frequency_penalty": {
          "anyOf": [
            {
              "type": "number"
            },
            {
              "type": "null"
            }
          ],
          "default": null,
          "description": "The frequency penalty of the completion.",
          "title": "Frequency Penalty"
        },
        "stop": {
          "anyOf": [
            {
              "items": {
                "type": "string"
              },
              "type": "array"
            },
            {
              "type": "null"
            }
          ],
          "default": null,
          "description": "The stop tokens of the completion.",
          "title": "Stop"
        },
        "max_tokens": {
          "default": 1023,
          "description": "The maximum number of tokens to generate.",
          "title": "Max Tokens",
          "type": "integer"
        },
        "session_id": {
          "title": "Session Id",
          "description": "The session_id of the UI.",
          "type": "string"
        }
      },
      "title": "BaseCompletionOptions",
      "type": "object"
    },
    "RequestOptions": {
      "properties": {
        "timeout": {
          "anyOf": [
            {
              "type": "integer"
            },
            {
              "type": "null"
            }
          ],
          "default": 300,
          "description": "Set the timeout for each request to the LLM. If you are running a local LLM that takes a while to respond, you might want to set this to avoid timeouts.",
          "title": "Timeout"
        },
        "verify_ssl": {
          "anyOf": [
            {
              "type": "boolean"
            },
            {
              "type": "null"
            }
          ],
          "default": null,
          "description": "Whether to verify SSL certificates for requests.",
          "title": "Verify Ssl"
        },
        "ca_bundle_path": {
          "anyOf": [
            {
              "type": "string"
            },
            {
              "type": "null"
            }
          ],
          "default": null,
          "description": "Path to a custom CA bundle to use when making the HTTP request",
          "title": "Ca Bundle Path"
        },
        "proxy": {
          "anyOf": [
            {
              "type": "string"
            },
            {
              "type": "null"
            }
          ],
          "default": null,
          "description": "Proxy URL to use when making the HTTP request",
          "title": "Proxy"
        },
        "headers": {
          "anyOf": [
            {
              "additionalProperties": {
                "type": "string"
              },
              "type": "object"
            },
            {
              "type": "null"
            }
          ],
          "default": null,
          "description": "Headers to use when making the HTTP request",
          "title": "Headers"
        }
      },
      "title": "RequestOptions",
      "type": "object"
    }
  },
  "additionalProperties": true,
  "properties": {
    "title": {
      "description": "The title you wish to give your model.",
      "title": "Title",
      "type": "string"
    },
<<<<<<< HEAD
    "continuedev__core__config__ModelDescription": {
      "title": "ModelDescription",
      "type": "object",
      "properties": {
        "title": {
          "title": "Title",
          "description": "The title you wish to give your model.",
          "type": "string"
        },
        "provider": {
          "title": "Provider",
          "description": "The provider of the model. This is used to determine the type of model, and how to interact with it.",
          "enum": [
            "openai",
            "openai-free-trial",
            "openai-agent",
            "openai-aiohttp",
            "anthropic",
            "together",
            "ollama",
            "huggingface-tgi",
            "huggingface-inference-api",
            "llama.cpp",
            "replicate",
            "text-gen-webui",
            "google-palm",
            "lmstudio",
            "llamafile"
          ],
          "type": "string"
        },
        "model": {
          "title": "Model",
          "description": "The name of the model. Used to autodetect prompt template.",
          "type": "string"
        },
        "api_key": {
          "title": "Api Key",
          "description": "OpenAI, Anthropic, Together, or other API key",
=======
    "provider": {
      "description": "The provider of the model. This is used to determine the type of model, and how to interact with it.",
      "enum": [
        "openai",
        "openai-free-trial",
        "openai-aiohttp",
        "anthropic",
        "together",
        "ollama",
        "huggingface-tgi",
        "huggingface-inference-api",
        "llama.cpp",
        "replicate",
        "text-gen-webui",
        "google-palm",
        "lmstudio",
        "llamafile"
      ],
      "title": "Provider",
      "type": "string"
    },
    "model": {
      "description": "The name of the model. Used to autodetect prompt template.",
      "title": "Model",
      "type": "string"
    },
    "api_key": {
      "anyOf": [
        {
>>>>>>> 82c03333
          "type": "string"
        },
        {
          "type": "null"
        }
      ],
      "default": null,
      "description": "OpenAI, Anthropic, Together, or other API key",
      "title": "Api Key"
    },
    "api_base": {
      "anyOf": [
        {
          "type": "string"
        },
        {
          "type": "null"
        }
      ],
      "default": null,
      "description": "The base URL of the LLM API.",
      "title": "Api Base"
    },
    "context_length": {
      "default": 2048,
      "description": "The maximum context length of the LLM in tokens, as counted by count_tokens.",
      "title": "Context Length",
      "type": "integer"
    },
    "template": {
      "anyOf": [
        {
          "enum": [
            "llama2",
            "alpaca",
            "zephyr",
            "phind",
            "anthropic",
            "chatml",
            "deepseek"
          ],
          "type": "string"
        },
<<<<<<< HEAD
        "completion_options": {
          "title": "Completion Options",
          "description": "Options for the completion endpoint. Read more about the completion options in the documentation.",
          "default": {
            "temperature": null,
            "top_p": null,
            "top_k": null,
            "presence_penalty": null,
            "frequency_penalty": null,
            "stop": null,
            "max_tokens": 1023,
            "session_id": null
          },
          "allOf": [
            {
              "$ref": "#/definitions/BaseCompletionOptions"
            }
          ]
        },
        "system_message": {
          "title": "System Message",
          "description": "A system message that will always be followed by the LLM",
=======
        {
          "type": "null"
        }
      ],
      "default": null,
      "description": "The chat template used to format messages. This is auto-detected for most models, but can be overridden here.",
      "title": "Template"
    },
    "completion_options": {
      "allOf": [
        {
          "$ref": "#/$defs/BaseCompletionOptions"
        }
      ],
      "default": {
        "temperature": null,
        "top_p": null,
        "top_k": null,
        "presence_penalty": null,
        "frequency_penalty": null,
        "stop": null,
        "max_tokens": 1023
      },
      "description": "Options for the completion endpoint. Read more about the completion options in the documentation."
    },
    "system_message": {
      "anyOf": [
        {
>>>>>>> 82c03333
          "type": "string"
        },
        {
          "type": "null"
        }
      ],
      "default": null,
      "description": "A system message that will always be followed by the LLM",
      "title": "System Message"
    },
    "request_options": {
      "allOf": [
        {
          "$ref": "#/$defs/RequestOptions"
        }
      ],
      "default": {
        "timeout": 300,
        "verify_ssl": null,
        "ca_bundle_path": null,
        "proxy": null,
        "headers": null
      },
      "description": "Options for the HTTP request to the LLM."
    }
  },
  "required": [
    "title",
    "provider",
    "model"
  ],
  "title": "ModelDescription",
  "type": "object"
}<|MERGE_RESOLUTION|>--- conflicted
+++ resolved
@@ -180,47 +180,6 @@
       "title": "Title",
       "type": "string"
     },
-<<<<<<< HEAD
-    "continuedev__core__config__ModelDescription": {
-      "title": "ModelDescription",
-      "type": "object",
-      "properties": {
-        "title": {
-          "title": "Title",
-          "description": "The title you wish to give your model.",
-          "type": "string"
-        },
-        "provider": {
-          "title": "Provider",
-          "description": "The provider of the model. This is used to determine the type of model, and how to interact with it.",
-          "enum": [
-            "openai",
-            "openai-free-trial",
-            "openai-agent",
-            "openai-aiohttp",
-            "anthropic",
-            "together",
-            "ollama",
-            "huggingface-tgi",
-            "huggingface-inference-api",
-            "llama.cpp",
-            "replicate",
-            "text-gen-webui",
-            "google-palm",
-            "lmstudio",
-            "llamafile"
-          ],
-          "type": "string"
-        },
-        "model": {
-          "title": "Model",
-          "description": "The name of the model. Used to autodetect prompt template.",
-          "type": "string"
-        },
-        "api_key": {
-          "title": "Api Key",
-          "description": "OpenAI, Anthropic, Together, or other API key",
-=======
     "provider": {
       "description": "The provider of the model. This is used to determine the type of model, and how to interact with it.",
       "enum": [
@@ -250,7 +209,6 @@
     "api_key": {
       "anyOf": [
         {
->>>>>>> 82c03333
           "type": "string"
         },
         {
@@ -294,30 +252,6 @@
           ],
           "type": "string"
         },
-<<<<<<< HEAD
-        "completion_options": {
-          "title": "Completion Options",
-          "description": "Options for the completion endpoint. Read more about the completion options in the documentation.",
-          "default": {
-            "temperature": null,
-            "top_p": null,
-            "top_k": null,
-            "presence_penalty": null,
-            "frequency_penalty": null,
-            "stop": null,
-            "max_tokens": 1023,
-            "session_id": null
-          },
-          "allOf": [
-            {
-              "$ref": "#/definitions/BaseCompletionOptions"
-            }
-          ]
-        },
-        "system_message": {
-          "title": "System Message",
-          "description": "A system message that will always be followed by the LLM",
-=======
         {
           "type": "null"
         }
@@ -346,7 +280,6 @@
     "system_message": {
       "anyOf": [
         {
->>>>>>> 82c03333
           "type": "string"
         },
         {
