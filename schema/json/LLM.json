--- conflicted
+++ resolved
@@ -6,49 +6,6 @@
       "title": "BaseCompletionOptions",
       "type": "object",
       "properties": {
-<<<<<<< HEAD
-        "title": {
-          "title": "Title",
-          "description": "A title that will identify this model in the model selection dropdown",
-          "type": "string"
-        },
-        "unique_id": {
-          "title": "Unique Id",
-          "description": "The unique ID of the user.",
-          "type": "string"
-        },
-        "model": {
-          "title": "Model",
-          "description": "The name of the model to be used (e.g. gpt-4, codellama)",
-          "type": "string"
-        },
-        "system_message": {
-          "title": "System Message",
-          "description": "A system message that will always be followed by the LLM",
-          "type": "string"
-        },
-        "context_length": {
-          "title": "Context Length",
-          "description": "The maximum context length of the LLM in tokens, as counted by count_tokens.",
-          "default": 2048,
-          "type": "integer"
-        },
-        "max_tokens": {
-          "title": "Max Tokens",
-          "description": "The maximum number of tokens to generate.",
-          "default": 600,
-          "type": "integer"
-        },
-        "stop_tokens": {
-          "title": "Stop Tokens",
-          "description": "Tokens that will stop the completion.",
-          "type": "array",
-          "items": {
-            "type": "string"
-          }
-        },
-=======
->>>>>>> f1a4ca81
         "temperature": {
           "title": "Temperature",
           "description": "The temperature of the completion.",
