{
  "$defs": {
    "BaseCompletionOptions": {
      "properties": {
        "temperature": {
          "anyOf": [
            {
              "type": "number"
            },
            {
              "type": "null"
            }
          ],
          "default": null,
          "description": "The temperature of the completion.",
          "title": "Temperature"
        },
        "top_p": {
          "anyOf": [
            {
              "type": "number"
            },
            {
              "type": "null"
            }
          ],
          "default": null,
          "description": "The top_p of the completion.",
          "title": "Top P"
        },
        "top_k": {
          "anyOf": [
            {
              "type": "integer"
            },
            {
              "type": "null"
            }
          ],
          "default": null,
          "description": "The top_k of the completion.",
          "title": "Top K"
        },
        "presence_penalty": {
          "anyOf": [
            {
              "type": "number"
            },
            {
              "type": "null"
            }
          ],
          "default": null,
          "description": "The presence penalty Aof the completion.",
          "title": "Presence Penalty"
        },
        "frequency_penalty": {
          "anyOf": [
            {
              "type": "number"
            },
            {
              "type": "null"
            }
          ],
          "default": null,
          "description": "The frequency penalty of the completion.",
          "title": "Frequency Penalty"
        },
        "stop": {
          "anyOf": [
            {
              "items": {
                "type": "string"
              },
              "type": "array"
            },
            {
              "type": "null"
            }
          ],
          "default": null,
          "description": "The stop tokens of the completion.",
          "title": "Stop"
        },
        "max_tokens": {
          "default": 1023,
          "description": "The maximum number of tokens to generate.",
          "title": "Max Tokens",
          "type": "integer"
        },
        "session_id": {
          "title": "Session Id",
          "description": "The session_id of the UI.",
          "type": "string"
        }
      },
      "title": "BaseCompletionOptions",
      "type": "object"
    },
    "RequestOptions": {
      "properties": {
        "timeout": {
          "anyOf": [
            {
              "type": "integer"
            },
            {
              "type": "null"
            }
          ],
          "default": 300,
          "description": "Set the timeout for each request to the LLM. If you are running a local LLM that takes a while to respond, you might want to set this to avoid timeouts.",
          "title": "Timeout"
        },
        "verify_ssl": {
          "anyOf": [
            {
              "type": "boolean"
            },
            {
              "type": "null"
            }
          ],
          "default": null,
          "description": "Whether to verify SSL certificates for requests.",
          "title": "Verify Ssl"
        },
        "ca_bundle_path": {
          "anyOf": [
            {
              "type": "string"
            },
            {
              "type": "null"
            }
          ],
          "default": null,
          "description": "Path to a custom CA bundle to use when making the HTTP request",
          "title": "Ca Bundle Path"
        },
        "proxy": {
          "anyOf": [
            {
              "type": "string"
            },
            {
              "type": "null"
            }
          ],
          "default": null,
          "description": "Proxy URL to use when making the HTTP request",
          "title": "Proxy"
        },
        "headers": {
          "anyOf": [
            {
              "additionalProperties": {
                "type": "string"
              },
              "type": "object"
            },
            {
              "type": "null"
            }
          ],
          "default": null,
          "description": "Headers to use when making the HTTP request",
          "title": "Headers"
        }
      },
      "title": "RequestOptions",
      "type": "object"
    }
  },
  "additionalProperties": true,
  "properties": {
    "title": {
      "anyOf": [
        {
          "type": "string"
        },
        {
          "type": "null"
        }
      ],
      "default": null,
      "description": "A title that will identify this model in the model selection dropdown",
      "title": "Title"
    },
    "unique_id": {
      "anyOf": [
        {
          "type": "string"
        },
        {
          "type": "null"
        }
      ],
      "default": null,
      "description": "The unique ID of the user.",
      "title": "Unique Id"
    },
    "model": {
      "description": "The name of the model to be used (e.g. gpt-4, codellama)",
      "title": "Model",
      "type": "string"
    },
    "system_message": {
      "anyOf": [
        {
          "type": "string"
        },
        {
          "type": "null"
        }
      ],
      "default": null,
      "description": "A system message that will always be followed by the LLM",
      "title": "System Message"
    },
    "context_length": {
      "anyOf": [
        {
          "type": "integer"
        },
<<<<<<< HEAD
        "completion_options": {
          "title": "Completion Options",
          "description": "Options for the completion endpoint. Read more about the completion options in the documentation.",
          "default": {
            "temperature": null,
            "top_p": null,
            "top_k": null,
            "presence_penalty": null,
            "frequency_penalty": null,
            "stop": null,
            "max_tokens": 1023,
            "session_id": null
          },
          "allOf": [
            {
              "$ref": "#/definitions/BaseCompletionOptions"
            }
          ]
        },
        "request_options": {
          "title": "Request Options",
          "description": "Options for the HTTP request to the LLM.",
          "default": {
            "timeout": 300,
            "verify_ssl": null,
            "ca_bundle_path": null,
            "proxy": null,
            "headers": null
          },
          "allOf": [
            {
              "$ref": "#/definitions/RequestOptions"
            }
          ]
        },
        "prompt_templates": {
          "title": "Prompt Templates",
          "description": "A dictionary of prompt templates that can be used to customize the behavior of the LLM in certain situations. For example, set the \"edit\" key in order to change the prompt that is used for the /edit slash command. Each value in the dictionary is a string templated in mustache syntax, and filled in at runtime with the variables specific to the situation. See the documentation for more information.",
          "type": "object"
        },
        "api_key": {
          "title": "Api Key",
          "description": "The API key for the LLM provider.",
=======
        {
          "type": "null"
        }
      ],
      "default": 2048,
      "description": "The maximum context length of the LLM in tokens, as counted by count_tokens.",
      "title": "Context Length"
    },
    "completion_options": {
      "allOf": [
        {
          "$ref": "#/$defs/BaseCompletionOptions"
        }
      ],
      "default": {
        "temperature": null,
        "top_p": null,
        "top_k": null,
        "presence_penalty": null,
        "frequency_penalty": null,
        "stop": null,
        "max_tokens": 1023
      },
      "description": "Options for the completion endpoint. Read more about the completion options in the documentation."
    },
    "request_options": {
      "allOf": [
        {
          "$ref": "#/$defs/RequestOptions"
        }
      ],
      "default": {
        "timeout": 300,
        "verify_ssl": null,
        "ca_bundle_path": null,
        "proxy": null,
        "headers": null
      },
      "description": "Options for the HTTP request to the LLM."
    },
    "prompt_templates": {
      "default": null,
      "description": "A dictionary of prompt templates that can be used to customize the behavior of the LLM in certain situations. For example, set the \"edit\" key in order to change the prompt that is used for the /edit slash command. Each value in the dictionary is a string templated in mustache syntax, and filled in at runtime with the variables specific to the situation. See the documentation for more information.",
      "title": "Prompt Templates",
      "type": "string"
    },
    "template_messages": {
      "default": null,
      "description": "A function that takes a list of messages and returns a prompt. This ensures that models like llama2, which are trained on specific chat formats, will always receive input in that format.",
      "title": "Template Messages",
      "type": "string"
    },
    "write_log": {
      "default": null,
      "description": "A function that is called upon every prompt and completion, by default to log to the file which can be viewed by clicking on the magnifying glass.",
      "title": "Write Log",
      "type": "string"
    },
    "api_key": {
      "anyOf": [
        {
>>>>>>> 82c03333
          "type": "string"
        },
        {
          "type": "null"
        }
      ],
      "default": null,
      "description": "The API key for the LLM provider.",
      "title": "Api Key"
    },
    "api_base": {
      "anyOf": [
        {
          "type": "string"
        },
        {
          "type": "null"
        }
      ],
      "default": null,
      "description": "The base URL of the LLM API.",
      "title": "Api Base"
    }
  },
  "required": [
    "model"
  ],
  "title": "LLM",
  "type": "object"
}<|MERGE_RESOLUTION|>--- conflicted
+++ resolved
@@ -224,51 +224,6 @@
         {
           "type": "integer"
         },
-<<<<<<< HEAD
-        "completion_options": {
-          "title": "Completion Options",
-          "description": "Options for the completion endpoint. Read more about the completion options in the documentation.",
-          "default": {
-            "temperature": null,
-            "top_p": null,
-            "top_k": null,
-            "presence_penalty": null,
-            "frequency_penalty": null,
-            "stop": null,
-            "max_tokens": 1023,
-            "session_id": null
-          },
-          "allOf": [
-            {
-              "$ref": "#/definitions/BaseCompletionOptions"
-            }
-          ]
-        },
-        "request_options": {
-          "title": "Request Options",
-          "description": "Options for the HTTP request to the LLM.",
-          "default": {
-            "timeout": 300,
-            "verify_ssl": null,
-            "ca_bundle_path": null,
-            "proxy": null,
-            "headers": null
-          },
-          "allOf": [
-            {
-              "$ref": "#/definitions/RequestOptions"
-            }
-          ]
-        },
-        "prompt_templates": {
-          "title": "Prompt Templates",
-          "description": "A dictionary of prompt templates that can be used to customize the behavior of the LLM in certain situations. For example, set the \"edit\" key in order to change the prompt that is used for the /edit slash command. Each value in the dictionary is a string templated in mustache syntax, and filled in at runtime with the variables specific to the situation. See the documentation for more information.",
-          "type": "object"
-        },
-        "api_key": {
-          "title": "Api Key",
-          "description": "The API key for the LLM provider.",
-=======
         {
           "type": "null"
         }
@@ -330,7 +285,6 @@
     "api_key": {
       "anyOf": [
         {
->>>>>>> 82c03333
           "type": "string"
         },
         {
