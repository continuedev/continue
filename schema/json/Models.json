{
<<<<<<< HEAD
  "title": "Models",
  "$ref": "#/definitions/continuedev__core__models__Models",
  "definitions": {
    "BaseCompletionOptions": {
      "title": "BaseCompletionOptions",
      "type": "object",
      "properties": {
        "temperature": {
          "title": "Temperature",
          "description": "The temperature of the completion.",
          "type": "number"
        },
        "top_p": {
          "title": "Top P",
          "description": "The top_p of the completion.",
          "type": "number"
        },
        "top_k": {
          "title": "Top K",
          "description": "The top_k of the completion.",
          "type": "integer"
        },
        "presence_penalty": {
          "title": "Presence Penalty",
          "description": "The presence penalty Aof the completion.",
          "type": "number"
        },
        "frequency_penalty": {
          "title": "Frequency Penalty",
          "description": "The frequency penalty of the completion.",
          "type": "number"
        },
        "stop": {
          "title": "Stop",
          "description": "The stop tokens of the completion.",
          "type": "array",
          "items": {
            "type": "string"
          }
        },
        "max_tokens": {
          "title": "Max Tokens",
          "description": "The maximum number of tokens to generate.",
          "default": 1023,
          "type": "integer"
        },
        "session_id": {
          "title": "Session Id",
          "description": "The session_id of the UI.",
          "type": "string"
        }
      }
=======
  "description": "Main class that holds the current model configuration",
  "properties": {
    "default": {
      "type": "string",
      "title": "Default"
>>>>>>> 82c03333
    },
    "summarize": {
      "title": "Summarize",
      "type": "string"
    },
<<<<<<< HEAD
    "LLM": {
      "title": "LLM",
      "type": "object",
      "properties": {
        "title": {
          "title": "Title",
          "description": "A title that will identify this model in the model selection dropdown",
          "type": "string"
        },
        "unique_id": {
          "title": "Unique Id",
          "description": "The unique ID of the user.",
          "type": "string"
        },
        "model": {
          "title": "Model",
          "description": "The name of the model to be used (e.g. gpt-4, codellama)",
          "type": "string"
        },
        "system_message": {
          "title": "System Message",
          "description": "A system message that will always be followed by the LLM",
          "type": "string"
        },
        "context_length": {
          "title": "Context Length",
          "description": "The maximum context length of the LLM in tokens, as counted by count_tokens.",
          "default": 2048,
          "type": "integer"
        },
        "completion_options": {
          "title": "Completion Options",
          "description": "Options for the completion endpoint. Read more about the completion options in the documentation.",
          "default": {
            "temperature": null,
            "top_p": null,
            "top_k": null,
            "presence_penalty": null,
            "frequency_penalty": null,
            "stop": null,
            "max_tokens": 1023,
            "session_id": null
          },
          "allOf": [
            {
              "$ref": "#/definitions/BaseCompletionOptions"
            }
          ]
        },
        "request_options": {
          "title": "Request Options",
          "description": "Options for the HTTP request to the LLM.",
          "default": {
            "timeout": 300,
            "verify_ssl": null,
            "ca_bundle_path": null,
            "proxy": null,
            "headers": null
          },
          "allOf": [
            {
              "$ref": "#/definitions/RequestOptions"
            }
          ]
        },
        "prompt_templates": {
          "title": "Prompt Templates",
          "description": "A dictionary of prompt templates that can be used to customize the behavior of the LLM in certain situations. For example, set the \"edit\" key in order to change the prompt that is used for the /edit slash command. Each value in the dictionary is a string templated in mustache syntax, and filled in at runtime with the variables specific to the situation. See the documentation for more information.",
          "type": "object"
        },
        "api_key": {
          "title": "Api Key",
          "description": "The API key for the LLM provider.",
          "type": "string"
        },
        "api_base": {
          "title": "Api Base",
          "description": "The base URL of the LLM API.",
          "type": "string"
        }
      },
      "required": [
        "model"
      ]
=======
    "edit": {
      "title": "Edit",
      "type": "string"
>>>>>>> 82c03333
    },
    "chat": {
      "title": "Chat",
      "type": "string"
    },
    "saved": {
      "default": [],
      "title": "Saved",
      "type": "string"
    },
    "temperature": {
      "anyOf": [
        {
          "type": "number"
        },
        {
          "type": "null"
        }
      ],
      "default": null,
      "title": "Temperature"
    },
    "system_message": {
      "anyOf": [
        {
          "type": "string"
        },
        {
          "type": "null"
        }
      ],
      "default": null,
      "title": "System Message"
    }
  },
  "required": [
    "default",
    "summarize",
    "edit",
    "chat"
  ],
  "title": "Models",
  "type": "object"
}<|MERGE_RESOLUTION|>--- conflicted
+++ resolved
@@ -1,159 +1,17 @@
 {
-<<<<<<< HEAD
-  "title": "Models",
-  "$ref": "#/definitions/continuedev__core__models__Models",
-  "definitions": {
-    "BaseCompletionOptions": {
-      "title": "BaseCompletionOptions",
-      "type": "object",
-      "properties": {
-        "temperature": {
-          "title": "Temperature",
-          "description": "The temperature of the completion.",
-          "type": "number"
-        },
-        "top_p": {
-          "title": "Top P",
-          "description": "The top_p of the completion.",
-          "type": "number"
-        },
-        "top_k": {
-          "title": "Top K",
-          "description": "The top_k of the completion.",
-          "type": "integer"
-        },
-        "presence_penalty": {
-          "title": "Presence Penalty",
-          "description": "The presence penalty Aof the completion.",
-          "type": "number"
-        },
-        "frequency_penalty": {
-          "title": "Frequency Penalty",
-          "description": "The frequency penalty of the completion.",
-          "type": "number"
-        },
-        "stop": {
-          "title": "Stop",
-          "description": "The stop tokens of the completion.",
-          "type": "array",
-          "items": {
-            "type": "string"
-          }
-        },
-        "max_tokens": {
-          "title": "Max Tokens",
-          "description": "The maximum number of tokens to generate.",
-          "default": 1023,
-          "type": "integer"
-        },
-        "session_id": {
-          "title": "Session Id",
-          "description": "The session_id of the UI.",
-          "type": "string"
-        }
-      }
-=======
   "description": "Main class that holds the current model configuration",
   "properties": {
     "default": {
       "type": "string",
       "title": "Default"
->>>>>>> 82c03333
     },
     "summarize": {
       "title": "Summarize",
       "type": "string"
     },
-<<<<<<< HEAD
-    "LLM": {
-      "title": "LLM",
-      "type": "object",
-      "properties": {
-        "title": {
-          "title": "Title",
-          "description": "A title that will identify this model in the model selection dropdown",
-          "type": "string"
-        },
-        "unique_id": {
-          "title": "Unique Id",
-          "description": "The unique ID of the user.",
-          "type": "string"
-        },
-        "model": {
-          "title": "Model",
-          "description": "The name of the model to be used (e.g. gpt-4, codellama)",
-          "type": "string"
-        },
-        "system_message": {
-          "title": "System Message",
-          "description": "A system message that will always be followed by the LLM",
-          "type": "string"
-        },
-        "context_length": {
-          "title": "Context Length",
-          "description": "The maximum context length of the LLM in tokens, as counted by count_tokens.",
-          "default": 2048,
-          "type": "integer"
-        },
-        "completion_options": {
-          "title": "Completion Options",
-          "description": "Options for the completion endpoint. Read more about the completion options in the documentation.",
-          "default": {
-            "temperature": null,
-            "top_p": null,
-            "top_k": null,
-            "presence_penalty": null,
-            "frequency_penalty": null,
-            "stop": null,
-            "max_tokens": 1023,
-            "session_id": null
-          },
-          "allOf": [
-            {
-              "$ref": "#/definitions/BaseCompletionOptions"
-            }
-          ]
-        },
-        "request_options": {
-          "title": "Request Options",
-          "description": "Options for the HTTP request to the LLM.",
-          "default": {
-            "timeout": 300,
-            "verify_ssl": null,
-            "ca_bundle_path": null,
-            "proxy": null,
-            "headers": null
-          },
-          "allOf": [
-            {
-              "$ref": "#/definitions/RequestOptions"
-            }
-          ]
-        },
-        "prompt_templates": {
-          "title": "Prompt Templates",
-          "description": "A dictionary of prompt templates that can be used to customize the behavior of the LLM in certain situations. For example, set the \"edit\" key in order to change the prompt that is used for the /edit slash command. Each value in the dictionary is a string templated in mustache syntax, and filled in at runtime with the variables specific to the situation. See the documentation for more information.",
-          "type": "object"
-        },
-        "api_key": {
-          "title": "Api Key",
-          "description": "The API key for the LLM provider.",
-          "type": "string"
-        },
-        "api_base": {
-          "title": "Api Base",
-          "description": "The base URL of the LLM API.",
-          "type": "string"
-        }
-      },
-      "required": [
-        "model"
-      ]
-=======
     "edit": {
       "title": "Edit",
       "type": "string"
->>>>>>> 82c03333
     },
     "chat": {
       "title": "Chat",
