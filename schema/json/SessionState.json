{
  "$defs": {
    "ContextItem": {
      "description": "A ContextItem is a single item that is stored in the ContextManager.",
      "properties": {
        "description": {
          "$ref": "#/$defs/ContextItemDescription"
        },
        "content": {
          "title": "Content",
          "type": "string"
        },
        "editing": {
          "default": false,
          "title": "Editing",
          "type": "boolean"
        },
        "editable": {
          "default": false,
          "title": "Editable",
          "type": "boolean"
        }
      },
      "required": [
        "description",
        "content"
      ],
      "title": "ContextItem",
      "type": "object"
    },
    "ContextItemDescription": {
      "description": "A ContextItemDescription is a description of a ContextItem that is displayed to the user when they type '@'.\n\nThe id can be used to retrieve the ContextItem from the ContextManager.",
      "properties": {
        "name": {
          "title": "Name",
          "type": "string"
        },
        "description": {
          "title": "Description",
          "type": "string"
        },
        "id": {
          "$ref": "#/$defs/ContextItemId"
        }
      },
      "required": [
        "name",
        "description",
        "id"
      ],
      "title": "ContextItemDescription",
      "type": "object"
    },
    "ContextItemId": {
      "description": "A ContextItemId is a unique identifier for a ContextItem.",
      "properties": {
        "provider_title": {
          "title": "Provider Title",
          "type": "string"
        },
        "item_id": {
          "title": "Item Id",
          "type": "string"
        }
      },
      "required": [
        "provider_title",
        "item_id"
      ],
      "title": "ContextItemId",
      "type": "object"
    },
    "ContinueError": {
      "properties": {
        "title": {
          "title": "Title",
          "type": "string"
        },
        "message": {
          "title": "Message",
          "type": "string"
        }
      },
      "required": [
        "title",
        "message"
      ],
      "title": "ContinueError",
      "type": "object"
    },
    "Observation": {
      "properties": {},
      "title": "Observation",
      "type": "object"
    },
    "StepDescription": {
      "properties": {
        "step_type": {
          "anyOf": [
            {
              "type": "string"
            },
            {
              "type": "null"
            }
          ],
          "default": null,
          "title": "Step Type"
        },
        "name": {
          "anyOf": [
            {
              "type": "string"
            },
            {
              "type": "null"
            }
          ],
          "default": null,
          "title": "Name"
        },
        "description": {
          "anyOf": [
            {
              "type": "string"
            },
            {
              "type": "null"
            }
          ],
          "default": null,
          "title": "Description"
        },
        "params": {
          "anyOf": [
            {
              "type": "object"
            },
            {
              "type": "null"
            }
          ],
          "title": "Params"
        },
        "hide": {
          "anyOf": [
            {
              "type": "boolean"
            },
            {
              "type": "null"
            }
          ],
          "default": null,
          "title": "Hide"
        },
        "depth": {
          "anyOf": [
            {
              "type": "integer"
            },
            {
              "type": "null"
            }
          ],
          "default": null,
          "title": "Depth"
        },
        "error": {
          "anyOf": [
            {
              "$ref": "#/$defs/ContinueError"
            },
            {
              "type": "null"
            }
          ],
          "default": null
        },
        "observations": {
          "anyOf": [
            {
              "items": {
                "$ref": "#/$defs/Observation"
              },
              "type": "array"
            },
            {
              "type": "null"
            }
          ],
          "default": [],
          "title": "Observations"
        },
        "logs": {
          "anyOf": [
            {
              "items": {
                "type": "string"
              },
              "type": "array"
            },
            {
              "type": "null"
            }
          ],
          "default": [],
          "title": "Logs"
        }
      },
      "required": [
        "params"
      ],
      "title": "StepDescription",
      "type": "object"
    }
  },
  "description": "Full session history and important state needed for autopilot to Continue",
  "properties": {
    "history": {
      "items": {
        "$ref": "#/$defs/StepDescription"
      },
      "title": "History",
      "type": "array"
    },
<<<<<<< HEAD
    "continuedev__core__main__SessionState": {
      "title": "SessionState",
      "description": "Full session history and important state needed for autopilot to Continue",
      "type": "object",
      "properties": {
        "history": {
          "title": "History",
          "type": "array",
          "items": {
            "$ref": "#/definitions/StepDescription"
          }
        },
        "context_items": {
          "title": "Context Items",
          "type": "array",
          "items": {
            "$ref": "#/definitions/ContextItem"
          }
        },
        "session_id": {
          "title": "Session Id",
          "type": "string"
        }
=======
    "context_items": {
      "items": {
        "$ref": "#/$defs/ContextItem"
>>>>>>> 82c03333
      },
      "title": "Context Items",
      "type": "array"
    }
  },
  "required": [
    "history",
    "context_items"
  ],
  "title": "SessionState",
  "type": "object"
}<|MERGE_RESOLUTION|>--- conflicted
+++ resolved
@@ -224,35 +224,9 @@
       "title": "History",
       "type": "array"
     },
-<<<<<<< HEAD
-    "continuedev__core__main__SessionState": {
-      "title": "SessionState",
-      "description": "Full session history and important state needed for autopilot to Continue",
-      "type": "object",
-      "properties": {
-        "history": {
-          "title": "History",
-          "type": "array",
-          "items": {
-            "$ref": "#/definitions/StepDescription"
-          }
-        },
-        "context_items": {
-          "title": "Context Items",
-          "type": "array",
-          "items": {
-            "$ref": "#/definitions/ContextItem"
-          }
-        },
-        "session_id": {
-          "title": "Session Id",
-          "type": "string"
-        }
-=======
     "context_items": {
       "items": {
         "$ref": "#/$defs/ContextItem"
->>>>>>> 82c03333
       },
       "title": "Context Items",
       "type": "array"
