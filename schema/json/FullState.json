--- conflicted
+++ resolved
@@ -268,7 +268,6 @@
         "date_created"
       ]
     },
-<<<<<<< HEAD
     "ContinueConfig": {
       "title": "ContinueConfig",
       "type": "object",
@@ -287,8 +286,6 @@
         "temperature"
       ]
     },
-=======
->>>>>>> 7ed6b61a
     "src__continuedev__core__main__FullState": {
       "title": "FullState",
       "description": "A full state of the program, including the history",
@@ -329,10 +326,9 @@
         "session_info": {
           "$ref": "#/definitions/SessionInfo"
         },
-<<<<<<< HEAD
         "config": {
           "$ref": "#/definitions/ContinueConfig"
-=======
+        },
         "saved_context_groups": {
           "title": "Saved Context Groups",
           "default": {},
@@ -343,7 +339,6 @@
               "$ref": "#/definitions/ContextItem"
             }
           }
->>>>>>> 7ed6b61a
         }
       },
       "required": [
@@ -352,12 +347,8 @@
         "user_input_queue",
         "slash_commands",
         "adding_highlighted_code",
-<<<<<<< HEAD
         "selected_context_items",
         "config"
-=======
-        "selected_context_items"
->>>>>>> 7ed6b61a
       ]
     }
   }
