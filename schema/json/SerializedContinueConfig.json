{
  "$defs": {
    "BaseCompletionOptions": {
      "properties": {
        "temperature": {
          "anyOf": [
            {
              "type": "number"
            },
            {
              "type": "null"
            }
          ],
          "default": null,
          "description": "The temperature of the completion.",
          "title": "Temperature"
        },
        "top_p": {
          "anyOf": [
            {
              "type": "number"
            },
            {
              "type": "null"
            }
          ],
          "default": null,
          "description": "The top_p of the completion.",
          "title": "Top P"
        },
        "top_k": {
          "anyOf": [
            {
              "type": "integer"
            },
            {
              "type": "null"
            }
          ],
          "default": null,
          "description": "The top_k of the completion.",
          "title": "Top K"
        },
        "presence_penalty": {
          "anyOf": [
            {
              "type": "number"
            },
            {
              "type": "null"
            }
          ],
          "default": null,
          "description": "The presence penalty Aof the completion.",
          "title": "Presence Penalty"
        },
        "frequency_penalty": {
          "anyOf": [
            {
              "type": "number"
            },
            {
              "type": "null"
            }
          ],
          "default": null,
          "description": "The frequency penalty of the completion.",
          "title": "Frequency Penalty"
        },
        "stop": {
          "anyOf": [
            {
              "items": {
                "type": "string"
              },
              "type": "array"
            },
            {
              "type": "null"
            }
          ],
          "default": null,
          "description": "The stop tokens of the completion.",
          "title": "Stop"
        },
        "max_tokens": {
          "default": 1023,
          "description": "The maximum number of tokens to generate.",
          "title": "Max Tokens",
          "type": "integer"
        },
        "session_id": {
          "title": "Session Id",
          "description": "The session_id of the UI.",
          "type": "string"
        }
      },
      "title": "BaseCompletionOptions",
      "type": "object"
    },
    "ContextProviderWithParams": {
      "properties": {
        "name": {
          "enum": [
            "diff",
            "github",
            "terminal",
            "open",
            "google",
            "search",
            "url",
            "tree"
          ],
          "title": "Name",
          "type": "string"
        },
        "params": {
          "default": {},
          "title": "Params",
          "type": "object"
        }
      },
      "required": [
        "name"
      ],
      "title": "ContextProviderWithParams",
      "type": "object"
    },
    "CustomCommand": {
      "properties": {
        "name": {
          "title": "Name",
          "type": "string"
        },
        "prompt": {
          "title": "Prompt",
          "type": "string"
        },
        "description": {
          "title": "Description",
          "type": "string"
        }
      },
      "required": [
        "name",
        "prompt",
        "description"
      ],
      "title": "CustomCommand",
      "type": "object"
    },
    "ModelDescription": {
      "additionalProperties": true,
      "properties": {
        "title": {
          "description": "The title you wish to give your model.",
          "title": "Title",
          "type": "string"
        },
        "provider": {
          "description": "The provider of the model. This is used to determine the type of model, and how to interact with it.",
          "enum": [
            "openai",
            "openai-free-trial",
            "openai-agent",
            "openai-aiohttp",
            "anthropic",
            "together",
            "ollama",
            "huggingface-tgi",
            "huggingface-inference-api",
            "llama.cpp",
            "replicate",
            "text-gen-webui",
            "google-palm",
            "lmstudio",
            "llamafile"
          ],
          "title": "Provider",
          "type": "string"
        },
        "model": {
          "description": "The name of the model. Used to autodetect prompt template.",
          "title": "Model",
          "type": "string"
        },
        "api_key": {
          "anyOf": [
            {
              "type": "string"
            },
            {
              "type": "null"
            }
          ],
          "default": null,
          "description": "OpenAI, Anthropic, Together, or other API key",
          "title": "Api Key"
        },
        "api_base": {
          "anyOf": [
            {
              "type": "string"
            },
            {
              "type": "null"
            }
          ],
          "default": null,
          "description": "The base URL of the LLM API.",
          "title": "Api Base"
        },
        "context_length": {
          "default": 2048,
          "description": "The maximum context length of the LLM in tokens, as counted by count_tokens.",
          "title": "Context Length",
          "type": "integer"
        },
        "template": {
          "anyOf": [
            {
              "enum": [
                "llama2",
                "alpaca",
                "zephyr",
                "phind",
                "anthropic",
                "chatml",
                "deepseek"
              ],
              "type": "string"
            },
            {
              "type": "null"
            }
          ],
          "default": null,
          "description": "The chat template used to format messages. This is auto-detected for most models, but can be overridden here.",
          "title": "Template"
        },
        "completion_options": {
          "allOf": [
            {
              "$ref": "#/$defs/BaseCompletionOptions"
            }
          ],
          "default": {
            "temperature": null,
            "top_p": null,
            "top_k": null,
            "presence_penalty": null,
            "frequency_penalty": null,
            "stop": null,
            "max_tokens": 1023,
            "session_id": null
          },
          "description": "Options for the completion endpoint. Read more about the completion options in the documentation."
        },
        "system_message": {
          "anyOf": [
            {
              "type": "string"
            },
            {
              "type": "null"
            }
          ],
          "default": null,
          "description": "A system message that will always be followed by the LLM",
          "title": "System Message"
        },
        "request_options": {
          "allOf": [
            {
              "$ref": "#/$defs/RequestOptions"
            }
          ],
          "default": {
            "timeout": 300,
            "verify_ssl": null,
            "ca_bundle_path": null,
            "proxy": null,
            "headers": null
          },
          "description": "Options for the HTTP request to the LLM."
        }
      },
      "required": [
        "title",
        "provider",
        "model"
      ],
      "title": "ModelDescription",
      "type": "object"
    },
    "ModelRoles": {
      "properties": {
        "default": {
          "type": "string",
          "description": "The default model. If other model roles are not set, they will fall back to default.",
          "title": "Default"
        },
        "chat": {
          "anyOf": [
            {
              "type": "string"
            },
            {
              "type": "null"
            }
          ],
          "default": null,
          "description": "The model to use for chat. If not set, will fall back to default.",
          "title": "Chat"
        },
        "edit": {
          "anyOf": [
            {
              "type": "string"
            },
            {
              "type": "null"
            }
          ],
          "default": null,
          "description": "The model to use for editing. If not set, will fall back to default.",
          "title": "Edit"
        },
        "summarize": {
          "anyOf": [
            {
              "type": "string"
            },
            {
              "type": "null"
            }
          ],
          "default": null,
          "description": "The model to use for summarization. If not set, will fall back to default.",
          "title": "Summarize"
        }
      },
      "required": [
        "default"
      ],
      "title": "ModelRoles",
      "type": "object"
    },
    "RequestOptions": {
      "properties": {
        "timeout": {
          "anyOf": [
            {
              "type": "integer"
            },
            {
              "type": "null"
            }
          ],
          "default": 300,
          "description": "Set the timeout for each request to the LLM. If you are running a local LLM that takes a while to respond, you might want to set this to avoid timeouts.",
          "title": "Timeout"
        },
        "verify_ssl": {
          "anyOf": [
            {
              "type": "boolean"
            },
            {
              "type": "null"
            }
          ],
          "default": null,
          "description": "Whether to verify SSL certificates for requests.",
          "title": "Verify Ssl"
        },
        "ca_bundle_path": {
          "anyOf": [
            {
              "type": "string"
            },
            {
              "type": "null"
            }
          ],
          "default": null,
          "description": "Path to a custom CA bundle to use when making the HTTP request",
          "title": "Ca Bundle Path"
        },
        "proxy": {
          "anyOf": [
            {
              "type": "string"
            },
            {
              "type": "null"
            }
          ],
          "default": null,
          "description": "Proxy URL to use when making the HTTP request",
          "title": "Proxy"
        },
        "headers": {
          "anyOf": [
            {
              "additionalProperties": {
                "type": "string"
              },
              "type": "object"
            },
            {
              "type": "null"
            }
          ],
          "default": null,
          "description": "Headers to use when making the HTTP request",
          "title": "Headers"
        }
      },
      "title": "RequestOptions",
      "type": "object"
    },
    "RetrievalSettings": {
      "properties": {
        "n_retrieve": {
          "anyOf": [
            {
              "type": "integer"
            },
            {
              "type": "null"
            }
          ],
          "default": 50,
          "description": "Number of results to initially retrieve from vector database",
          "title": "N Retrieve"
        },
        "n_final": {
          "anyOf": [
            {
              "type": "integer"
            },
            {
              "type": "null"
            }
          ],
          "default": 10,
          "description": "Final number of results to use after re-ranking",
          "title": "N Final"
        },
        "use_reranking": {
          "default": true,
          "description": "Whether to use re-ranking, which will allow initial selection of n_retrieve results, then will use an LLM to select the top n_final results",
          "title": "Use Reranking",
          "type": "boolean"
        },
        "rerank_group_size": {
          "default": 5,
          "description": "Number of results to group together when re-ranking. Each group will be processed in parallel.",
          "title": "Rerank Group Size",
          "type": "integer"
        },
        "ignore_files": {
          "default": [],
          "description": "Files to ignore when indexing the codebase. You can use glob patterns, such as **/*.py. This is useful for directories that contain generated code, or other directories that are not relevant to the codebase.",
          "items": {
            "type": "string"
          },
          "title": "Ignore Files",
          "type": "array"
        },
        "openai_api_key": {
          "anyOf": [
            {
              "type": "string"
            },
            {
              "type": "null"
            }
          ],
          "default": null,
          "description": "OpenAI API key",
          "title": "Openai Api Key"
        },
        "api_base": {
          "anyOf": [
            {
              "type": "string"
            },
            {
              "type": "null"
            }
          ],
          "default": null,
          "description": "OpenAI API base URL",
          "title": "Api Base"
        },
        "api_type": {
          "anyOf": [
            {
              "type": "string"
            },
            {
              "type": "null"
            }
          ],
          "default": null,
          "description": "OpenAI API type",
          "title": "Api Type"
        },
        "api_version": {
          "anyOf": [
            {
              "type": "string"
            },
            {
              "type": "null"
            }
          ],
          "default": null,
          "description": "OpenAI API version",
          "title": "Api Version"
        },
        "organization_id": {
          "anyOf": [
            {
              "type": "string"
            },
            {
              "type": "null"
            }
          ],
          "default": null,
          "description": "OpenAI organization ID",
          "title": "Organization Id"
        }
      },
      "title": "RetrievalSettings",
      "type": "object"
    },
    "SlashCommand": {
      "properties": {
        "name": {
          "title": "Name",
          "type": "string"
        },
        "description": {
          "title": "Description",
          "type": "string"
        },
<<<<<<< HEAD
        "models": {
          "title": "Models",
          "default": [
            {
              "title": "GPT-4 (trial)",
              "provider": "openai-free-trial",
              "model": "gpt-4",
              "api_key": "",
              "api_base": null,
              "context_length": 2048,
              "template": null,
              "completion_options": {
                "temperature": null,
                "top_p": null,
                "top_k": null,
                "presence_penalty": null,
                "frequency_penalty": null,
                "stop": null,
                "max_tokens": 1023,
                "session_id": null
              },
              "system_message": null,
              "request_options": {
                "timeout": 300,
                "verify_ssl": null,
                "ca_bundle_path": null,
                "proxy": null,
                "headers": null
              }
=======
        "step": {
          "default": null,
          "title": "Step",
          "type": "string"
        },
        "params": {
          "anyOf": [
            {
              "type": "object"
            },
            {
              "type": "null"
>>>>>>> 82c03333
            }
          ],
          "default": {},
          "title": "Params"
        }
      },
      "required": [
        "name",
        "description"
      ],
      "title": "SlashCommand",
      "type": "object"
    }
  },
  "properties": {
    "disallowed_steps": {
      "anyOf": [
        {
          "items": {
            "type": "string"
          },
          "type": "array"
        },
        {
          "type": "null"
        }
      ],
      "default": [],
      "description": "Steps that are not allowed to be run, and will be skipped if attempted",
      "title": "Disallowed Steps"
    },
    "allow_anonymous_telemetry": {
      "anyOf": [
        {
          "type": "boolean"
        },
        {
          "type": "null"
        }
      ],
      "default": true,
      "description": "If this field is set to True, we will collect anonymous telemetry as described in the documentation page on telemetry. If set to False, we will not collect any data.",
      "title": "Allow Anonymous Telemetry"
    },
    "models": {
      "default": [
        {
          "title": "GPT-4 (trial)",
          "provider": "openai-free-trial",
          "model": "gpt-4",
          "api_key": "",
          "api_base": null,
          "context_length": 2048,
          "template": null,
          "completion_options": {
            "frequency_penalty": null,
            "max_tokens": 1023,
            "presence_penalty": null,
            "stop": null,
<<<<<<< HEAD
            "max_tokens": 1023,
            "session_id": null
=======
            "temperature": null,
            "top_k": null,
            "top_p": null
>>>>>>> 82c03333
          },
          "system_message": null,
          "request_options": {
            "ca_bundle_path": null,
            "headers": null,
            "proxy": null,
            "timeout": 300,
            "verify_ssl": null
          }
        }
      ],
      "items": {
        "$ref": "#/$defs/ModelDescription"
      },
      "title": "Models",
      "type": "array"
    },
    "model_roles": {
      "allOf": [
        {
          "$ref": "#/$defs/ModelRoles"
        }
      ],
      "default": {
        "default": "GPT-4 (trial)",
        "chat": null,
        "edit": null,
        "summarize": null
      },
      "description": "Roles for models. Each entry should be the title of a model in the models array."
    },
    "system_message": {
      "anyOf": [
        {
          "type": "string"
        },
        {
          "type": "null"
        }
      ],
      "default": null,
      "description": "A system message that will always be followed by the LLM",
      "title": "System Message"
    },
    "completion_options": {
      "allOf": [
        {
          "$ref": "#/$defs/BaseCompletionOptions"
        }
      ],
      "default": {
        "temperature": null,
        "top_p": null,
        "top_k": null,
        "presence_penalty": null,
        "frequency_penalty": null,
        "stop": null,
        "max_tokens": 1023
      },
      "description": "Default options for completion. These will be overriden by any options set for a specific model."
    },
    "slash_commands": {
      "anyOf": [
        {
          "items": {
            "$ref": "#/$defs/SlashCommand"
          },
          "type": "array"
        },
        {
          "type": "null"
        }
      ],
      "default": [],
      "description": "An array of slash commands that let you map custom Steps to a shortcut.",
      "title": "Slash Commands"
    },
    "custom_commands": {
      "anyOf": [
        {
          "items": {
            "$ref": "#/$defs/CustomCommand"
          },
          "type": "array"
        },
        {
          "type": "null"
        }
      ],
      "default": [
        {
          "name": "test",
          "prompt": "Write a comprehensive set of unit tests for the selected code. It should setup, run tests that check for correctness including important edge cases, and teardown. Ensure that the tests are complete and sophisticated. Give the tests just as chat output, don't edit any file.",
          "description": "This is an example custom command. Use /config to edit it and create more"
        }
      ],
      "description": "An array of custom commands that allow you to reuse prompts. Each has name, description, and prompt properties. When you enter /<name> in the text input, it will act as a shortcut to the prompt.",
      "title": "Custom Commands"
    },
    "context_providers": {
      "default": [],
      "description": "A list of ContextProvider objects that can be used to provide context to the LLM by typing '@'. Read more about ContextProviders in the documentation.",
      "items": {
        "$ref": "#/$defs/ContextProviderWithParams"
      },
      "title": "Context Providers",
      "type": "array"
    },
    "user_token": {
      "anyOf": [
        {
          "type": "string"
        },
        {
          "type": "null"
        }
      ],
      "default": null,
      "description": "An optional token to identify the user.",
      "title": "User Token"
    },
    "data_server_url": {
      "anyOf": [
        {
          "type": "string"
        },
        {
          "type": "null"
        }
      ],
      "default": "https://us-west1-autodebug.cloudfunctions.net",
      "description": "The URL of the server where development data is sent. No data is sent unless you have explicitly set the `user_token` property to a valid token that we have shared.",
      "title": "Data Server Url"
    },
    "disable_summaries": {
      "anyOf": [
        {
          "type": "boolean"
        },
        {
          "type": "null"
        }
      ],
      "default": false,
      "description": "If set to `True`, Continue will not generate summaries for each Step. This can be useful if you want to save on compute.",
      "title": "Disable Summaries"
    },
    "disable_indexing": {
      "anyOf": [
        {
          "type": "boolean"
        },
        {
          "type": "null"
        }
      ],
      "default": false,
      "description": "If set to `True`, Continue will not index the codebase. This is mainly used for debugging purposes.",
      "title": "Disable Indexing"
    },
    "retrieval_settings": {
      "anyOf": [
        {
          "$ref": "#/$defs/RetrievalSettings"
        },
        {
          "type": "null"
        }
      ],
      "default": {
        "n_retrieve": 50,
        "n_final": 10,
        "use_reranking": true,
        "rerank_group_size": 5,
        "ignore_files": [],
        "openai_api_key": null,
        "api_base": null,
        "api_type": null,
        "api_version": null,
        "organization_id": null
      },
      "description": "Settings for the retrieval system. Read more about the retrieval system in the documentation."
    }
  },
  "title": "SerializedContinueConfig",
  "type": "object"
}<|MERGE_RESOLUTION|>--- conflicted
+++ resolved
@@ -162,7 +162,6 @@
           "enum": [
             "openai",
             "openai-free-trial",
-            "openai-agent",
             "openai-aiohttp",
             "anthropic",
             "together",
@@ -548,37 +547,6 @@
           "title": "Description",
           "type": "string"
         },
-<<<<<<< HEAD
-        "models": {
-          "title": "Models",
-          "default": [
-            {
-              "title": "GPT-4 (trial)",
-              "provider": "openai-free-trial",
-              "model": "gpt-4",
-              "api_key": "",
-              "api_base": null,
-              "context_length": 2048,
-              "template": null,
-              "completion_options": {
-                "temperature": null,
-                "top_p": null,
-                "top_k": null,
-                "presence_penalty": null,
-                "frequency_penalty": null,
-                "stop": null,
-                "max_tokens": 1023,
-                "session_id": null
-              },
-              "system_message": null,
-              "request_options": {
-                "timeout": 300,
-                "verify_ssl": null,
-                "ca_bundle_path": null,
-                "proxy": null,
-                "headers": null
-              }
-=======
         "step": {
           "default": null,
           "title": "Step",
@@ -591,7 +559,6 @@
             },
             {
               "type": "null"
->>>>>>> 82c03333
             }
           ],
           "default": {},
@@ -651,14 +618,9 @@
             "max_tokens": 1023,
             "presence_penalty": null,
             "stop": null,
-<<<<<<< HEAD
-            "max_tokens": 1023,
-            "session_id": null
-=======
             "temperature": null,
             "top_k": null,
             "top_p": null
->>>>>>> 82c03333
           },
           "system_message": null,
           "request_options": {
