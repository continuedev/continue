--- conflicted
+++ resolved
@@ -2,7 +2,4 @@
 bin
 data
 out
-<<<<<<< HEAD
-=======
-tmp
->>>>>>> 53b61288
+tmp