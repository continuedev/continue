--- conflicted
+++ resolved
@@ -107,29 +107,6 @@
 
         const [filepath, rest] =
           contextItemContentMatch.description.split(" (");
-<<<<<<< HEAD
-        const [startLine, endLine] = rest.split(")")[0]?.split("-") || [
-          "0",
-          "0",
-        ];
-        const start = parseInt(startLine);
-        const end = parseInt(endLine);
-
-        setIsLink(true);
-        setRif({
-          filepath,
-          range: {
-            start: {
-              line: start + line,
-              character: 0,
-            },
-            end: {
-              line: start + line + 1,
-              character: 0,
-            },
-          },
-        });
-=======
 
         setIsLink(true);
 
@@ -168,9 +145,6 @@
             },
           });
         }
->>>>>>> 7f584c6a
-
-        console.log("MATCH: ", content, contextItemContentMatch, line);
       }
     }
   }, [linkingDone, contextItems]);
