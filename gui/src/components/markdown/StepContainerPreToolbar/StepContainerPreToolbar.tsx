import {
  ArrowLeftEndOnRectangleIcon,
  ChevronDownIcon,
} from "@heroicons/react/24/outline";
import { inferResolvedUriFromRelativePath } from "core/util/ideUtils";
import { useContext, useState } from "react";
import styled from "styled-components";
import {
  defaultBorderRadius,
  vscCommandCenterInactiveBorder,
  vscEditorBackground,
} from "../..";
import { IdeMessengerContext } from "../../../context/IdeMessenger";
import { useWebviewListener } from "../../../hooks/useWebviewListener";
import { useAppSelector } from "../../../redux/hooks";
<<<<<<< HEAD
import {
  selectDefaultModel,
  selectUIConfig,
} from "../../../redux/slices/configSlice";
=======
>>>>>>> 906fbd82
import {
  selectApplyStateByStreamId,
  selectIsInEditMode,
} from "../../../redux/slices/sessionSlice";
import { getFontSize } from "../../../util";
<<<<<<< HEAD
import { CopyIconButton } from "../../gui/CopyIconButton";
import HeaderButtonWithToolTip from "../../gui/HeaderButtonWithToolTip";
import { childrenToText, isTerminalCodeBlock } from "../utils";
import ApplyActions from "./ApplyActions";
import FileInfo from "./FileInfo";
=======
import { isTerminalCodeBlock } from "../utils";
import ApplyActions from "./ApplyActions";
import CopyButton from "./CopyButton";
import { FileInfo } from "./FileInfo";
>>>>>>> 906fbd82
import GeneratingCodeLoader from "./GeneratingCodeLoader";
import InsertButton from "./InsertButton";
import RunInTerminalButton from "./RunInTerminalButton";

const TopDiv = styled.div`
  display: flex;
  flex-direction: column;
  outline: 1px solid ${vscCommandCenterInactiveBorder};
  outline-offset: -0.5px;
  border-radius: ${defaultBorderRadius};
  margin-bottom: 8px !important;
  margin-top: 8px !important;
  background-color: ${vscEditorBackground};
  min-width: 0;
`;

const ToolbarDiv = styled.div<{ isExpanded: boolean }>`
  display: flex;
  justify-content: space-between;
  align-items: center;
  font-size: ${getFontSize() - 2}px;
  padding: 4px 6px;
  margin: 0;
  border-bottom: ${({ isExpanded }) =>
    isExpanded ? `1px solid ${vscCommandCenterInactiveBorder}` : "inherit"};
`;

export interface StepContainerPreToolbarProps {
  codeBlockContent: string;
  language: string | null;
  relativeFilepath?: string;
  isGeneratingCodeBlock: boolean;
  codeBlockIndex: number; // To track which codeblock we are applying
  codeBlockStreamId: string;
  range?: string;
  children: any;
  expanded?: boolean;
  disableManualApply?: boolean;
}

export default function StepContainerPreToolbar({
  codeBlockContent,
  language,
  relativeFilepath,
  isGeneratingCodeBlock,
  codeBlockIndex,
  codeBlockStreamId,
  range,
  children,
  expanded,
  disableManualApply,
}: StepContainerPreToolbarProps) {
  const ideMessenger = useContext(IdeMessengerContext);
  const isInEditMode = useAppSelector(selectIsInEditMode);
  const [isExpanded, setIsExpanded] = useState(
    expanded ?? (isInEditMode ? false : true),
  );

  // We store the resolved file URI to ensure we use the same file when
  // accepting/rejecting diffs, even if no `relativeFilepath` is provided
  const [resolvedFileUri, setResolvedFileUri] = useState<string | undefined>(
    undefined,
  );
  const nextCodeBlockIndex = useAppSelector(
    (state) => state.session.codeBlockApplyStates.curIndex,
  );

  const applyState = useAppSelector((state) =>
    selectApplyStateByStreamId(state, codeBlockStreamId),
  );

<<<<<<< HEAD
  const uiConfig = useAppSelector(selectUIConfig);
  const isBottomToolbarPosition =
    uiConfig?.codeBlockToolbarPosition == "bottom";

  const toolTipPlacement = isBottomToolbarPosition ? "top" : "bottom";

  // This handles an edge case when the last node in the markdown syntax tree is a codeblock.
  // In this scenario, `isGeneratingCodeBlock` is never set to false since we determine if
  // we are done generating based on whether the next node in the tree is not a codeblock.
  // The tree parsing logic for Remark is defined on page load, so we can't access state
  // during the actual tree parsing.
  const isGeneratingCodeBlock = !isStreaming
    ? false
    : props.isGeneratingCodeBlock;
=======
  const isNextCodeBlock = nextCodeBlockIndex === codeBlockIndex;
  const hasFileExtension =
    relativeFilepath && /\.[0-9a-z]+$/i.test(relativeFilepath);

  const displayFilepath = relativeFilepath ?? resolvedFileUri;

  async function getFileUri() {
    // If we've already resolved a file URI (from clicking apply), use that
    if (resolvedFileUri) {
      return resolvedFileUri;
    }
>>>>>>> 906fbd82

    // If a relative filepath was provided, try to resolve it
    if (relativeFilepath) {
      return await inferResolvedUriFromRelativePath(
        relativeFilepath,
        ideMessenger.ide,
      );
    }

    // If no filepath was provided, get the current file
    const currentFile = await ideMessenger.ide.getCurrentFile();
    if (currentFile) {
      return currentFile.path;
    }

    return undefined;
  }

  async function onClickApply() {
    const fileUri = await getFileUri();
    if (!fileUri) {
      ideMessenger.ide.showToast(
        "error",
        "Could not resolve filepath to apply changes",
      );

      return;
    }

    setResolvedFileUri(fileUri);

    ideMessenger.post("applyToFile", {
      streamId: codeBlockStreamId,
      filepath: fileUri,
      text: codeBlockContent,
    });
  }

  function onClickInsertAtCursor() {
    ideMessenger.post("insertAtCursor", { text: codeBlockContent });
  }

  // TODO: This logic should be moved to a thunk
  // Handle apply keyboard shortcut
  useWebviewListener(
    "applyCodeFromChat",
    async () => onClickApply(),
    [isNextCodeBlock, codeBlockContent],
    !isNextCodeBlock,
  );

  async function handleDiffAction(action: "accept" | "reject") {
    const filepath = await getFileUri();
    if (!filepath) {
      ideMessenger.ide.showToast(
        "error",
        `Could not resolve filepath to ${action} changes`,
      );
      return;
    }

    ideMessenger.post(`${action}Diff`, {
      filepath,
      streamId: codeBlockStreamId,
    });

    setResolvedFileUri(undefined);
  }

  function onClickFilename() {
    if (resolvedFileUri) {
      ideMessenger.post("showFile", {
        filepath: resolvedFileUri,
      });
    }

    if (relativeFilepath) {
      ideMessenger.post("showFile", {
        filepath: relativeFilepath,
      });
    }
  }

  // We want until there is an extension in the filepath to avoid rendering
  //  an incomplete filepath
  if (relativeFilepath && !hasFileExtension) {
    return children;
  }

  return (
    <TopDiv>
      <ToolbarDiv isExpanded={isExpanded} className="find-widget-skip gap-3">
        <div className="flex max-w-72 flex-row items-center">
          <ChevronDownIcon
            onClick={() => setIsExpanded(!isExpanded)}
            className={`h-3.5 w-3.5 flex-shrink-0 cursor-pointer text-gray-400 hover:brightness-125 ${
              isExpanded ? "rotate-0" : "-rotate-90"
            }`}
          />
          {displayFilepath ? (
            <FileInfo
              filepath={displayFilepath}
              range={range}
              onClick={onClickFilename}
            />
          ) : (
            <span className="ml-2 capitalize text-gray-400">{language}</span>
          )}
        </div>

        <div className="flex items-center gap-2.5">
          {isGeneratingCodeBlock ? (
            <GeneratingCodeLoader
              showLineCount={!isExpanded}
              codeBlockContent={codeBlockContent}
            />
          ) : (
            <>
<<<<<<< HEAD
              <CopyIconButton
                text={props.codeBlockContent}
                tooltipPlacement={toolTipPlacement}
              />
              <HeaderButtonWithToolTip
                text="Insert at cursor"
                style={{ backgroundColor: vscEditorBackground }}
                onClick={() =>
                  ideMessenger.post("insertAtCursor", {
                    text: codeBlockContent,
                  })
                }
                tooltipPlacement={toolTipPlacement}
              >
                <ArrowLeftEndOnRectangleIcon className="h-4 w-4 text-gray-400" />
              </HeaderButtonWithToolTip>
              {props.hideApply ||
                (isTerminalCodeBlock(props.language, props.codeBlockContent) ? (
                  <RunInTerminalButton command={props.codeBlockContent} />
                ) : (
                  <ApplyActions
                    applyState={applyState}
                    onClickApply={onClickApply}
                    onClickAccept={onClickAcceptApply}
                    onClickReject={onClickRejectApply}
                  />
                ))}
=======
              <InsertButton onInsert={onClickInsertAtCursor} />
              <CopyButton text={codeBlockContent} />

              {isTerminalCodeBlock(language, codeBlockContent) ? (
                <RunInTerminalButton command={codeBlockContent} />
              ) : (
                <ApplyActions
                  disableManualApply={disableManualApply}
                  applyState={applyState}
                  onClickApply={onClickApply}
                  onClickAccept={() => handleDiffAction("accept")}
                  onClickReject={() => handleDiffAction("reject")}
                />
              )}
>>>>>>> 906fbd82
            </>
          )}
        </div>
      </ToolbarDiv>

      {isExpanded && (
        <div className="overflow-hidden overflow-y-auto">{children}</div>
      )}
    </TopDiv>
  );
}<|MERGE_RESOLUTION|>--- conflicted
+++ resolved
@@ -13,30 +13,16 @@
 import { IdeMessengerContext } from "../../../context/IdeMessenger";
 import { useWebviewListener } from "../../../hooks/useWebviewListener";
 import { useAppSelector } from "../../../redux/hooks";
-<<<<<<< HEAD
-import {
-  selectDefaultModel,
-  selectUIConfig,
-} from "../../../redux/slices/configSlice";
-=======
->>>>>>> 906fbd82
+import { selectDefaultModel } from "../../../redux/slices/configSlice";
 import {
   selectApplyStateByStreamId,
   selectIsInEditMode,
 } from "../../../redux/slices/sessionSlice";
 import { getFontSize } from "../../../util";
-<<<<<<< HEAD
-import { CopyIconButton } from "../../gui/CopyIconButton";
-import HeaderButtonWithToolTip from "../../gui/HeaderButtonWithToolTip";
 import { childrenToText, isTerminalCodeBlock } from "../utils";
 import ApplyActions from "./ApplyActions";
+import CopyButton from "./CopyButton";
 import FileInfo from "./FileInfo";
-=======
-import { isTerminalCodeBlock } from "../utils";
-import ApplyActions from "./ApplyActions";
-import CopyButton from "./CopyButton";
-import { FileInfo } from "./FileInfo";
->>>>>>> 906fbd82
 import GeneratingCodeLoader from "./GeneratingCodeLoader";
 import InsertButton from "./InsertButton";
 import RunInTerminalButton from "./RunInTerminalButton";
@@ -108,22 +94,12 @@
     selectApplyStateByStreamId(state, codeBlockStreamId),
   );
 
-<<<<<<< HEAD
   const uiConfig = useAppSelector(selectUIConfig);
   const isBottomToolbarPosition =
     uiConfig?.codeBlockToolbarPosition == "bottom";
 
   const toolTipPlacement = isBottomToolbarPosition ? "top" : "bottom";
 
-  // This handles an edge case when the last node in the markdown syntax tree is a codeblock.
-  // In this scenario, `isGeneratingCodeBlock` is never set to false since we determine if
-  // we are done generating based on whether the next node in the tree is not a codeblock.
-  // The tree parsing logic for Remark is defined on page load, so we can't access state
-  // during the actual tree parsing.
-  const isGeneratingCodeBlock = !isStreaming
-    ? false
-    : props.isGeneratingCodeBlock;
-=======
   const isNextCodeBlock = nextCodeBlockIndex === codeBlockIndex;
   const hasFileExtension =
     relativeFilepath && /\.[0-9a-z]+$/i.test(relativeFilepath);
@@ -135,7 +111,6 @@
     if (resolvedFileUri) {
       return resolvedFileUri;
     }
->>>>>>> 906fbd82
 
     // If a relative filepath was provided, try to resolve it
     if (relativeFilepath) {
@@ -252,25 +227,11 @@
               showLineCount={!isExpanded}
               codeBlockContent={codeBlockContent}
             />
-          ) : (
+          )}
+
+          {!isGeneratingCodeBlock && (
             <>
-<<<<<<< HEAD
-              <CopyIconButton
-                text={props.codeBlockContent}
-                tooltipPlacement={toolTipPlacement}
-              />
-              <HeaderButtonWithToolTip
-                text="Insert at cursor"
-                style={{ backgroundColor: vscEditorBackground }}
-                onClick={() =>
-                  ideMessenger.post("insertAtCursor", {
-                    text: codeBlockContent,
-                  })
-                }
-                tooltipPlacement={toolTipPlacement}
-              >
-                <ArrowLeftEndOnRectangleIcon className="h-4 w-4 text-gray-400" />
-              </HeaderButtonWithToolTip>
+              <CopyButton text={props.codeBlockContent} />
               {props.hideApply ||
                 (isTerminalCodeBlock(props.language, props.codeBlockContent) ? (
                   <RunInTerminalButton command={props.codeBlockContent} />
@@ -282,22 +243,6 @@
                     onClickReject={onClickRejectApply}
                   />
                 ))}
-=======
-              <InsertButton onInsert={onClickInsertAtCursor} />
-              <CopyButton text={codeBlockContent} />
-
-              {isTerminalCodeBlock(language, codeBlockContent) ? (
-                <RunInTerminalButton command={codeBlockContent} />
-              ) : (
-                <ApplyActions
-                  disableManualApply={disableManualApply}
-                  applyState={applyState}
-                  onClickApply={onClickApply}
-                  onClickAccept={() => handleDiffAction("accept")}
-                  onClickReject={() => handleDiffAction("reject")}
-                />
-              )}
->>>>>>> 906fbd82
             </>
           )}
         </div>
