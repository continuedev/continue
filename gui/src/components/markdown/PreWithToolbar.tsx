import { debounce } from "lodash";
import { useEffect, useMemo, useState } from "react";
import useUIConfig from "../../hooks/useUIConfig";
import CodeBlockToolBar from "./CodeBlockToolbar";
import FileCreateChip from "./FileCreateChip";
import { useSelector } from "react-redux";
import { defaultModelSelector } from "../../redux/selectors/modelSelectors";
<<<<<<< HEAD
=======
import { isBareChatMode } from "../../util/bareChatMode";
>>>>>>> ba37be13

function childToText(child: any): string {
  if (typeof child === "string") {
    return child;
  }

  if (Array.isArray(child)) {
    return child.map(childToText).join("");
  }

  if (child?.props?.children) {
    return childToText(child.props.children);
  }

  return "";
}

function childrenToText(children: any): string {
  return Array.isArray(children)
    ? children.map(childToText).join("")
    : childToText(children);
}

function PreWithToolbar(props: {
  children: any;
  language: string | undefined;
}) {
  const uiConfig = useUIConfig();
  const toolbarBottom = uiConfig?.codeBlockToolbarPosition == "bottom";

  const [hovering, setHovering] = useState(false);

  const [rawCodeBlock, setRawCodeBlock] = useState("");
  const [isCreateFile, setIsCreateFile] = useState(false);
  const [checkedForCreateFile, setCheckedForCreateFile] = useState(false);

  const defaultModel = useSelector(defaultModelSelector);
<<<<<<< HEAD
  const isBareChatMode = useMemo(() => defaultModel?.title?.toLowerCase() === "aider", [defaultModel]);
=======
  const bareChatMode = isBareChatMode()
>>>>>>> ba37be13

  useEffect(() => {
    const debouncedEffect = debounce(() => {
      setRawCodeBlock(childrenToText(props.children.props.children));
    }, 50);

    debouncedEffect();

    return () => {
      debouncedEffect.cancel();
    };
  }, [props.children]);

  useEffect(() => {
    if (isCreateFile || checkedForCreateFile) return;

    const lines = childrenToText(props.children.props.children)
      .trim()
      .split("\n");
    // file creation code block will only have 1 line
    if (lines.length > 2) {
      setCheckedForCreateFile(true);
    }

    if (lines[0].startsWith("pearCreateFile:")) {
      setIsCreateFile(true);
    } else {
      setIsCreateFile(false);
    }
  }, [props.children]);

  return isCreateFile ? (
    <FileCreateChip rawCodeBlock={rawCodeBlock}></FileCreateChip>
  ) : (
    <div
      style={{ padding: "0px" }}
      className="relative"
      onMouseEnter={() => setHovering(true)}
      onMouseLeave={() => setHovering(false)}
    >
<<<<<<< HEAD
      {!toolbarBottom && hovering && !isBareChatMode && (
=======
      {!toolbarBottom && hovering && !bareChatMode && (
>>>>>>> ba37be13
        <CodeBlockToolBar
          text={rawCodeBlock}
          bottom={toolbarBottom}
          language={props.language}
        ></CodeBlockToolBar>
      )}
      {props.children}
      {toolbarBottom && hovering && (
        <CodeBlockToolBar
          text={rawCodeBlock}
          bottom={toolbarBottom}
          language={props.language}
        ></CodeBlockToolBar>
      )}
    </div>
  );
}

export default PreWithToolbar;<|MERGE_RESOLUTION|>--- conflicted
+++ resolved
@@ -5,10 +5,7 @@
 import FileCreateChip from "./FileCreateChip";
 import { useSelector } from "react-redux";
 import { defaultModelSelector } from "../../redux/selectors/modelSelectors";
-<<<<<<< HEAD
-=======
 import { isBareChatMode } from "../../util/bareChatMode";
->>>>>>> ba37be13
 
 function childToText(child: any): string {
   if (typeof child === "string") {
@@ -46,11 +43,7 @@
   const [checkedForCreateFile, setCheckedForCreateFile] = useState(false);
 
   const defaultModel = useSelector(defaultModelSelector);
-<<<<<<< HEAD
-  const isBareChatMode = useMemo(() => defaultModel?.title?.toLowerCase() === "aider", [defaultModel]);
-=======
   const bareChatMode = isBareChatMode()
->>>>>>> ba37be13
 
   useEffect(() => {
     const debouncedEffect = debounce(() => {
@@ -91,11 +84,7 @@
       onMouseEnter={() => setHovering(true)}
       onMouseLeave={() => setHovering(false)}
     >
-<<<<<<< HEAD
-      {!toolbarBottom && hovering && !isBareChatMode && (
-=======
       {!toolbarBottom && hovering && !bareChatMode && (
->>>>>>> ba37be13
         <CodeBlockToolBar
           text={rawCodeBlock}
           bottom={toolbarBottom}
