--- conflicted
+++ resolved
@@ -168,13 +168,7 @@
     e.stopPropagation();
     e.preventDefault();
 
-<<<<<<< HEAD
     // ideMessenger.post("config/openLocalConfigFile", undefined);
-=======
-    ideMessenger.post("config/openProfile", {
-      profileId: "local",
-    });
->>>>>>> 7d30c7a2
   }
 
   function handleOptionClick(e) {
