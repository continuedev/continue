import {
  ArrowPathIcon,
  ChevronDownIcon,
  Cog6ToothIcon,
  CubeIcon,
  PlusIcon,
} from "@heroicons/react/24/outline";
<<<<<<< HEAD
import { useContext, useEffect, useRef, useState } from "react";
=======
import { useEffect, useRef, useState } from "react";
>>>>>>> d9b426d1
import { useNavigate } from "react-router-dom";
import { useAuth } from "../../context/Auth";
import { AddModelForm } from "../../forms/AddModelForm";
import { useAppDispatch, useAppSelector } from "../../redux/hooks";
import { setDialogMessage, setShowDialog } from "../../redux/slices/uiSlice";
import { updateSelectedModelByRole } from "../../redux/thunks/updateSelectedModelByRole";
import { getMetaKeyLabel, isMetaEquivalentKeyPressed } from "../../util";
import { CONFIG_ROUTES } from "../../util/navigation";
import {
<<<<<<< HEAD
=======
  Button,
>>>>>>> d9b426d1
  Listbox,
  ListboxButton,
  ListboxOption,
  ListboxOptions,
  useFontSize,
} from "../ui";
import { Divider } from "../ui/Divider";

interface ModelOptionProps {
  option: Option;
  idx: number;
  showMissingApiKeyMsg: boolean;
  isSelected?: boolean;
}

interface Option {
  value: string;
  title: string;
  apiKey?: string;
  sourceFile?: string;
  isAutoDetected?: boolean;
}

function modelSelectTitle(model: any): string {
  if (model?.title) return model?.title;
  if (model?.model !== undefined && model?.model.trim() !== "") {
    if (model?.class_name) {
      return `${model?.class_name} - ${model?.model}`;
    }
    return model?.model;
  }
  return model?.class_name;
}

/**makeshift way to close the headlessui listbox due to absence of open state on the listbox */
function closeDropDown(button: HTMLButtonElement | null) {
  if (!button) return;
  button.classList.add("hidden");
  setTimeout(() => {
    button.classList.remove("hidden");
  });
}

function ModelOption({
  option,
  idx,
  showMissingApiKeyMsg,
  isSelected,
}: ModelOptionProps) {
  const navigate = useNavigate();

  function handleOptionClick(e: any) {
    if (showMissingApiKeyMsg) {
      e.preventDefault();
      e.stopPropagation();
    }
  }

  function handleConfigureClick(e: React.MouseEvent) {
    e.stopPropagation();
    navigate(CONFIG_ROUTES.MODELS);
  }

  return (
    <ListboxOption
      key={idx}
      disabled={showMissingApiKeyMsg}
      value={option.value}
      onClick={handleOptionClick}
      className={`group ${isSelected ? "bg-list-active text-list-active-foreground" : ""}`}
    >
      <div className="flex w-full items-center justify-between gap-5">
        <div className="flex items-center gap-2 py-0.5">
          <CubeIcon className="h-3 w-3 flex-shrink-0" />
          <span className="line-clamp-1">
            {option.title}
            {option.isAutoDetected && (
              <span className="text-description-muted ml-1.5 text-[10px] italic">
                (autodetected)
              </span>
            )}
            {showMissingApiKeyMsg && (
              <span className="ml-1.5 text-[10px] italic">
                (Missing API key)
              </span>
            )}
          </span>
        </div>
        <Button
          variant="ghost"
          size="sm"
          className="text-description-muted hover:enabled:text-foreground my-0 h-4 w-4 p-0 opacity-0 transition-opacity group-hover:opacity-100"
          onClick={handleConfigureClick}
        >
          <Cog6ToothIcon className="h-3.5 w-3.5" />
        </Button>
      </div>
    </ListboxOption>
  );
}

function ModelSelect() {
  const dispatch = useAppDispatch();
  const navigate = useNavigate();

  const isInEdit = useAppSelector((store) => store.session.isInEdit);
  const config = useAppSelector((state) => state.config.config);
  const isConfigLoading = useAppSelector((state) => state.config.loading);
  const buttonRef = useRef<HTMLButtonElement>(null);
  const [options, setOptions] = useState<Option[]>([]);
  const [sortedOptions, setSortedOptions] = useState<Option[]>([]);
  const { selectedProfile } = useAuth();
  const tinyFont = useFontSize(-4);

  let selectedModel = null;
  let allModels = null;
  if (isInEdit) {
    allModels = config.modelsByRole.edit;
    selectedModel = config.selectedModelByRole.edit;
  }
  if (!selectedModel) {
    selectedModel = config.selectedModelByRole.chat;
  }
  if (!allModels || allModels.length === 0) {
    allModels = config.modelsByRole.chat;
  }

  // Sort so that options without an API key are at the end
  useEffect(() => {
    const alphaSort = options.sort((a, b) => a.title.localeCompare(b.title));
    const enabledOptions = alphaSort.filter((option) => option.apiKey !== "");
    const disabledOptions = alphaSort.filter((option) => option.apiKey === "");

    const sorted = [...enabledOptions, ...disabledOptions];

    setSortedOptions(sorted);
  }, [options]);

  useEffect(() => {
    setOptions(
      allModels.map((model) => {
        return {
          value: model.title,
          title: modelSelectTitle(model),
          apiKey: model.apiKey,
          sourceFile: model.sourceFile,
          isAutoDetected: model.isFromAutoDetect,
        };
      }),
    );
  }, [allModels]);

  useEffect(() => {
    const handleKeyDown = (event: KeyboardEvent) => {
      if (
        event.key === "'" &&
        isMetaEquivalentKeyPressed(event as any) &&
        !event.shiftKey // To prevent collisions w/ assistant toggle logic
      ) {
        if (!selectedProfile) {
          return;
        }

        const direction = event.shiftKey ? -1 : 1;
        const currentIndex = options.findIndex(
          (option) => option.value === selectedModel?.title,
        );
        let nextIndex = (currentIndex + 1 * direction) % options.length;
        if (nextIndex < 0) nextIndex = options.length - 1;
        const newModelTitle = options[nextIndex].value;

        void dispatch(
          updateSelectedModelByRole({
            selectedProfile,
            role: "chat",
            modelTitle: newModelTitle,
          }),
        );
      }
    };

    window.addEventListener("keydown", handleKeyDown);
    return () => {
      window.removeEventListener("keydown", handleKeyDown);
    };
  }, [options, selectedModel]);

  function onClickAddModel(e: MouseEvent) {
    e.stopPropagation();
    e.preventDefault();

    closeDropDown(buttonRef.current);

    dispatch(setShowDialog(true));
    dispatch(
      setDialogMessage(
        <AddModelForm
          onDone={() => {
            dispatch(setShowDialog(false));
          }}
        />,
      ),
    );
  }

  function onClickConfigureModels(e: React.MouseEvent) {
    e.stopPropagation();
    e.preventDefault();

<<<<<<< HEAD
    // Close the dropdown
    if (buttonRef.current) {
      buttonRef.current.click();
    }
=======
    closeDropDown(buttonRef.current);
>>>>>>> d9b426d1

    navigate(CONFIG_ROUTES.MODELS);
  }

  const hasNoModels = allModels?.length === 0;

  return (
    <Listbox
      onChange={async (val: string) => {
        if (val === selectedModel?.title) return;
        void dispatch(
          updateSelectedModelByRole({
            selectedProfile,
            role: isInEdit ? "edit" : "chat",
            modelTitle: val,
          }),
        );
      }}
    >
      <div className="relative flex">
        <ListboxButton
          data-testid="model-select-button"
          ref={buttonRef}
          className="text-description h-[18px] gap-1 border-none"
        >
          <span className="line-clamp-1 break-all hover:brightness-110">
            {modelSelectTitle(selectedModel) || "Select model"}
          </span>
          <ChevronDownIcon
            className="hidden h-2 w-2 flex-shrink-0 hover:brightness-110 min-[200px]:flex"
            aria-hidden="true"
          />
        </ListboxButton>
        <ListboxOptions className="min-w-[160px]">
<<<<<<< HEAD
          <div className="flex items-center justify-between gap-1 px-2 py-1">
            <span className="text-description font-semibold">Models</span>
=======
          <div className="flex items-center justify-between px-1.5 py-1">
            <span className="text-description text-xs font-medium">Models</span>
            <div className="flex items-center gap-0.5">
              <Button
                onClick={(e) => {
                  e.stopPropagation();
                  onClickConfigureModels(e);
                }}
                variant="ghost"
                size="sm"
                className="my-0 h-5 w-5 p-0"
              >
                <Cog6ToothIcon className="text-description h-3.5 w-3.5" />
              </Button>
            </div>
>>>>>>> d9b426d1
          </div>

          <div className="no-scrollbar max-h-[300px] overflow-y-auto">
            {isConfigLoading ? (
              <div className="text-description flex items-center gap-2 px-2 pb-2 pt-1 text-xs">
                <ArrowPathIcon className="animate-spin-slow h-3 w-3" />
                <span>Loading config</span>
              </div>
            ) : hasNoModels ? (
              <div className="text-description-muted px-2 py-4 text-center text-sm">
                No models configured
              </div>
            ) : (
              sortedOptions.map((option, idx) => (
                <ModelOption
                  option={option}
                  idx={idx}
                  key={idx}
                  showMissingApiKeyMsg={option.apiKey === ""}
                  isSelected={option.value === selectedModel?.title}
                />
              ))
            )}
          </div>

          {!isConfigLoading && (
            <>
<<<<<<< HEAD
              <Divider className="!mb-0" />

              {selectedProfile?.profileType === "local" && (
                <ListboxOption
                  key={options.length}
                  onClick={onClickAddModel}
                  value={"addModel" as any}
                  fontSizeModifier={-2}
                  className="px-2 py-2"
                >
                  <span className="text-description text-2xs flex flex-row items-center">
                    <PlusIcon className="mr-1.5 h-3.5 w-3.5" />
                    Add Chat model
                  </span>
                </ListboxOption>
              )}

              <ListboxOption
                value="configure-models"
                fontSizeModifier={-2}
                className="px-2 py-2"
                onClick={onClickConfigureModels}
              >
                <span className="text-description text-2xs flex flex-row items-center">
                  <Cog6ToothIcon className="mr-1.5 h-3.5 w-3.5" />
                  Configure models
                </span>
              </ListboxOption>
              <Divider className="!my-0" />
              <div className="text-description flex items-center justify-between gap-1.5 px-2 py-2">
=======
              {selectedProfile?.profileType === "local" && (
                <>
                  <Divider className="!mb-0" />
                  <ListboxOption
                    key={options.length}
                    onClick={onClickAddModel}
                    value={"addModel" as any}
                    fontSizeModifier={-2}
                    className="px-2 py-2"
                  >
                    <span className="text-description text-2xs flex flex-row items-center">
                      <PlusIcon className="mr-1.5 h-3.5 w-3.5" />
                      Add Chat model
                    </span>
                  </ListboxOption>
                </>
              )}

              <Divider className="!my-0" />
              <div className="text-description flex items-center justify-start p-2">
>>>>>>> d9b426d1
                <span className="block" style={{ fontSize: tinyFont }}>
                  <code>{getMetaKeyLabel()}'</code> to toggle model
                </span>
              </div>
            </>
          )}
        </ListboxOptions>
      </div>
    </Listbox>
  );
}

export default ModelSelect;<|MERGE_RESOLUTION|>--- conflicted
+++ resolved
@@ -5,11 +5,7 @@
   CubeIcon,
   PlusIcon,
 } from "@heroicons/react/24/outline";
-<<<<<<< HEAD
-import { useContext, useEffect, useRef, useState } from "react";
-=======
 import { useEffect, useRef, useState } from "react";
->>>>>>> d9b426d1
 import { useNavigate } from "react-router-dom";
 import { useAuth } from "../../context/Auth";
 import { AddModelForm } from "../../forms/AddModelForm";
@@ -19,10 +15,7 @@
 import { getMetaKeyLabel, isMetaEquivalentKeyPressed } from "../../util";
 import { CONFIG_ROUTES } from "../../util/navigation";
 import {
-<<<<<<< HEAD
-=======
   Button,
->>>>>>> d9b426d1
   Listbox,
   ListboxButton,
   ListboxOption,
@@ -232,14 +225,7 @@
     e.stopPropagation();
     e.preventDefault();
 
-<<<<<<< HEAD
-    // Close the dropdown
-    if (buttonRef.current) {
-      buttonRef.current.click();
-    }
-=======
     closeDropDown(buttonRef.current);
->>>>>>> d9b426d1
 
     navigate(CONFIG_ROUTES.MODELS);
   }
@@ -274,10 +260,6 @@
           />
         </ListboxButton>
         <ListboxOptions className="min-w-[160px]">
-<<<<<<< HEAD
-          <div className="flex items-center justify-between gap-1 px-2 py-1">
-            <span className="text-description font-semibold">Models</span>
-=======
           <div className="flex items-center justify-between px-1.5 py-1">
             <span className="text-description text-xs font-medium">Models</span>
             <div className="flex items-center gap-0.5">
@@ -293,7 +275,6 @@
                 <Cog6ToothIcon className="text-description h-3.5 w-3.5" />
               </Button>
             </div>
->>>>>>> d9b426d1
           </div>
 
           <div className="no-scrollbar max-h-[300px] overflow-y-auto">
@@ -321,38 +302,6 @@
 
           {!isConfigLoading && (
             <>
-<<<<<<< HEAD
-              <Divider className="!mb-0" />
-
-              {selectedProfile?.profileType === "local" && (
-                <ListboxOption
-                  key={options.length}
-                  onClick={onClickAddModel}
-                  value={"addModel" as any}
-                  fontSizeModifier={-2}
-                  className="px-2 py-2"
-                >
-                  <span className="text-description text-2xs flex flex-row items-center">
-                    <PlusIcon className="mr-1.5 h-3.5 w-3.5" />
-                    Add Chat model
-                  </span>
-                </ListboxOption>
-              )}
-
-              <ListboxOption
-                value="configure-models"
-                fontSizeModifier={-2}
-                className="px-2 py-2"
-                onClick={onClickConfigureModels}
-              >
-                <span className="text-description text-2xs flex flex-row items-center">
-                  <Cog6ToothIcon className="mr-1.5 h-3.5 w-3.5" />
-                  Configure models
-                </span>
-              </ListboxOption>
-              <Divider className="!my-0" />
-              <div className="text-description flex items-center justify-between gap-1.5 px-2 py-2">
-=======
               {selectedProfile?.profileType === "local" && (
                 <>
                   <Divider className="!mb-0" />
@@ -373,7 +322,6 @@
 
               <Divider className="!my-0" />
               <div className="text-description flex items-center justify-start p-2">
->>>>>>> d9b426d1
                 <span className="block" style={{ fontSize: tinyFont }}>
                   <code>{getMetaKeyLabel()}'</code> to toggle model
                 </span>
