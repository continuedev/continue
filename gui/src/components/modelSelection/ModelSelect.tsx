--- conflicted
+++ resolved
@@ -3,11 +3,7 @@
   ChevronDownIcon,
   Cog6ToothIcon,
   CubeIcon,
-<<<<<<< HEAD
-  TrashIcon,
-=======
   PlusIcon,
->>>>>>> c887e6bd
 } from "@heroicons/react/24/outline";
 import { useContext, useEffect, useRef, useState } from "react";
 import { useDispatch } from "react-redux";
@@ -22,13 +18,8 @@
   setDefaultModel,
 } from "../../redux/slices/configSlice";
 import { setDialogMessage, setShowDialog } from "../../redux/slices/uiSlice";
-<<<<<<< HEAD
-import { getFontSize } from "../../util";
-import ConfirmationDialog from "../dialogs/ConfirmationDialog";
-=======
 import { getMetaKeyLabel, isMetaEquivalentKeyPressed } from "../../util";
 import { Listbox, ListboxButton, ListboxOption, ListboxOptions } from "../ui";
->>>>>>> c887e6bd
 
 interface ModelOptionProps {
   option: Option;
@@ -164,24 +155,6 @@
   }, [allModels]);
 
   useEffect(() => {
-<<<<<<< HEAD
-    const handleResize = () => calculatePosition();
-    window.addEventListener("resize", handleResize);
-    return () => window.removeEventListener("resize", handleResize);
-  }, []);
-
-  function calculatePosition() {
-    if (!buttonRef.current) {
-      return;
-    }
-    const rect = buttonRef.current.getBoundingClientRect();
-    const spaceBelow = window.innerHeight - rect.bottom;
-    const spaceAbove = rect.top;
-    const dropdownHeight = MAX_HEIGHT_PX;
-
-    setShowAbove(spaceBelow < dropdownHeight && spaceAbove > spaceBelow);
-  }
-=======
     const handleKeyDown = (event: KeyboardEvent) => {
       if (event.key === "'" && isMetaEquivalentKeyPressed(event as any)) {
         const direction = event.shiftKey ? -1 : 1;
@@ -200,7 +173,6 @@
       window.removeEventListener("keydown", handleKeyDown);
     };
   }, [options, defaultModel]);
->>>>>>> c887e6bd
 
   function onClickAddModel(e: MouseEvent) {
     e.stopPropagation();
@@ -256,9 +228,6 @@
               />
             ))}
           </div>
-<<<<<<< HEAD
-        </StyledListboxOptions>
-=======
 
           <div className="">
             {selectedProfile?.profileType === "local" && (
@@ -281,7 +250,6 @@
             </span>
           </div>
         </ListboxOptions>
->>>>>>> c887e6bd
       </div>
     </Listbox>
   );
