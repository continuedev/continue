import {
  CheckIcon,
  ChevronDownIcon,
  Cog6ToothIcon,
  CubeIcon
} from "@heroicons/react/24/outline";
import { useContext, useEffect, useRef, useState } from "react";
import styled from "styled-components";
import { defaultBorderRadius, lightGray } from "..";
import { useAuth } from "../../context/Auth";
import { IdeMessengerContext } from "../../context/IdeMessenger";
import AddModelForm from "../../forms/AddModelForm";
import { useAppDispatch, useAppSelector } from "../../redux/hooks";
import { selectSelectedChatModel } from "../../redux/slices/configSlice";
import { setDialogMessage, setShowDialog } from "../../redux/slices/uiSlice";
import { updateSelectedModelByRole } from "../../redux/thunks";
import { getMetaKeyLabel, isMetaEquivalentKeyPressed } from "../../util";
import { Listbox, ListboxButton, ListboxOption, ListboxOptions } from "../ui";

interface ModelOptionProps {
  option: Option;
  idx: number;
  showMissingApiKeyMsg: boolean;
  isSelected?: boolean;
}

interface Option {
  value: string;
  title: string;
  apiKey?: string;
}

const IconBase = styled.div<{ $hovered: boolean }>`
  width: 1.2em;
  height: 1.2em;
  cursor: pointer;
  padding: 4px;
  border-radius: ${defaultBorderRadius};
  opacity: ${(props) => (props.$hovered ? 0.75 : 0)};
  visibility: ${(props) => (props.$hovered ? "visible" : "hidden")};

  &:hover {
    opacity: 1;
    background-color: ${lightGray}33;
  }
`;

function modelSelectTitle(model: any): string {
  if (model?.title) return model?.title;
  if (model?.model !== undefined && model?.model.trim() !== "") {
    if (model?.class_name) {
      return `${model?.class_name} - ${model?.model}`;
    }
    return model?.model;
  }
  return model?.class_name;
}

function ModelOption({
  option,
  idx,
  showMissingApiKeyMsg,
  isSelected,
}: ModelOptionProps) {
  const ideMessenger = useContext(IdeMessengerContext);

  const [hovered, setHovered] = useState(false);

  function onClickGear(e: any) {
    e.stopPropagation();
    e.preventDefault();

    ideMessenger.post("config/openProfile", { profileId: undefined });
  }

  function handleOptionClick(e: any) {
    if (showMissingApiKeyMsg) {
      e.preventDefault();
      e.stopPropagation();
    }
  }

  return (
    <ListboxOption
      key={idx}
      disabled={showMissingApiKeyMsg}
      value={option.value}
      onMouseEnter={() => setHovered(true)}
      onMouseLeave={() => setHovered(false)}
      onClick={handleOptionClick}
    >
      <div className="flex flex-col gap-0.5">
        <div className="flex flex-1 flex-row items-center justify-between gap-2">
          <div className="flex flex-1 flex-row items-center gap-2">
            <CubeIcon className="h-3 w-3 flex-shrink-0" />
            <span className="line-clamp-1 flex-1">
              {option.title}
              {showMissingApiKeyMsg && (
                <span className="ml-2 text-[10px] italic">
                  (Missing API key)
                </span>
              )}
            </span>
          </div>
          <div className="flex flex-shrink-0 flex-row items-center gap-1">
            {isSelected && <CheckIcon className="h-3 w-3 flex-shrink-0" />}
            {hovered && (
              <Cog6ToothIcon
                className="h-3 w-3 flex-shrink-0"
                onClick={onClickGear}
              />
            )}
          </div>
        </div>
      </div>
    </ListboxOption>
  );
}

function ModelSelect() {
  const dispatch = useAppDispatch();
  const selectedChatModel = useAppSelector(selectSelectedChatModel);
  const allChatModels = useAppSelector(
    (state) => state.config.config.modelsByRole.chat,
  );
  const buttonRef = useRef<HTMLButtonElement>(null);
  const [options, setOptions] = useState<Option[]>([]);
  const [sortedOptions, setSortedOptions] = useState<Option[]>([]);
  const { selectedProfile } = useAuth();

  // Sort so that options without an API key are at the end
  useEffect(() => {
    const enabledOptions = options.filter((option) => option.apiKey !== "");
    const disabledOptions = options.filter((option) => option.apiKey === "");

    const sorted = [...enabledOptions, ...disabledOptions];

    setSortedOptions(sorted);
  }, [options]);

  useEffect(() => {
    setOptions(
      allChatModels
        .filter((m) => !m.roles || m.roles.includes("chat"))
        .map((model) => {
          return {
            value: model.title,
            title: modelSelectTitle(model),
            apiKey: model.apiKey,
          };
        }),
    );
  }, [allChatModels]);

  useEffect(() => {
    const handleKeyDown = (event: KeyboardEvent) => {
      if (event.key === "'" && isMetaEquivalentKeyPressed(event as any)) {
        if (!selectedProfile) {
          return;
        }

        const direction = event.shiftKey ? -1 : 1;
        const currentIndex = options.findIndex(
          (option) => option.value === selectedChatModel?.title,
        );
        let nextIndex = (currentIndex + 1 * direction) % options.length;
        if (nextIndex < 0) nextIndex = options.length - 1;
        const newModelTitle = options[nextIndex].value;

        dispatch(
          updateSelectedModelByRole({
            selectedProfile,
            role: "chat",
            modelTitle: newModelTitle,
          }),
        );
      }
    };

    window.addEventListener("keydown", handleKeyDown);
    return () => {
      window.removeEventListener("keydown", handleKeyDown);
    };
  }, [options, selectedChatModel]);

  function onClickAddModel(e: MouseEvent) {
    e.stopPropagation();
    e.preventDefault();

    // Close the dropdown
    if (buttonRef.current) {
      buttonRef.current.click();
    }
    dispatch(setShowDialog(true));
    dispatch(
      setDialogMessage(
        <AddModelForm
          onDone={() => {
            dispatch(setShowDialog(false));
          }}
        />,
      ),
    );
  }

<<<<<<< HEAD
  return sortedOptions.length > 1 && (
    // <span className="line-clamp-1">Hiad sfasdfasdf asdfasdf</span>
=======
  return (
>>>>>>> 16041102
    <Listbox
      onChange={async (val: string) => {
        if (val === selectedChatModel?.title) return;
        dispatch(
          updateSelectedModelByRole({
            selectedProfile,
            role: "chat",
            modelTitle: val,
          }),
        );
      }}
    >
      <div className="relative flex">
        <ListboxButton
          data-testid="model-select-button"
          ref={buttonRef}
          className="h-[18px] gap-1 border-none text-gray-400"
        >
          <span className="line-clamp-1 break-all hover:brightness-110">
            {modelSelectTitle(selectedChatModel) || "Select model"}
          </span>
          <ChevronDownIcon
            className="h-2 w-2 flex-shrink-0 hover:brightness-110"
            aria-hidden="true"
          />
        </ListboxButton>
        <ListboxOptions className={"min-w-[160px]"}>
          <div className={`no-scrollbar max-h-[300px] overflow-y-auto`}>
            {sortedOptions.map((option, idx) => (
              <ModelOption
                option={option}
                idx={idx}
                key={idx}
                showMissingApiKeyMsg={option.apiKey === ""}
                isSelected={option.value === selectedChatModel?.title}
              />
            ))}
          </div>

          <div className="">
            <span className="block px-2 py-1" style={{ color: lightGray }}>
              {getMetaKeyLabel()}' to toggle model
            </span>
          </div>
        </ListboxOptions>
      </div>
    </Listbox>
  );
}

export default ModelSelect;<|MERGE_RESOLUTION|>--- conflicted
+++ resolved
@@ -2,7 +2,7 @@
   CheckIcon,
   ChevronDownIcon,
   Cog6ToothIcon,
-  CubeIcon
+  CubeIcon,
 } from "@heroicons/react/24/outline";
 import { useContext, useEffect, useRef, useState } from "react";
 import styled from "styled-components";
@@ -203,12 +203,7 @@
     );
   }
 
-<<<<<<< HEAD
   return sortedOptions.length > 1 && (
-    // <span className="line-clamp-1">Hiad sfasdfasdf asdfasdf</span>
-=======
-  return (
->>>>>>> 16041102
     <Listbox
       onChange={async (val: string) => {
         if (val === selectedChatModel?.title) return;
