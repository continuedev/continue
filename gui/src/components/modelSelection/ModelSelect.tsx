import { Listbox } from "@headlessui/react";
import {
  ChevronDownIcon,
  Cog6ToothIcon,
  CubeIcon,
  PlusIcon,
  TrashIcon,
} from "@heroicons/react/24/outline";
import { useContext, useEffect, useRef, useState } from "react";
import { useDispatch } from "react-redux";
import styled from "styled-components";
import { defaultBorderRadius, lightGray, vscInputBackground } from "..";
import { useAuth } from "../../context/Auth";
import { IdeMessengerContext } from "../../context/IdeMessenger";
import AddModelForm from "../../forms/AddModelForm";
import { useAppSelector } from "../../redux/hooks";
import {
  selectDefaultModel,
  setDefaultModel,
} from "../../redux/slices/configSlice";
import { setDialogMessage, setShowDialog } from "../../redux/slices/uiSlice";
import {
  getFontSize,
  getMetaKeyLabel,
  isMetaEquivalentKeyPressed,
} from "../../util";
import ConfirmationDialog from "../dialogs/ConfirmationDialog";
import { Divider } from "./platform/shared";
<<<<<<< HEAD
import { formatModelTitle } from "core/util/shortenName";
=======
import Shortcut from '../gui/Shortcut';
>>>>>>> 9ab4c735

interface ModelOptionProps {
  option: Option;
  idx: number;
  showMissingApiKeyMsg: boolean;
  showDelete?: boolean;
}

interface Option {
  value: string;
  title: string;
  apiKey?: string;
}

const MAX_HEIGHT_PX = 300;

const StyledListboxButton = styled(Listbox.Button)`
  font-family: inherit;
  display: flex;
  align-items: center;
  gap: 2px;
  border: none;
  cursor: pointer;
  font-size: ${getFontSize() - 2}px;
  background: transparent;
  color: ${lightGray};
  &:focus {
    outline: none;
  }
`;

const StyledListboxOptions = styled(Listbox.Options)<{ $showabove: boolean }>`
  margin-top: 4px;
  position: absolute;
  list-style: none;
  padding: 0px;
  white-space: nowrap;
  cursor: default;

  display: flex;
  flex-direction: column;

  border-radius: ${defaultBorderRadius};
  border: 0.5px solid ${lightGray};
  background-color: ${vscInputBackground};

  max-height: ${MAX_HEIGHT_PX}px;
  overflow-y: scroll;

  scrollbar-width: none;

  ${(props) => (props.$showabove ? "bottom: 100%;" : "top: 100%;")}
`;

const StyledListboxOption = styled(Listbox.Option)<{ isDisabled?: boolean }>`
  border-radius: ${defaultBorderRadius};
  padding: 6px 12px;

  ${({ isDisabled }) =>
    !isDisabled &&
    `
    cursor: pointer;

    &:hover {
      background: ${lightGray}33;
    }
  `}

  ${({ isDisabled }) =>
    isDisabled &&
    `
    opacity: 0.5;
  `}
`;

const IconBase = styled.div<{ $hovered: boolean }>`
  width: 1.2em;
  height: 1.2em;
  cursor: pointer;
  padding: 4px;
  border-radius: ${defaultBorderRadius};
  opacity: ${(props) => (props.$hovered ? 0.75 : 0)};
  visibility: ${(props) => (props.$hovered ? "visible" : "hidden")};

  &:hover {
    opacity: 1;
    background-color: ${lightGray}33;
  }
`;

const StyledTrashIcon = styled(IconBase).attrs({ as: TrashIcon })``;
const StyledCog6ToothIcon = styled(IconBase).attrs({ as: Cog6ToothIcon })``;

function modelSelectTitle(model: any): string {
  if (model?.title) formatModelTitle(model.title);
  if (model?.model !== undefined && model?.model.trim() !== "") {
    if (model?.class_name) {
      return `${model?.class_name} - ${model?.model}`;
    }
    return model?.model;
  }
  return model?.class_name;
}

function ModelOption({
  option,
  idx,
  showDelete,
  showMissingApiKeyMsg,
}: ModelOptionProps) {
  const ideMessenger = useContext(IdeMessengerContext);

  const dispatch = useDispatch();
  const [hovered, setHovered] = useState(false);

  function onClickDelete(e: any) {
    e.stopPropagation();
    e.preventDefault();

    dispatch(setShowDialog(true));
    dispatch(
      setDialogMessage(
        <ConfirmationDialog
          title={`Delete ${option.title}`}
          text={`Are you sure you want to remove ${option.title} from your configuration?`}
          onConfirm={() => {
            ideMessenger.post("config/deleteModel", {
              title: option.title,
            });
          }}
        />,
      ),
    );
  }

  function onClickGear(e: any) {
    e.stopPropagation();
    e.preventDefault();

    ideMessenger.post("config/openProfile", {
      profileId: "local",
    });
  }

  function handleOptionClick(e: any) {
    if (showMissingApiKeyMsg) {
      e.preventDefault();
      e.stopPropagation();
    }
  }

  return (
    <StyledListboxOption
      key={idx}
      value={option.value}
      isDisabled={showMissingApiKeyMsg}
      onMouseEnter={() => setHovered(true)}
      onMouseLeave={() => setHovered(false)}
      onClick={handleOptionClick}
    >
      <div className="flex w-full flex-col gap-0.5">
        <div className="flex w-full items-center justify-between">
          <div className="flex flex-grow items-center">
            <CubeIcon className="mr-2 h-4 w-4 flex-shrink-0" />
            <span className="flex-grow">
              {formatModelTitle(option.title)}
              {showMissingApiKeyMsg && (
                <span className="ml-2 text-[10px] italic">
                  (Missing API key)
                </span>
              )}
            </span>
          </div>
          <div className="ml-5 flex items-center">
            <StyledCog6ToothIcon $hovered={hovered} onClick={onClickGear} />
            {showDelete && (
              <StyledTrashIcon $hovered={hovered} onClick={onClickDelete} />
            )}
          </div>
        </div>
      </div>
    </StyledListboxOption>
  );
}

function ModelSelect() {
  const dispatch = useDispatch();
  const defaultModel = useAppSelector(selectDefaultModel);
  const allModels = useAppSelector((state) => state.config.config.models);
  const ideMessenger = useContext(IdeMessengerContext);
  const [showAbove, setShowAbove] = useState(false);
  const buttonRef = useRef<HTMLButtonElement>(null);
  const [options, setOptions] = useState<Option[]>([]);
  const [sortedOptions, setSortedOptions] = useState<Option[]>([]);
  const { selectedProfile } = useAuth();

  // Sort so that options without an API key are at the end
  useEffect(() => {
    const enabledOptions = options.filter((option) => option.apiKey !== "");
    const disabledOptions = options.filter((option) => option.apiKey === "");

    const sorted = [...enabledOptions, ...disabledOptions];

    setSortedOptions(sorted);
  }, [options]);

  useEffect(() => {
    setOptions(
      allModels
        .filter((m) => !m.roles || m.roles.includes("chat"))
        .map((model) => {
          return {
            value: model.title,
            title: modelSelectTitle(model),
            apiKey: model.apiKey,
          };
        }),
    );
  }, [allModels]);

  useEffect(() => {
    const handleResize = () => calculatePosition();
    window.addEventListener("resize", handleResize);
    return () => window.removeEventListener("resize", handleResize);
  }, []);

  useEffect(() => {
    const handleKeyDown = (event: KeyboardEvent) => {
      if (event.key === "'" && isMetaEquivalentKeyPressed(event as any)) {
        const direction = event.shiftKey ? -1 : 1;
        const currentIndex = options.findIndex(
          (option) => option.value === defaultModel?.title,
        );
        let nextIndex = (currentIndex + 1 * direction) % options.length;
        if (nextIndex < 0) nextIndex = options.length - 1;
        const newModelTitle = options[nextIndex].value;
        dispatch(setDefaultModel({ title: newModelTitle }));
      }
    };

    window.addEventListener("keydown", handleKeyDown);
    return () => {
      window.removeEventListener("keydown", handleKeyDown);
    };
  }, [options, defaultModel]);

  function calculatePosition() {
    if (!buttonRef.current) {
      return;
    }
    const rect = buttonRef.current.getBoundingClientRect();
    const spaceBelow = window.innerHeight - rect.bottom;
    const spaceAbove = rect.top;
    const dropdownHeight = MAX_HEIGHT_PX;

    setShowAbove(spaceBelow < dropdownHeight && spaceAbove > spaceBelow);
  }

  function onClickAddModel(e: MouseEvent) {
    e.stopPropagation();
    e.preventDefault();

    // Close the dropdown
    if (buttonRef.current) {
      buttonRef.current.click();
    }
    dispatch(setShowDialog(true));
    dispatch(
      setDialogMessage(
        <AddModelForm
          onDone={() => {
            dispatch(setShowDialog(false));
          }}
        />,
      ),
    );
  }

  return (
    <Listbox
      onChange={async (val: string) => {
        if (val === defaultModel?.title) return;
        dispatch(setDefaultModel({ title: val }));
      }}
    >
      <div className="relative">
        <StyledListboxButton
          data-testid="model-select-button"
          ref={buttonRef}
          className="h-[18px] overflow-hidden"
          style={{ padding: 0 }}
          onClick={calculatePosition}
        >
          <div className="flex max-w-[33vw] items-center gap-0.5 text-gray-400 transition-colors duration-200">
            <span className="truncate">
              {modelSelectTitle(defaultModel) || "Select model"}{" "}
            </span>
            <ChevronDownIcon
              className="h-3 w-3 flex-shrink-0"
              aria-hidden="true"
            />
          </div>
        </StyledListboxButton>
        <StyledListboxOptions
          $showabove={showAbove}
          className="z-50 max-w-[90vw]"
        >
          <div
            className={`max-h-[${MAX_HEIGHT_PX}px] no-scrollbar overflow-y-scroll`}
          >
            {sortedOptions.map((option, idx) => (
              <ModelOption
                option={option}
                idx={idx}
                key={idx}
                showDelete={options.length > 1}
                showMissingApiKeyMsg={option.apiKey === ""}
              />
            ))}
          </div>

          <div className="mt-auto">
            <Divider className="!my-0" />

            {selectedProfile?.id === "local" && (
              <>
                <StyledListboxOption
                  key={options.length}
                  onClick={onClickAddModel}
                  value={"addModel" as any}
                >
                  <div className="flex items-center py-0.5">
                    <PlusIcon className="mr-2 h-4 w-4" />
                    Add Chat model
                  </div>
                </StyledListboxOption>
              </>
            )}

            <Divider className="!my-0" />

            <span className="block px-3 py-3" style={{ color: lightGray }}>
              <Shortcut>meta '</Shortcut> to toggle model
            </span>
          </div>
        </StyledListboxOptions>
      </div>
    </Listbox>
  );
}

export default ModelSelect;<|MERGE_RESOLUTION|>--- conflicted
+++ resolved
@@ -6,6 +6,7 @@
   PlusIcon,
   TrashIcon,
 } from "@heroicons/react/24/outline";
+import { formatModelTitle } from "core/util/shortenName";
 import { useContext, useEffect, useRef, useState } from "react";
 import { useDispatch } from "react-redux";
 import styled from "styled-components";
@@ -19,18 +20,10 @@
   setDefaultModel,
 } from "../../redux/slices/configSlice";
 import { setDialogMessage, setShowDialog } from "../../redux/slices/uiSlice";
-import {
-  getFontSize,
-  getMetaKeyLabel,
-  isMetaEquivalentKeyPressed,
-} from "../../util";
+import { getFontSize, isMetaEquivalentKeyPressed } from "../../util";
 import ConfirmationDialog from "../dialogs/ConfirmationDialog";
+import Shortcut from "../gui/Shortcut";
 import { Divider } from "./platform/shared";
-<<<<<<< HEAD
-import { formatModelTitle } from "core/util/shortenName";
-=======
-import Shortcut from '../gui/Shortcut';
->>>>>>> 9ab4c735
 
 interface ModelOptionProps {
   option: Option;
