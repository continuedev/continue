--- conflicted
+++ resolved
@@ -3,7 +3,6 @@
   ChevronDownIcon,
   Cog6ToothIcon,
   CubeIcon,
-  PlusIcon,
   TrashIcon,
 } from "@heroicons/react/24/outline";
 import { useContext, useEffect, useRef, useState } from "react";
@@ -19,14 +18,8 @@
   setDefaultModel,
 } from "../../redux/slices/configSlice";
 import { setDialogMessage, setShowDialog } from "../../redux/slices/uiSlice";
-import {
-  getFontSize,
-  getMetaKeyLabel,
-  isMetaEquivalentKeyPressed,
-} from "../../util";
+import { getFontSize } from "../../util";
 import ConfirmationDialog from "../dialogs/ConfirmationDialog";
-import { Divider } from "./platform/shared";
-import Shortcut from '../gui/Shortcut';
 
 interface ModelOptionProps {
   option: Option;
@@ -327,34 +320,6 @@
               />
             ))}
           </div>
-<<<<<<< HEAD
-=======
-
-          <div className="mt-auto">
-            <Divider className="!my-0" />
-
-            {selectedProfile?.id === "local" && (
-              <>
-                <StyledListboxOption
-                  key={options.length}
-                  onClick={onClickAddModel}
-                  value={"addModel" as any}
-                >
-                  <div className="flex items-center py-0.5">
-                    <PlusIcon className="mr-2 h-4 w-4" />
-                    Add Chat model
-                  </div>
-                </StyledListboxOption>
-              </>
-            )}
-
-            <Divider className="!my-0" />
-
-            <span className="block px-3 py-3" style={{ color: lightGray }}>
-              <Shortcut>meta '</Shortcut> to toggle model
-            </span>
-          </div>
->>>>>>> 71eb67d2
         </StyledListboxOptions>
       </div>
     </Listbox>
