--- conflicted
+++ resolved
@@ -18,15 +18,8 @@
   setDefaultModel,
 } from "../../redux/slices/configSlice";
 import { setDialogMessage, setShowDialog } from "../../redux/slices/uiSlice";
-<<<<<<< HEAD
 import { getFontSize } from "../../util";
 import ConfirmationDialog from "../dialogs/ConfirmationDialog";
-=======
-import { getFontSize, isMetaEquivalentKeyPressed } from "../../util";
-import ConfirmationDialog from "../dialogs/ConfirmationDialog";
-import Shortcut from "../gui/Shortcut";
-import { Divider } from "./platform/shared";
->>>>>>> 8a688cd8
 
 interface ModelOptionProps {
   option: Option;
@@ -325,34 +318,6 @@
               />
             ))}
           </div>
-<<<<<<< HEAD
-=======
-
-          <div className="mt-auto">
-            <Divider className="!my-0" />
-
-            {selectedProfile?.profileType === "local" && (
-              <>
-                <StyledListboxOption
-                  key={options.length}
-                  onClick={onClickAddModel}
-                  value={"addModel" as any}
-                >
-                  <div className="flex items-center py-0.5">
-                    <PlusIcon className="mr-2 h-4 w-4" />
-                    Add Chat model
-                  </div>
-                </StyledListboxOption>
-              </>
-            )}
-
-            <Divider className="!my-0" />
-
-            <span className="block px-3 py-3" style={{ color: lightGray }}>
-              <Shortcut>meta '</Shortcut> to toggle model
-            </span>
-          </div>
->>>>>>> 8a688cd8
         </StyledListboxOptions>
       </div>
     </Listbox>
