import {
  ArrowPathIcon,
  ArrowTopRightOnSquareIcon,
  BuildingOfficeIcon,
  ChevronDownIcon,
  Cog6ToothIcon,
  ExclamationTriangleIcon
} from "@heroicons/react/24/outline";
import { useContext, useEffect, useMemo, useRef } from "react";
import { useAuth } from "../../../context/Auth";
import { IdeMessengerContext } from "../../../context/IdeMessenger";
import {
  selectCurrentOrg,
  setSelectedOrgId,
  setSelectedProfile,
} from "../../../redux";
import { useAppDispatch, useAppSelector } from "../../../redux/hooks";
import {
  fontSize,
  getMetaKeyLabel,
  isLocalProfile,
  isMetaEquivalentKeyPressed,
} from "../../../util";
import {
  Listbox,
  ListboxButton,
  ListboxOption,
  ListboxOptions,
  Transition,
} from "../../ui";

import { ProfileDescription } from "core/config/ConfigHandler";
import { useNavigate } from "react-router-dom";
import { vscCommandCenterInactiveBorder } from "../..";
import { ROUTES } from "../../../util/navigation";
import { ToolTip } from "../../gui/Tooltip";
import { useLump } from "../../mainInput/Lump/LumpContext";
import { useFontSize } from "../../ui/font";
import AssistantIcon from "./AssistantIcon";

interface AssistantSelectOptionProps {
  profile: ProfileDescription;
  selected: boolean;
  onClick: () => void;
}

const AssistantSelectOption = ({
  profile,
  selected,
  onClick,
}: AssistantSelectOptionProps) => {
  const tinyFont = useFontSize(-4);

  const navigate = useNavigate();

  const hasFatalErrors = useMemo(() => {
    return !!profile.errors?.find((error) => error.fatal);
  }, [profile.errors]);

  const dispatch = useAppDispatch();
  const ideMessenger = useContext(IdeMessengerContext);

  function handleOptionClick() {
    // optimistic update
    dispatch(setSelectedProfile(profile.id));
    // notify core which will handle actual update
    ideMessenger.post("didChangeSelectedProfile", {
      id: profile.id,
    });
    onClick();
  }

  function handleConfigure() {
    ideMessenger.post("config/openProfile", { profileId: profile.id });
    onClick();
  }

  function handleClickError() {
    if (profile.id === "local") {
      navigate(ROUTES.CONFIG_ERROR);
    } else {
      ideMessenger.post("config/openProfile", { profileId: profile.id });
    }
    onClick();
  }

  return (
    <ListboxOption
      value={profile.id}
      disabled={hasFatalErrors}
      onClick={!hasFatalErrors ? handleOptionClick : undefined}
      fontSizeModifier={-2}
      className={selected ? "bg-list-active text-list-active-foreground" : ""}
    >
      <div
        className="flex w-full flex-col gap-0.5"
        style={{
          fontSize: tinyFont,
        }}
      >
        <div className="flex w-full items-center justify-between gap-2 bg-transparent">
          <div className="flex w-full items-center gap-1">
            <div className="flex h-4 w-4 flex-shrink-0">
              <AssistantIcon size={3.5} assistant={profile} />
            </div>
            <span
              className={`line-clamp-1 flex-1 ${selected ? "font-semibold" : ""}`}
            >
              {profile.title}
            </span>
          </div>
          <div className="flex flex-row items-center gap-1">
            {!profile.errors?.length ? (
              isLocalProfile(profile) ? (
                <Cog6ToothIcon
                  className="text-lightgray h-3 w-3 flex-shrink-0 cursor-pointer"
                  onClick={(e) => {
                    e.stopPropagation();
                    e.preventDefault();
                    handleConfigure();
                  }}
                />
              ) : (
                <ArrowTopRightOnSquareIcon
                  className="text-lightgray h-3 w-3 flex-shrink-0 cursor-pointer"
                  onClick={(e) => {
                    e.stopPropagation();
                    e.preventDefault();
                    handleConfigure();
                  }}
                />
              )
            ) : (
              <>
                <ExclamationTriangleIcon
                  data-tooltip-id={`${profile.id}-errors-tooltip`}
                  className="h-3 w-3 flex-shrink-0 cursor-pointer text-red-500"
                  onClick={(e) => {
                    e.preventDefault();
                    e.stopPropagation();
                    handleClickError();
                  }}
                />
                <ToolTip id={`${profile.id}-errors-tooltip`}>
                  <div className="font-semibold">Errors</div>
                  {JSON.stringify(profile.errors, null, 2)}
                </ToolTip>
              </>
            )}
          </div>
        </div>
      </div>
    </ListboxOption>
  );
};

export default function AssistantSelect() {
  const dispatch = useAppDispatch();
  const buttonRef = useRef<HTMLButtonElement>(null);
  const { selectedProfile, refreshProfiles } = useAuth();
  const currentOrg = useAppSelector(selectCurrentOrg);
  const orgs = useAppSelector((store) => store.profiles.organizations);
  const ideMessenger = useContext(IdeMessengerContext);
  const { isToolbarExpanded } = useLump();

  const { profiles, session, login } = useAuth();
  const navigate = useNavigate();

  function close() {
    if (buttonRef.current) {
      buttonRef.current.click();
    }
  }
  function onNewAssistant() {
    ideMessenger.post("controlPlane/openUrl", {
      path: "new",
      orgSlug: currentOrg?.slug,
    });
    close();
  }

  useEffect(() => {
    let lastToggleTime = 0;
    const DEBOUNCE_MS = 800;

    const handleKeyDown = (event: KeyboardEvent) => {
      if (
        event.key === "'" &&
        isMetaEquivalentKeyPressed(event as any) &&
        event.shiftKey
      ) {
        const now = Date.now();

        if (now - lastToggleTime >= DEBOUNCE_MS) {
          lastToggleTime = now;

          const profileIds = profiles?.map((profile) => profile.id) ?? [];
          // In case of 1 or 0 profiles just does nothing
          if (profileIds.length < 2) {
            return;
          }
          let nextId = profileIds[0];
          if (selectedProfile) {
            const curIndex = profileIds.indexOf(selectedProfile.id);
            const nextIndex = (curIndex + 1) % profileIds.length;
            nextId = profileIds[nextIndex];
          }
          // Optimistic update
          dispatch(setSelectedProfile(nextId));
          ideMessenger.post("didChangeSelectedProfile", {
            id: nextId,
          });
        }
      }
    };

    window.addEventListener("keydown", handleKeyDown);
    return () => {
      window.removeEventListener("keydown", handleKeyDown);
    };
  }, [currentOrg, selectedProfile]);

  const cycleOrgs = () => {
    const orgIds = orgs.map((org) => org.id);
    if (orgIds.length < 2) {
      return;
    }
    let nextId = orgIds[0];
    if (currentOrg) {
      const curIndex = orgIds.indexOf(currentOrg.id);
      const nextIndex = (curIndex + 1) % orgIds.length;
      nextId = orgIds[nextIndex];
    }
    // Optimistic update
    dispatch(setSelectedOrgId(nextId));
    ideMessenger.post("didChangeSelectedOrg", {
      id: nextId,
    });
  };

  const tinyFont = useFontSize(-4);
  const smallFont = useFontSize(-3);

  if (!selectedProfile) {
    return null;
/*
    return (
      <div
        onClick={() => {
          ideMessenger.request("controlPlane/openUrl", {
            path: "/new?type=assistant",
            orgSlug: currentOrg?.slug,
          });
        }}
        className="flex cursor-pointer select-none items-center gap-1 text-gray-400"
        style={{ fontSize: smallFont }}
      >
        <PlusIcon className="h-3 w-3 flex-shrink-0 select-none" />
        <span
          className={`line-clamp-1 select-none break-all ${isToolbarExpanded ? "xs:hidden sm:line-clamp-1" : ""}`}
        >
          Create your first assistant
        </span>
      </div>
    );
*/
  }

  return profiles && profiles.length > 1 && (
    <Listbox>
      <div className="relative">
        <ListboxButton
          data-testid="assistant-select-button"
          ref={buttonRef}
          className="border-none bg-transparent text-gray-400 hover:brightness-125"
          style={{ fontSize: fontSize(-3) }}
        >
          <div className="flex flex-row items-center gap-1.5">
            <div className="h-3 w-3 flex-shrink-0 select-none">
              <AssistantIcon size={3} assistant={selectedProfile} />
            </div>
            <span
              className={`line-clamp-1 select-none break-all ${isToolbarExpanded ? "xs:hidden sm:line-clamp-1" : ""}`}
            >
              {selectedProfile.title}
            </span>
          </div>
          <ChevronDownIcon
            className="h-2 w-2 flex-shrink-0 select-none"
            aria-hidden="true"
          />
        </ListboxButton>

        <Transition>
          <ListboxOptions className="pb-0">
            <div className="flex justify-between gap-1.5 px-2.5 py-1">
              <span>Assistants</span>
              <div
                className="flex cursor-pointer flex-row items-center gap-1 hover:brightness-125"
                onClick={(e) => {
                  e.stopPropagation();
                  refreshProfiles();
                  buttonRef.current?.click();
                }}
              >
                <ArrowPathIcon className="text-lightgray h-2.5 w-2.5" />
              </div>
            </div>

            <div
              className={`thin-scrollbar flex max-h-[300px] flex-col overflow-y-auto`}
            >
              {profiles?.map((profile, idx) => {
                return (
                  <AssistantSelectOption
                    key={idx}
                    profile={profile}
                    onClick={close}
                    selected={profile.id === selectedProfile.id}
                  />
                );
              })}
            </div>

            <div className="flex flex-col">
              <div
                className="my-0 h-[0.5px]"
                style={{
                  backgroundColor: vscCommandCenterInactiveBorder,
                }}
              />

<<<<<<< HEAD
=======
              <div className="flex flex-row items-center">
                <ListboxOption
                  className="w-full"
                  value={"new-assistant"}
                  fontSizeModifier={-2}
                  onClick={session ? onNewAssistant : () => login(false)}
                >
                  <div
                    className="text-lightgray flex flex-row items-center gap-2"
                    style={{
                      fontSize: tinyFont,
                    }}
                  >
                    <PlusIcon className="ml-0.5 h-3 w-3 flex-shrink-0" />
                    New Assistant
                  </div>
                </ListboxOption>
              </div>

>>>>>>> 16041102
              <div
                className="my-0 h-[0.5px]"
                style={{
                  backgroundColor: vscCommandCenterInactiveBorder,
                }}
              />

              <div
                className="text-lightgray flex items-center justify-between px-2 py-1"
                style={{
                  fontSize: tinyFont,
                }}
              >
                <span
                  className="block"
                  style={{
                    fontSize: tinyFont - 1,
                  }}
                >
                  <code>{getMetaKeyLabel()} ⇧ '</code> to toggle
                </span>
                <div
                  className="ml-auto flex items-center gap-1"
                  onClick={cycleOrgs}
                >
                  {currentOrg?.iconUrl ? (
                    <img
                      src={currentOrg.iconUrl}
                      className="h-2.5 w-2.5 rounded-full"
                    />
                  ) : (
                    <BuildingOfficeIcon className="h-4 w-4" />
                  )}
                  <span
                    className="hover:cursor-pointer hover:underline"
                    style={{
                      fontSize: tinyFont - 1,
                    }}
                  >
                    {currentOrg?.name || "Personal"}
                  </span>
                </div>
              </div>
            </div>
          </ListboxOptions>
        </Transition>
      </div>
    </Listbox>
  );
}<|MERGE_RESOLUTION|>--- conflicted
+++ resolved
@@ -4,7 +4,7 @@
   BuildingOfficeIcon,
   ChevronDownIcon,
   Cog6ToothIcon,
-  ExclamationTriangleIcon
+  ExclamationTriangleIcon,
 } from "@heroicons/react/24/outline";
 import { useContext, useEffect, useMemo, useRef } from "react";
 import { useAuth } from "../../../context/Auth";
@@ -243,7 +243,7 @@
 
   if (!selectedProfile) {
     return null;
-/*
+    /*
     return (
       <div
         onClick={() => {
@@ -263,7 +263,7 @@
         </span>
       </div>
     );
-*/
+    */
   }
 
   return profiles && profiles.length > 1 && (
@@ -323,35 +323,6 @@
             </div>
 
             <div className="flex flex-col">
-              <div
-                className="my-0 h-[0.5px]"
-                style={{
-                  backgroundColor: vscCommandCenterInactiveBorder,
-                }}
-              />
-
-<<<<<<< HEAD
-=======
-              <div className="flex flex-row items-center">
-                <ListboxOption
-                  className="w-full"
-                  value={"new-assistant"}
-                  fontSizeModifier={-2}
-                  onClick={session ? onNewAssistant : () => login(false)}
-                >
-                  <div
-                    className="text-lightgray flex flex-row items-center gap-2"
-                    style={{
-                      fontSize: tinyFont,
-                    }}
-                  >
-                    <PlusIcon className="ml-0.5 h-3 w-3 flex-shrink-0" />
-                    New Assistant
-                  </div>
-                </ListboxOption>
-              </div>
-
->>>>>>> 16041102
               <div
                 className="my-0 h-[0.5px]"
                 style={{
