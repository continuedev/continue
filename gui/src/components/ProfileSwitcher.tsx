--- conflicted
+++ resolved
@@ -25,16 +25,13 @@
 import { RootState } from "../redux/store";
 import { getFontSize } from "../util";
 import HeaderButtonWithToolTip from "./gui/HeaderButtonWithToolTip";
-<<<<<<< HEAD
 import LoginForm from "../forms/LoginForm";
 import {
   setDialogMessage,
   setShowDialog,
-} from "../redux/slices/uiStateSlice";
+} from "../redux/slices/uiSlice";
 import { useNavigate } from "react-router-dom";
-=======
 import { useAppSelector } from "../redux/hooks";
->>>>>>> 7d30c7a2
 
 const StyledListbox = styled(Listbox)`
   background-color: ${vscBackground};
@@ -139,14 +136,9 @@
   const [profiles, setProfiles] = useState<ProfileDescription[]>([]);
 
   const dispatch = useDispatch();
-<<<<<<< HEAD
   const navigate = useNavigate();
-  const lastControlServerBetaEnabledStatus = useSelector(
-    (state: RootState) => state.misc.lastControlServerBetaEnabledStatus,
-=======
   const lastControlServerBetaEnabledStatus = useAppSelector(
     (state) => state.misc.lastControlServerBetaEnabledStatus,
->>>>>>> 7d30c7a2
   );
 
   const selectedProfileId = useAppSelector(
