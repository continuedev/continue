--- conflicted
+++ resolved
@@ -71,15 +71,12 @@
   setMainEditorContentTrigger,
 } from "../../redux/slices/sessionSlice";
 import { exitEditMode } from "../../redux/thunks";
-<<<<<<< HEAD
-import { getBasename, getRelativePath } from "core/util/uri";
-=======
+import { getUriPathBasename, getRelativePath } from "core/util/uri";
 import {
   loadLastSession,
   loadSession,
   saveCurrentSession,
 } from "../../redux/thunks/session";
->>>>>>> 003df4a1
 
 const InputBoxDiv = styled.div<{ border?: string }>`
   resize: none;
@@ -756,10 +753,10 @@
 
       const rif: RangeInFile & { contents: string } =
         data.rangeInFileWithContents;
-      const basename = getBasename(rif.filepath);
+      const basename = getUriPathBasename(rif.filepath);
       const relativePath = getRelativePath(
         rif.filepath,
-        await ideMessenger.ide.getWorkspaceDirs(),
+        window.workspacePaths ?? [],
       );
       const rangeStr = `(${rif.range.start.line + 1}-${
         rif.range.end.line + 1
