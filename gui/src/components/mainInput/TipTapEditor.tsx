import Document from "@tiptap/extension-document";
import History from "@tiptap/extension-history";
import Image from "@tiptap/extension-image";
import Paragraph from "@tiptap/extension-paragraph";
import Placeholder from "@tiptap/extension-placeholder";
import Text from "@tiptap/extension-text";
import { Plugin } from "@tiptap/pm/state";
import { Editor, EditorContent, JSONContent, useEditor } from "@tiptap/react";
<<<<<<< HEAD
import { Plugin } from "@tiptap/pm/state";
=======
>>>>>>> f2d08467
import {
  ContextItemWithId,
  ContextProviderDescription,
  InputModifiers,
  RangeInFile,
} from "core";
import { modelSupportsImages } from "core/llm/autodetect";
import { getBasename, getRelativePath } from "core/util";
import { usePostHog } from "posthog-js/react";
import { useContext, useEffect, useRef, useState } from "react";
import { useDispatch, useSelector } from "react-redux";
import styled from "styled-components";
import {
  defaultBorderRadius,
  lightGray,
  vscBadgeBackground,
  vscForeground,
  vscInputBackground,
  vscInputBorder,
  vscInputBorderFocus,
} from "..";
import { IdeMessengerContext } from "../../context/IdeMessenger";
import { SubmenuContextProvidersContext } from "../../context/SubmenuContextProviders";
import useHistory from "../../hooks/useHistory";
import { useInputHistory } from "../../hooks/useInputHistory";
import useUpdatingRef from "../../hooks/useUpdatingRef";
import { useWebviewListener } from "../../hooks/useWebviewListener";
import { selectUseActiveFile } from "../../redux/selectors";
import { defaultModelSelector } from "../../redux/selectors/modelSelectors";
import {
  consumeMainEditorContent,
  setEditingContextItemAtIndex,
} from "../../redux/slices/stateSlice";
import { RootState } from "../../redux/store";
import {
  getFontSize,
  isJetBrains,
  isMetaEquivalentKeyPressed,
  isWebEnvironment,
} from "../../util";
import CodeBlockExtension from "./CodeBlockExtension";
import { SlashCommand } from "./CommandsExtension";
import InputToolbar from "./InputToolbar";
import { Mention } from "./MentionExtension";
import "./TipTapEditor.css";
import {
  getContextProviderDropdownOptions,
  getSlashCommandDropdownOptions,
} from "./getSuggestion";
import { ComboBoxItem } from "./types";

const InputBoxDiv = styled.div`
  resize: none;

  padding: 12px;
  padding-bottom: 4px;
  font-family: inherit;
  border-radius: ${defaultBorderRadius};
  margin: 0;
  height: auto;
  width: calc(100% - 18px);
  background-color: ${vscInputBackground};
  color: ${vscForeground};
  z-index: 1;
  border: 0.5px solid ${vscInputBorder};
  outline: none;
  font-size: ${getFontSize()}px;
  &:focus {
    outline: none;

    border: 0.5px solid ${vscInputBorderFocus};
  }

  &::placeholder {
    color: ${lightGray}cc;
  }

  display: flex;
  flex-direction: column;
`;

const HoverDiv = styled.div`
  position: absolute;
  width: 100%;
  height: 100%;
  top: 0;
  left: 0;
  opacity: 0.5;
  background-color: ${vscBadgeBackground};
  color: ${vscForeground};
  z-index: 100;
  display: flex;
  align-items: center;
  justify-content: center;
`;

const HoverTextDiv = styled.div`
  position: absolute;
  width: 100%;
  height: 100%;
  top: 0;
  left: 0;
  color: ${vscForeground};
  z-index: 100;
  display: flex;
  align-items: center;
  justify-content: center;
`;

function getDataUrlForFile(file: File, img): string {
  const targetWidth = 512;
  const targetHeight = 512;
  const scaleFactor = Math.min(
    targetWidth / img.width,
    targetHeight / img.height,
  );

  const canvas = document.createElement("canvas");
  canvas.width = img.width * scaleFactor;
  canvas.height = img.height * scaleFactor;

  const ctx = canvas.getContext("2d");
  ctx.drawImage(img, 0, 0, canvas.width, canvas.height);

  const downsizedDataUrl = canvas.toDataURL("image/jpeg", 0.7);
  return downsizedDataUrl;
}

interface TipTapEditorProps {
  availableContextProviders: ContextProviderDescription[];
  availableSlashCommands: ComboBoxItem[];
  isMainInput: boolean;
  onEnter: (editorState: JSONContent, modifiers: InputModifiers) => void;

  editorState?: JSONContent;
}

function TipTapEditor(props: TipTapEditorProps) {
  const dispatch = useDispatch();

  const ideMessenger = useContext(IdeMessengerContext);
  const { getSubmenuContextItems } = useContext(SubmenuContextProvidersContext);

  const historyLength = useSelector(
    (store: RootState) => store.state.history.length,
  );
  const useActiveFile = useSelector(selectUseActiveFile);

  const { saveSession } = useHistory(dispatch);

  const posthog = usePostHog();

  const inSubmenuRef = useRef<string | undefined>(undefined);
  const inDropdownRef = useRef(false);

  const enterSubmenu = async (editor: Editor, providerId: string) => {
    const contents = editor.getText();
    const indexOfAt = contents.lastIndexOf("@");
    if (indexOfAt === -1) {
      return;
    }

    editor.commands.deleteRange({
      from: indexOfAt + 2,
      to: contents.length + 1,
    });
    inSubmenuRef.current = providerId;

    // to trigger refresh of suggestions
    editor.commands.insertContent(" ");
    editor.commands.deleteRange({
      from: editor.state.selection.anchor - 1,
      to: editor.state.selection.anchor,
    });
  };

  const onClose = () => {
    inSubmenuRef.current = undefined;
    inDropdownRef.current = false;
  };

  const onOpen = () => {
    inDropdownRef.current = true;
  };

  const contextItems = useSelector(
    (store: RootState) => store.state.contextItems,
  );

  const defaultModel = useSelector(defaultModelSelector);

  const getSubmenuContextItemsRef = useUpdatingRef(getSubmenuContextItems);
  const availableContextProvidersRef = useUpdatingRef(
    props.availableContextProviders,
  );

  const historyLengthRef = useUpdatingRef(historyLength);
  const availableSlashCommandsRef = useUpdatingRef(
    props.availableSlashCommands,
  );

  const active = useSelector((state: RootState) => state.state.active);
  const activeRef = useUpdatingRef(active);

  async function handleImageFile(
    file: File,
  ): Promise<[HTMLImageElement, string] | undefined> {
    let filesize = file.size / 1024 / 1024; // filesize in MB
    // check image type and size
    if (
      [
        "image/jpeg",
        "image/jpg",
        "image/png",
        "image/gif",
        "image/svg",
        "image/webp",
      ].includes(file.type) &&
      filesize < 10
    ) {
      // check dimensions
      let _URL = window.URL || window.webkitURL;
      let img = new window.Image();
      img.src = _URL.createObjectURL(file);

      return await new Promise((resolve) => {
        img.onload = function () {
          const dataUrl = getDataUrlForFile(file, img);

          let image = new window.Image();
          image.src = dataUrl;
          image.onload = function () {
            resolve([image, dataUrl]);
          };
        };
      });
    } else {
      ideMessenger.post("errorPopup", {
        message:
          "Images need to be in jpg or png format and less than 10MB in size.",
      });
    }
    return undefined;
  }

  const mainEditorContent = useSelector(
    (store: RootState) => store.state.mainEditorContent,
  );

  const { prevRef, nextRef, addRef } = useInputHistory();

  const editor: Editor = useEditor({
    extensions: [
      Document,
      History,
      Image.extend({
        addProseMirrorPlugins() {
          const plugin = new Plugin({
            props: {
              handleDOMEvents: {
                paste(view, event) {
                  const items = event.clipboardData.items;
                  for (const item of items) {
                    const file = item.getAsFile();
                    file &&
                      modelSupportsImages(
                        defaultModel.provider,
                        defaultModel.model,
                        defaultModel.title,
                        defaultModel.capabilities,
                      ) &&
                      handleImageFile(file).then((resp) => {
                        if (!resp) return;
                        const [img, dataUrl] = resp;
                        const { schema } = view.state;
                        const node = schema.nodes.image.create({
                          src: dataUrl,
                        });
                        const tr = view.state.tr.insert(0, node);
                        view.dispatch(tr);
                      });
                  }
<<<<<<< HEAD
                  event.preventDefault();
=======
>>>>>>> f2d08467
                },
              },
            },
          });
          return [plugin];
        },
      }),
      Placeholder.configure({
        placeholder: () =>
          historyLengthRef.current === 0
            ? "Ask anything, '/' for slash commands, '@' to add context"
            : "Ask a follow-up",
      }),
      Paragraph.extend({
        addKeyboardShortcuts() {
          return {
            Enter: () => {
              if (inDropdownRef.current) {
                return false;
              }

              onEnterRef.current({
                useCodebase: false,
                noContext: !useActiveFile,
              });
              return true;
            },

            "Cmd-Enter": () => {
              onEnterRef.current({
                useCodebase: true,
                noContext: !useActiveFile,
              });
              return true;
            },
            "Alt-Enter": () => {
              posthog.capture("gui_use_active_file_enter");

              onEnterRef.current({
                useCodebase: false,
                noContext: useActiveFile,
              });

              return true;
            },
            "Cmd-Backspace": () => {
              // If you press cmd+backspace wanting to cancel,
              // but are inside of a text box, it shouldn't
              // delete the text
              if (activeRef.current) {
                return true;
              }
            },
            "Shift-Enter": () =>
              this.editor.commands.first(({ commands }) => [
                () => commands.newlineInCode(),
                () => commands.createParagraphNear(),
                () => commands.liftEmptyBlock(),
                () => commands.splitBlock(),
              ]),

            ArrowUp: () => {
              if (this.editor.state.selection.anchor > 1) {
                return false;
              }

              const previousInput = prevRef.current(
                this.editor.state.toJSON().doc,
              );
              if (previousInput) {
                this.editor.commands.setContent(previousInput);
                setTimeout(() => {
                  this.editor.commands.blur();
                  this.editor.commands.focus("start");
                }, 0);
                return true;
              }
            },
            ArrowDown: () => {
              if (
                this.editor.state.selection.anchor <
                this.editor.state.doc.content.size - 1
              ) {
                return false;
              }
              const nextInput = nextRef.current();
              if (nextInput) {
                this.editor.commands.setContent(nextInput);
                setTimeout(() => {
                  this.editor.commands.blur();
                  this.editor.commands.focus("end");
                }, 0);
                return true;
              }
            },
          };
        },
      }).configure({
        HTMLAttributes: {
          class: "my-1",
        },
      }),
      Text,
      Mention.configure({
        HTMLAttributes: {
          class: "mention",
        },
        suggestion: getContextProviderDropdownOptions(
          availableContextProvidersRef,
          getSubmenuContextItemsRef,
          enterSubmenu,
          onClose,
          onOpen,
          inSubmenuRef,
          ideMessenger,
        ),
        renderHTML: (props) => {
          return `@${props.node.attrs.label || props.node.attrs.id}`;
        },
      }),
      SlashCommand.configure({
        HTMLAttributes: {
          class: "mention",
        },
        suggestion: getSlashCommandDropdownOptions(
          availableSlashCommandsRef,
          onClose,
          onOpen,
          ideMessenger,
        ),
        renderText: (props) => {
          return props.node.attrs.label;
        },
      }),
      CodeBlockExtension,
    ],
    editorProps: {
      attributes: {
        class: "outline-none -mt-1 overflow-hidden",
        style: `font-size: ${getFontSize()}px;`,
      },
    },
    content: props.editorState || mainEditorContent || "",
    onUpdate: ({ editor, transaction }) => {
      // If /edit is typed and no context items are selected, select the first

      if (contextItems.length > 0) {
        return;
      }

      const json = editor.getJSON();
      let codeBlock = json.content?.find((el) => el.type === "codeBlock");
      if (!codeBlock) {
        return;
      }

      // Search for slashcommand type
      for (const p of json.content) {
        if (
          p.type !== "paragraph" ||
          !p.content ||
          typeof p.content === "string"
        ) {
          continue;
        }
        for (const node of p.content) {
          if (
            node.type === "slashcommand" &&
            ["/edit", "/comment"].includes(node.attrs.label)
          ) {
            // Update context items
            dispatch(
              setEditingContextItemAtIndex({ item: codeBlock.attrs.item }),
            );
            return;
          }
        }
      }
    },
  });

  const editorFocusedRef = useUpdatingRef(editor?.isFocused, [editor]);

  useEffect(() => {
    if (isJetBrains()) {
      // This is only for VS Code .ipynb files
      return;
    }

    if (isWebEnvironment()) {
      const handleKeyDown = async (event: KeyboardEvent) => {
        if (!editor || !editorFocusedRef.current) return;
        if ((event.metaKey || event.ctrlKey) && event.key === "x") {
          // Cut
          const selectedText = editor.state.doc.textBetween(
            editor.state.selection.from,
            editor.state.selection.to,
          );
          navigator.clipboard.writeText(selectedText);
          editor.commands.deleteSelection();
          event.preventDefault();
        } else if ((event.metaKey || event.ctrlKey) && event.key === "c") {
          // Copy
          const selectedText = editor.state.doc.textBetween(
            editor.state.selection.from,
            editor.state.selection.to,
          );
          navigator.clipboard.writeText(selectedText);
          event.preventDefault();
        } else if ((event.metaKey || event.ctrlKey) && event.key === "v") {
          // Paste
          event.preventDefault(); // Prevent default paste behavior
          const clipboardText = await navigator.clipboard.readText();
          editor.commands.insertContent(clipboardText);
        }
      };

      document.addEventListener("keydown", handleKeyDown);

      return () => {
        document.removeEventListener("keydown", handleKeyDown);
      };
    }

    const handleKeyDown = async (event: KeyboardEvent) => {
      if (!editor || !editorFocusedRef.current) return;

      if (event.metaKey && event.key === "x") {
        document.execCommand("cut");
        event.stopPropagation();
        event.preventDefault();
      } else if (event.metaKey && event.key === "v") {
        document.execCommand("paste");
        event.stopPropagation();
        event.preventDefault();
      } else if (event.metaKey && event.key === "c") {
        document.execCommand("copy");
        event.stopPropagation();
        event.preventDefault();
      }
    };

    document.addEventListener("keydown", handleKeyDown);

    return () => {
      document.removeEventListener("keydown", handleKeyDown);
    };
  }, [editor, editorFocusedRef]);

  useEffect(() => {
    if (mainEditorContent && editor) {
      editor.commands.setContent(mainEditorContent);
      dispatch(consumeMainEditorContent());
    }
  }, [mainEditorContent, editor]);

  const onEnterRef = useUpdatingRef(
    (modifiers: InputModifiers) => {
      const json = editor.getJSON();

      // Don't do anything if input box is empty
      if (!json.content?.some((c) => c.content)) {
        return;
      }

      props.onEnter(json, modifiers);

      if (props.isMainInput) {
        const content = editor.state.toJSON().doc;
        addRef.current(content);
        editor.commands.clearContent(true);
      }
    },
    [props.onEnter, editor, props.isMainInput],
  );

  // This is a mechanism for overriding the IDE keyboard shortcut when inside of the webview
  const [ignoreHighlightedCode, setIgnoreHighlightedCode] = useState(false);

  useEffect(() => {
    const handleKeyDown = (event: any) => {
      if (
        isMetaEquivalentKeyPressed(event) &&
        (isJetBrains() ? event.code === "KeyJ" : event.code === "KeyL")
      ) {
        setIgnoreHighlightedCode(true);
        setTimeout(() => {
          setIgnoreHighlightedCode(false);
        }, 100);
      } else if (event.key === "Escape") {
        ideMessenger.post("focusEditor", undefined);
      }
    };

    window.addEventListener("keydown", handleKeyDown);

    return () => {
      window.removeEventListener("keydown", handleKeyDown);
    };
  }, []);

  // Re-focus main input after done generating
  useEffect(() => {
    if (editor && !active && props.isMainInput && document.hasFocus()) {
      editor.commands.focus(undefined, { scrollIntoView: false });
    }
  }, [props.isMainInput, active, editor]);

  // IDE event listeners
  useWebviewListener(
    "userInput",
    async (data) => {
      if (!props.isMainInput) {
        return;
      }
      editor?.commands.insertContent(data.input);
      onEnterRef.current({ useCodebase: false, noContext: true });
    },
    [editor, onEnterRef.current, props.isMainInput],
  );

  useWebviewListener("jetbrains/editorInsetRefresh", async () => {
    editor?.chain().clearContent().focus().run();
  });

  useWebviewListener(
    "focusContinueInput",
    async (data) => {
      if (!props.isMainInput) {
        return;
      }
      if (historyLength > 0) {
        saveSession();
      }
      setTimeout(() => {
        editor?.commands.blur();
        editor?.commands.focus("end");
      }, 20);
    },
    [historyLength, saveSession, editor, props.isMainInput],
  );

  useWebviewListener(
    "focusContinueInputWithoutClear",
    async () => {
      if (!props.isMainInput) {
        return;
      }
      setTimeout(() => {
        editor?.commands.focus("end");
      }, 20);
    },
    [editor, props.isMainInput],
  );

  useWebviewListener(
    "focusContinueInputWithNewSession",
    async () => {
      if (!props.isMainInput) {
        return;
      }
      saveSession();
      setTimeout(() => {
        editor?.commands.focus("end");
      }, 20);
    },
    [editor, props.isMainInput],
  );

  useWebviewListener(
    "highlightedCode",
    async (data) => {
      if (!props.isMainInput || !editor) {
        return;
      }
      if (!ignoreHighlightedCode) {
        const rif: RangeInFile & { contents: string } =
          data.rangeInFileWithContents;
        const basename = getBasename(rif.filepath);
        const relativePath = getRelativePath(
          rif.filepath,
          await ideMessenger.ide.getWorkspaceDirs(),
        );
        const rangeStr = `(${rif.range.start.line + 1}-${
          rif.range.end.line + 1
        })`;
        const item: ContextItemWithId = {
          content: rif.contents,
          name: `${basename} ${rangeStr}`,
          // Description is passed on to the LLM to give more context on file path
          description: `${relativePath} ${rangeStr}`,
          id: {
            providerTitle: "code",
            itemId: rif.filepath,
          },
        };

        let index = 0;
        for (const el of editor.getJSON().content) {
          if (el.type === "codeBlock") {
            index += 2;
          } else {
            break;
          }
        }
        editor
          .chain()
          .insertContentAt(index, {
            type: "codeBlock",
            attrs: {
              item,
            },
          })
          .run();

        if (data.prompt) {
          editor.commands.focus("end");
          editor.commands.insertContent(data.prompt);
        }

        if (data.shouldRun) {
          onEnterRef.current({ useCodebase: false, noContext: true });
        }

        setTimeout(() => {
          editor.commands.blur();
          editor.commands.focus("end");
        }, 20);
      }
      setIgnoreHighlightedCode(false);
    },
    [
      editor,
      props.isMainInput,
      historyLength,
      ignoreHighlightedCode,
      props.isMainInput,
      onEnterRef.current,
    ],
  );

  useWebviewListener(
    "isContinueInputFocused",
    async () => {
      return props.isMainInput && editorFocusedRef.current;
    },
    [editorFocusedRef, props.isMainInput],
    !props.isMainInput,
  );

  const [showDragOverMsg, setShowDragOverMsg] = useState(false);

  useEffect(() => {
    const overListener = (event: DragEvent) => {
      if (event.shiftKey) return;
      setShowDragOverMsg(true);
    };
    window.addEventListener("dragover", overListener);

    const leaveListener = (event: DragEvent) => {
      if (event.shiftKey) {
        setShowDragOverMsg(false);
      } else {
        setTimeout(() => setShowDragOverMsg(false), 2000);
      }
    };
    window.addEventListener("dragleave", leaveListener);

    return () => {
      window.removeEventListener("dragover", overListener);
      window.removeEventListener("dragleave", leaveListener);
    };
  }, []);

  const [optionKeyHeld, setOptionKeyHeld] = useState(false);

  return (
    <InputBoxDiv
      onKeyDown={(e) => {
        if (e.key === "Alt") {
          setOptionKeyHeld(true);
        }
      }}
      onKeyUp={(e) => {
        if (e.key === "Alt") {
          setOptionKeyHeld(false);
        }
      }}
      className="cursor-text"
      onClick={() => {
        editor && editor.commands.focus();
      }}
      onDragOver={(event) => {
        event.preventDefault();
        setShowDragOverMsg(true);
      }}
      onDragLeave={(e) => {
        if (e.relatedTarget === null) {
          if (e.shiftKey) {
            setShowDragOverMsg(false);
          } else {
            setTimeout(() => setShowDragOverMsg(false), 2000);
          }
        }
      }}
      onDragEnter={() => {
        setShowDragOverMsg(true);
      }}
      onDrop={(event) => {
        if (
          !modelSupportsImages(
            defaultModel.provider,
            defaultModel.model,
            defaultModel.title,
            defaultModel.capabilities,
          )
        ) {
          return;
        }
        setShowDragOverMsg(false);
        let file = event.dataTransfer.files[0];
        handleImageFile(file).then(([img, dataUrl]) => {
          const { schema } = editor.state;
          const node = schema.nodes.image.create({ src: dataUrl });
          const tr = editor.state.tr.insert(0, node);
          editor.view.dispatch(tr);
        });
        event.preventDefault();
      }}
    >
      <EditorContent
        spellCheck={false}
        editor={editor}
        onClick={(event) => {
          event.stopPropagation();
        }}
      />
      <InputToolbar
        showNoContext={optionKeyHeld}
        hidden={!(editorFocusedRef.current || props.isMainInput)}
        onAddContextItem={() => {
          if (editor.getText().endsWith("@")) {
          } else {
            editor.commands.insertContent("@");
          }
        }}
        onEnter={onEnterRef.current}
        onImageFileSelected={(file) => {
          handleImageFile(file).then(([img, dataUrl]) => {
            const { schema } = editor.state;
            const node = schema.nodes.image.create({ src: dataUrl });
            editor.commands.command(({ tr }) => {
              tr.insert(0, node);
              return true;
            });
          });
        }}
      />
      {showDragOverMsg &&
        modelSupportsImages(
          defaultModel.provider,
          defaultModel.model,
          defaultModel.title,
          defaultModel.capabilities,
        ) && (
          <>
            <HoverDiv></HoverDiv>
            <HoverTextDiv>Hold ⇧ to drop image</HoverTextDiv>
          </>
        )}
    </InputBoxDiv>
  );
}

export default TipTapEditor;<|MERGE_RESOLUTION|>--- conflicted
+++ resolved
@@ -6,10 +6,7 @@
 import Text from "@tiptap/extension-text";
 import { Plugin } from "@tiptap/pm/state";
 import { Editor, EditorContent, JSONContent, useEditor } from "@tiptap/react";
-<<<<<<< HEAD
 import { Plugin } from "@tiptap/pm/state";
-=======
->>>>>>> f2d08467
 import {
   ContextItemWithId,
   ContextProviderDescription,
@@ -292,10 +289,6 @@
                         view.dispatch(tr);
                       });
                   }
-<<<<<<< HEAD
-                  event.preventDefault();
-=======
->>>>>>> f2d08467
                 },
               },
             },
