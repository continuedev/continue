--- conflicted
+++ resolved
@@ -118,19 +118,12 @@
 `;
 
 const getPlaceholder = (defaultModel, historyLength: number) => {
-<<<<<<< HEAD
-  if (defaultModel?.provider?.toLowerCase() === "aider") {
-=======
   if (defaultModel?.title?.toLowerCase().includes("aider")) {
->>>>>>> ba37be13
     return historyLength === 0
       ? "Ask me to create, change, or fix anything..."
       : "Send a follow-up";
   }
-<<<<<<< HEAD
-=======
-
->>>>>>> ba37be13
+
   return historyLength === 0
     ? "Ask anything, '/' for slash commands, '@' to add context"
     : "Ask a follow-up";
