--- conflicted
+++ resolved
@@ -9,18 +9,12 @@
   Squares2X2Icon,
   WrenchScrewdriverIcon,
 } from "@heroicons/react/24/outline";
-<<<<<<< HEAD
 import { modelSupportsTools } from "core/llm/autodetect";
+import { ReactNode } from "react";
 import { vscBadgeForeground } from "../..";
 import { useAppSelector } from "../../../redux/hooks";
 import { selectSelectedChatModel } from "../../../redux/slices/configSlice";
-import { fontSize } from "../../../util";
-=======
-import { ReactNode } from "react";
-import { vscBadgeForeground } from "../..";
-import { useAppSelector } from "../../../redux/hooks";
 import { ToolTip } from "../../gui/Tooltip";
->>>>>>> 8b418165
 import AssistantSelect from "../../modelSelection/platform/AssistantSelect";
 import { useFontSize } from "../../ui/font";
 import HoverItem from "../InputToolbar/HoverItem";
