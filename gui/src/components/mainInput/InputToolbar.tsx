import {
  PhotoIcon as OutlinePhotoIcon,
  MicrophoneIcon as OutlineMicrophoneIcon,
  PlusIcon,
} from "@heroicons/react/24/outline";
import {
  PhotoIcon as SolidPhotoIcon,
  MicrophoneIcon as SolidMicrophoneIcon,
} from "@heroicons/react/24/solid";
import { InputModifiers } from "core";
import { modelSupportsImages } from "core/llm/autodetect";
import { useRef, useState, useContext } from "react";
import { useSelector } from "react-redux";
import styled from "styled-components";
import {
  defaultBorderRadius,
  lightGray,
  vscBadgeBackground,
  vscBadgeForeground,
  vscForeground,
  vscInputBackground,
} from "..";
import { selectUseActiveFile } from "../../redux/selectors";
import { defaultModelSelector } from "../../redux/selectors/modelSelectors";
import {
  getAltKeyLabel,
  getFontSize,
  getMetaKeyLabel,
  isMetaEquivalentKeyPressed,
} from "../../util";
import ModelSelect from "../modelSelection/ModelSelect";
import { IdeMessengerContext } from "../../context/IdeMessenger";
import { RootState } from "../../redux/store";

const StyledDiv = styled.div<{ isHidden: boolean }>`
  padding: 4px 0;
  display: flex;
  justify-content: space-between;
  gap: 1px;
  background-color: ${vscInputBackground};
  align-items: center;
  z-index: 50;
  font-size: ${getFontSize() - 2}px;
  cursor: ${(props) => (props.isHidden ? "default" : "text")};
  opacity: ${(props) => (props.isHidden ? 0 : 1)};
  pointer-events: ${(props) => (props.isHidden ? "none" : "auto")};

  & > * {
    flex: 0 0 auto;
  }

  /* Hide the "Use codebase" span first */
  @media (max-width: 450px) {
    & > span:last-child > span:nth-last-child(2) {
      display: none;
    }
  }
`;

const SecondToDisappearContainer = styled.span`
  display: flex;
  align-items: center;

  @media (max-width: 350px) {
    display: none;
  }
`;

const StyledSpan = styled.span`
  font-size: ${() => `${getFontSize() - 2}px`};
  color: ${lightGray};
`;

const EnterButton = styled.div<{ offFocus: boolean }>`
  padding: 2px 4px;
  display: flex;
  align-items: center;

  background-color: ${(props) =>
    props.offFocus ? undefined : lightGray + "33"};
  border-radius: ${defaultBorderRadius};
  color: ${vscForeground};

  &:hover {
    background-color: ${vscBadgeBackground};
    color: ${vscBadgeForeground};
  }

  cursor: pointer;
`;

interface InputToolbarProps {
  onEnter?: (modifiers: InputModifiers) => void;
  usingCodebase?: boolean;
  onAddContextItem?: () => void;

  onClick?: () => void;

  onImageFileSelected?: (file: File) => void;

  hidden?: boolean;
  showNoContext: boolean;
}

function InputToolbar(props: InputToolbarProps) {
  const fileInputRef = useRef<HTMLInputElement | null>(null);
  const [fileSelectHovered, setFileSelectHovered] = useState(false);
  const [speechInputHovered, setSpeechInputHovered] = useState(false);

  const defaultModel = useSelector(defaultModelSelector);
  const useActiveFile = useSelector(selectUseActiveFile);

  const voiceInputActive = useSelector(
    (state: RootState) => state.state.voiceInputActive,
  );

  const voiceInputReady = useSelector(
    (state: RootState) => state.state.voiceInputReady,
  );

  const ideMessenger = useContext(IdeMessengerContext);

  return (
    <>
      <StyledDiv
        isHidden={props.hidden}
        onClick={props.onClick}
        id="input-toolbar"
      >
        <span className="flex gap-2 items-center whitespace-nowrap">
          <ModelSelect />

          <SecondToDisappearContainer>
            <StyledSpan
              onClick={(e) => {
                props.onAddContextItem();
              }}
              className="hover:underline cursor-pointer"
            >
              Add Context{" "}
              <PlusIcon className="h-2.5 w-2.5" aria-hidden="true" />
            </StyledSpan>
            {defaultModel &&
              modelSupportsImages(
                defaultModel.provider,
                defaultModel.model,
                defaultModel.title,
                defaultModel.capabilities,
              ) && (
                <span
                  className="ml-1 -mb-0.5 cursor-pointer"
                  onMouseLeave={() => setFileSelectHovered(false)}
                  onMouseEnter={() => setFileSelectHovered(true)}
                >
                  <input
                    type="file"
                    ref={fileInputRef}
                    style={{ display: "none" }}
                    accept=".jpg,.jpeg,.png,.gif,.svg,.webp"
                    onChange={(e) => {
                      for (const file of e.target.files) {
                        props.onImageFileSelected(file);
                      }
                    }}
                  />
<<<<<<< HEAD
                )}
              </span>
            )}
          {voiceInputReady && (
            <span
              className="ml-1 mt-px cursor-pointer"
              onMouseLeave={() => setSpeechInputHovered(false)}
              onMouseEnter={() => setSpeechInputHovered(true)}
              onClick={() => {
                voiceInputActive
                  ? ideMessenger.post("voice/stopInput", undefined)
                  : ideMessenger.post("voice/startInput", undefined)
              }}
            >
              {speechInputHovered || voiceInputActive ? (
                <SolidMicrophoneIcon
                  width="1.4em"
                  height="1.4em"
                  color={voiceInputActive ? "" : lightGray}
                />
              ) : (
                <OutlineMicrophoneIcon
                  width="1.4em"
                  height="1.4em"
                  color={lightGray}
                />
              )}
            </span>
          )}
=======
                  {fileSelectHovered ? (
                    <SolidPhotoIcon
                      width="1.4em"
                      height="1.4em"
                      color={lightGray}
                      onClick={(e) => {
                        fileInputRef.current?.click();
                      }}
                    />
                  ) : (
                    <OutlinePhotoIcon
                      width="1.4em"
                      height="1.4em"
                      color={lightGray}
                      onClick={(e) => {
                        fileInputRef.current?.click();
                      }}
                    />
                  )}
                </span>
              )}
          </SecondToDisappearContainer>
>>>>>>> 3bf0b714
        </span>

        <span className="flex items-center gap-2 whitespace-nowrap">
          {props.showNoContext ? (
            <span
              style={{
                color: props.usingCodebase ? vscBadgeBackground : lightGray,
                backgroundColor: props.usingCodebase
                  ? lightGray + "33"
                  : undefined,
                borderRadius: defaultBorderRadius,
                padding: "2px 4px",
              }}
            >
              {getAltKeyLabel()} ⏎{" "}
              {useActiveFile ? "No context" : "Use active file"}
            </span>
          ) : (
            <StyledSpan
              style={{
                color: props.usingCodebase ? vscBadgeBackground : lightGray,
                backgroundColor: props.usingCodebase
                  ? lightGray + "33"
                  : undefined,
                borderRadius: defaultBorderRadius,
                padding: "2px 4px",
              }}
              onClick={(e) => {
                props.onEnter({
                  useCodebase: true,
                  noContext: !useActiveFile,
                });
              }}
              className={"hover:underline cursor-pointer float-right"}
            >
              {getMetaKeyLabel()} ⏎ Use codebase
            </StyledSpan>
          )}
          <EnterButton
            offFocus={props.usingCodebase}
            onClick={(e) => {
              props.onEnter({
                useCodebase: isMetaEquivalentKeyPressed(e),
                noContext: useActiveFile ? e.altKey : !e.altKey,
              });
            }}
          >
            ⏎ Enter
          </EnterButton>
        </span>
      </StyledDiv>
    </>
  );
}

export default InputToolbar;<|MERGE_RESOLUTION|>--- conflicted
+++ resolved
@@ -1,15 +1,15 @@
 import {
+  MicrophoneIcon as OutlineMicrophoneIcon,
   PhotoIcon as OutlinePhotoIcon,
-  MicrophoneIcon as OutlineMicrophoneIcon,
   PlusIcon,
 } from "@heroicons/react/24/outline";
 import {
+  MicrophoneIcon as SolidMicrophoneIcon,
   PhotoIcon as SolidPhotoIcon,
-  MicrophoneIcon as SolidMicrophoneIcon,
 } from "@heroicons/react/24/solid";
 import { InputModifiers } from "core";
 import { modelSupportsImages } from "core/llm/autodetect";
-import { useRef, useState, useContext } from "react";
+import { useContext, useRef, useState } from "react";
 import { useSelector } from "react-redux";
 import styled from "styled-components";
 import {
@@ -20,8 +20,10 @@
   vscForeground,
   vscInputBackground,
 } from "..";
+import { IdeMessengerContext } from "../../context/IdeMessenger";
 import { selectUseActiveFile } from "../../redux/selectors";
 import { defaultModelSelector } from "../../redux/selectors/modelSelectors";
+import { RootState } from "../../redux/store";
 import {
   getAltKeyLabel,
   getFontSize,
@@ -29,8 +31,6 @@
   isMetaEquivalentKeyPressed,
 } from "../../util";
 import ModelSelect from "../modelSelection/ModelSelect";
-import { IdeMessengerContext } from "../../context/IdeMessenger";
-import { RootState } from "../../redux/store";
 
 const StyledDiv = styled.div<{ isHidden: boolean }>`
   padding: 4px 0;
@@ -163,37 +163,6 @@
                       }
                     }}
                   />
-<<<<<<< HEAD
-                )}
-              </span>
-            )}
-          {voiceInputReady && (
-            <span
-              className="ml-1 mt-px cursor-pointer"
-              onMouseLeave={() => setSpeechInputHovered(false)}
-              onMouseEnter={() => setSpeechInputHovered(true)}
-              onClick={() => {
-                voiceInputActive
-                  ? ideMessenger.post("voice/stopInput", undefined)
-                  : ideMessenger.post("voice/startInput", undefined)
-              }}
-            >
-              {speechInputHovered || voiceInputActive ? (
-                <SolidMicrophoneIcon
-                  width="1.4em"
-                  height="1.4em"
-                  color={voiceInputActive ? "" : lightGray}
-                />
-              ) : (
-                <OutlineMicrophoneIcon
-                  width="1.4em"
-                  height="1.4em"
-                  color={lightGray}
-                />
-              )}
-            </span>
-          )}
-=======
                   {fileSelectHovered ? (
                     <SolidPhotoIcon
                       width="1.4em"
@@ -215,8 +184,34 @@
                   )}
                 </span>
               )}
+
+            {voiceInputReady && (
+              <span
+                className="ml-1 mt-px cursor-pointer"
+                onMouseLeave={() => setSpeechInputHovered(false)}
+                onMouseEnter={() => setSpeechInputHovered(true)}
+                onClick={() => {
+                  voiceInputActive
+                    ? ideMessenger.post("voice/stopInput", undefined)
+                    : ideMessenger.post("voice/startInput", undefined);
+                }}
+              >
+                {speechInputHovered || voiceInputActive ? (
+                  <SolidMicrophoneIcon
+                    width="1.4em"
+                    height="1.4em"
+                    color={voiceInputActive ? "" : lightGray}
+                  />
+                ) : (
+                  <OutlineMicrophoneIcon
+                    width="1.4em"
+                    height="1.4em"
+                    color={lightGray}
+                  />
+                )}
+              </span>
+            )}
           </SecondToDisappearContainer>
->>>>>>> 3bf0b714
         </span>
 
         <span className="flex items-center gap-2 whitespace-nowrap">
