import { JSONContent } from "@tiptap/react";
import { ContextItemWithId } from "core";
import { useState } from "react";
import { useDispatch, useSelector } from "react-redux";
import styled, { keyframes } from "styled-components";
import { defaultBorderRadius, vscBackground } from "..";
import { useWebviewListener } from "../../hooks/useWebviewListener";
import { selectSlashCommands } from "../../redux/selectors";
import { newSession, setMessageAtIndex } from "../../redux/slices/stateSlice";
import { RootStore } from "../../redux/store";
import ContextItemsPeek from "./ContextItemsPeek";
import TipTapEditor from "./TipTapEditor";

const gradient = keyframes`
  0% {
    background-position: 0px 0;
  }
  100% {
    background-position: 100em 0;
  }
`;

const GradientBorder = styled.div<{
  borderRadius?: string;
  borderColor?: string;
  isFirst: boolean;
  isLast: boolean;
  loading: 0 | 1;
}>`
  border-radius: ${(props) => props.borderRadius || "0"};
  padding: 1px;
  background: ${(props) =>
    props.borderColor
      ? props.borderColor
      : `repeating-linear-gradient(
      101.79deg,
      #1BBE84 0%,
      #331BBE 16%,
      #BE1B55 33%,
      #A6BE1B 55%,
      #BE1B55 67%,
      #331BBE 85%,
      #1BBE84 99%
    )`};
  animation: ${(props) => (props.loading ? gradient : "")} 6s linear infinite;
  background-size: 200% 200%;
  width: 100%;
  display: flex;
  flex-direction: row;
  align-items: center;
  margin-top: 8px;
`;

interface ContinueInputBoxProps {
  isLastUserInput: boolean;
  isMainInput?: boolean;
  onEnter: (editorState: JSONContent) => void;

  editorState?: JSONContent;
  contextItems?: ContextItemWithId[];
}

function ContinueInputBox(props: ContinueInputBoxProps) {
  const dispatch = useDispatch();

  const active = useSelector((store: RootStore) => store.state.active);
  const availableSlashCommands = useSelector(selectSlashCommands);
  const availableContextProviders = useSelector(
    (store: RootStore) => store.state.config.contextProviders
  );

  const [editorState, setEditorState] = useState(props.editorState);

<<<<<<< HEAD
  useWebviewListener("newSessionWithPrompt", async (data) => {
    dispatch(newSession());
    setEditorState(data.prompt as any); // any -> JSONContent
  });
=======
  useEffect(() => {
    const listener = (e) => {
      if (e.data.type === "newSessionWithPrompt" && props.isMainInput) {
        dispatch(newSession());
        dispatch(
          setMessageAtIndex({
            message: { role: "user", content: e.data.prompt },
            index: 0,
          })
        );
      }
    };

    window.addEventListener("message", listener);
    return () => {
      window.removeEventListener("message", listener);
    };
  }, []);
>>>>>>> 98977760

  return (
    <div
      style={{
        paddingTop: "4px",
        backgroundColor: vscBackground,
      }}
    >
      <div
        className="flex px-2 relative"
        style={{
          backgroundColor: vscBackground,
        }}
      >
        <GradientBorder
          loading={active && props.isLastUserInput ? 1 : 0}
          isFirst={false}
          isLast={false}
          borderColor={
            active && props.isLastUserInput ? undefined : vscBackground
          }
          borderRadius={defaultBorderRadius}
        >
          <TipTapEditor
            editorState={editorState}
            onEnter={props.onEnter}
            isMainInput={props.isMainInput}
            availableContextProviders={availableContextProviders}
            availableSlashCommands={availableSlashCommands}
          ></TipTapEditor>
        </GradientBorder>
      </div>
      <ContextItemsPeek contextItems={props.contextItems}></ContextItemsPeek>
    </div>
  );
}

export default ContinueInputBox;<|MERGE_RESOLUTION|>--- conflicted
+++ resolved
@@ -71,31 +71,21 @@
 
   const [editorState, setEditorState] = useState(props.editorState);
 
-<<<<<<< HEAD
-  useWebviewListener("newSessionWithPrompt", async (data) => {
-    dispatch(newSession());
-    setEditorState(data.prompt as any); // any -> JSONContent
-  });
-=======
-  useEffect(() => {
-    const listener = (e) => {
-      if (e.data.type === "newSessionWithPrompt" && props.isMainInput) {
+  useWebviewListener(
+    "newSessionWithPrompt",
+    async (data) => {
+      if (props.isMainInput) {
         dispatch(newSession());
         dispatch(
           setMessageAtIndex({
-            message: { role: "user", content: e.data.prompt },
+            message: { role: "user", content: data.prompt },
             index: 0,
           })
         );
       }
-    };
-
-    window.addEventListener("message", listener);
-    return () => {
-      window.removeEventListener("message", listener);
-    };
-  }, []);
->>>>>>> 98977760
+    },
+    [props.isMainInput]
+  );
 
   return (
     <div
