--- conflicted
+++ resolved
@@ -119,12 +119,8 @@
   "/onboarding",
   "/localOnboarding",
   "/apiKeyOnboarding",
-<<<<<<< HEAD
-  "/aiderMode"
-=======
   "/aiderMode",
   "/inventory"
->>>>>>> ba37be13
 ];
 
 const SHOW_SHORTCUTS_ON_PAGES = ["/"];
