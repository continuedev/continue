--- conflicted
+++ resolved
@@ -1,8 +1,4 @@
-<<<<<<< HEAD
-import { useEffect, useMemo, useState, useContext } from "react";
-=======
-import { useContext, useEffect } from "react";
->>>>>>> 8b418165
+import { useContext, useEffect, useState } from "react";
 import { Outlet, useLocation, useNavigate } from "react-router-dom";
 import styled from "styled-components";
 import { CustomScrollbarDiv, defaultBorderRadius } from ".";
@@ -22,16 +18,11 @@
 import { FatalErrorIndicator } from "./config/FatalErrorNotice";
 import TextDialog from "./dialogs";
 import Footer from "./Footer";
-<<<<<<< HEAD
-import IncompatibleExtensionsOverlay from "./IncompatibleExtensionsOverlay";
-=======
 import { LumpProvider } from "./mainInput/Lump/LumpContext";
 import { useMainEditor } from "./mainInput/TipTapEditor";
-import { isNewUserOnboarding, useOnboardingCard } from "./OnboardingCard";
->>>>>>> 8b418165
+import IncompatibleExtensionsOverlay from "./IncompatibleExtensionsOverlay";
 import OSRContextMenu from "./OSRContextMenu";
 import PostHogPageView from "./PosthogPageView";
-import { IdeMessengerContext } from "../context/IdeMessenger";
 
 const LayoutTopDiv = styled(CustomScrollbarDiv)`
   height: 100%;
@@ -51,21 +42,9 @@
   const navigate = useNavigate();
   const location = useLocation();
   const dispatch = useAppDispatch();
-<<<<<<< HEAD
   const ideMessenger = useContext(IdeMessengerContext);
   const [showGraniteOnboardingCard, setShowGraniteOnboardingCard] =
     useState<boolean>(window.showGraniteCodeOnboarding ?? false);
-  const { pathname } = useLocation();
-
-  const configError = useAppSelector((state) => state.config.configError);
-
-  const hasFatalErrors = useMemo(() => {
-    return configError?.some((error) => error.fatal);
-  }, [configError]);
-=======
-  const onboardingCard = useOnboardingCard();
-  const ideMessenger = useContext(IdeMessengerContext);
->>>>>>> 8b418165
 
   const { mainEditor } = useMainEditor();
   const dialogMessage = useAppSelector((state) => state.ui.dialogMessage);
@@ -73,7 +52,8 @@
   const showDialog = useAppSelector((state) => state.ui.showDialog);
   const mode = useAppSelector((state) => state.session.mode);
 
-  const [conflictsWithOtherExtensions, setConflictsWithOtherExtensions] = useState(false);
+  const [conflictsWithOtherExtensions, setConflictsWithOtherExtensions] =
+    useState(false);
 
   useWebviewListener(
     "newSession",
@@ -176,23 +156,6 @@
   );
 
   useWebviewListener(
-<<<<<<< HEAD
-    "addCodeToEdit",
-    async (payload) => {
-      dispatch(addCodeToEdit(payload));
-    },
-    [navigate],
-  );
-
-  useWebviewListener(
-    "setEditStatus",
-    async ({ status, fileAfterEdit }) => {
-      dispatch(setEditStatus({ status, fileAfterEdit }));
-    },
-    [],
-  );
-
-  useWebviewListener(
     "setShowGraniteOnboardingCard",
     async (state) => {
       setShowGraniteOnboardingCard(state as boolean);
@@ -200,10 +163,7 @@
     [],
   );
 
-  const isInEditMode = useAppSelector(selectIsInEditMode);
-  useWebviewListener(
-=======
->>>>>>> 8b418165
+  useWebviewListener(
     "exitEditMode",
     async () => {
       await dispatch(exitEditMode({}));
@@ -238,24 +198,17 @@
   // Check if there are any incompatible extension enabled when the webview is on mount
   useEffect(() => {
     ideMessenger.post("checkForIncompatibleExtensions", undefined)
-  }, [])
-
-<<<<<<< HEAD
+  }, []);
+
   return showGraniteOnboardingCard ? (
     <GraniteOnboardingCard />
   ) : (
     <>
-      {conflictsWithOtherExtensions && <IncompatibleExtensionsOverlay />}
-      <LocalStorageProvider>
-        <AuthProvider>
-          <LayoutTopDiv>
-=======
-  return (
+    {conflictsWithOtherExtensions && <IncompatibleExtensionsOverlay />}
     <LocalStorageProvider>
       <AuthProvider>
         <LayoutTopDiv>
           <LumpProvider>
->>>>>>> 8b418165
             <OSRContextMenu />
             <div
               style={{
@@ -279,39 +232,16 @@
               <GridDiv className="">
                 <PostHogPageView />
                 <Outlet />
-<<<<<<< HEAD
-
-                {hasFatalErrors && pathname !== ROUTES.CONFIG_ERROR && (
-                  <div
-                    className="z-50 cursor-pointer bg-red-600 p-4 text-center text-white"
-                    role="alert"
-                    onClick={() => navigate(ROUTES.CONFIG_ERROR)}
-                  >
-                    <strong className="font-bold">Error!</strong>{" "}
-                    <span className="block sm:inline">
-                      Could not load config
-                    </span>
-                    <div className="mt-2 underline">Learn More</div>
-                  </div>
-                )}
-=======
                 <FatalErrorIndicator />
->>>>>>> 8b418165
                 <Footer />
               </GridDiv>
             </div>
             <div style={{ fontSize: fontSize(-4) }} id="tooltip-portal-div" />
-<<<<<<< HEAD
-          </LayoutTopDiv>
-        </AuthProvider>
-      </LocalStorageProvider>
-    </>
-=======
           </LumpProvider>
         </LayoutTopDiv>
       </AuthProvider>
     </LocalStorageProvider>
->>>>>>> 8b418165
+    </>
   );
 };
 
