--- conflicted
+++ resolved
@@ -179,7 +179,24 @@
     [],
   );
 
-<<<<<<< HEAD
+  useWebviewListener(
+    "startEditMode",
+    async (args) => {
+      dispatch(startEditMode(args));
+      navigate("/edit");
+    },
+    [navigate],
+  );
+
+  useWebviewListener("setEditStatus", async ({ status, fileAfterEdit }) => {
+    dispatch(setEditStatus({ status, fileAfterEdit }));
+  });
+
+  useWebviewListener("exitEditMode", async () => {
+    dispatch(setEditDone());
+    navigate("/");
+  });
+
   // useEffect(() => {
   //   if (
   //     isNewUserOnboarding() &&
@@ -188,34 +205,6 @@
   //     onboardingCard.open("Quickstart");
   //   }
   // }, [location]);
-=======
-  useWebviewListener(
-    "startEditMode",
-    async (args) => {
-      dispatch(startEditMode(args));
-      navigate("/edit");
-    },
-    [navigate],
-  );
-
-  useWebviewListener("setEditStatus", async ({ status, fileAfterEdit }) => {
-    dispatch(setEditStatus({ status, fileAfterEdit }));
-  });
-
-  useWebviewListener("exitEditMode", async () => {
-    dispatch(setEditDone());
-    navigate("/");
-  });
-
-  useEffect(() => {
-    if (
-      isNewUserOnboarding() &&
-      (location.pathname === "/" || location.pathname === "/index.html")
-    ) {
-      onboardingCard.open("Quickstart");
-    }
-  }, [location]);
->>>>>>> 46e45dfb
 
   return (
     <LastSessionProvider>
