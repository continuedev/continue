import { QuestionMarkCircleIcon } from "@heroicons/react/24/outline";
import { IndexingProgressUpdate } from "core";
import { useContext, useEffect, useState } from "react";
import { useDispatch, useSelector } from "react-redux";
import { Outlet, useLocation, useNavigate } from "react-router-dom";
import styled from "styled-components";
import {
  CustomScrollbarDiv,
  defaultBorderRadius,
  vscForeground,
  vscInputBackground,
} from ".";
import { IdeMessengerContext } from "../context/IdeMessenger";
import { useWebviewListener } from "../hooks/useWebviewListener";
import { shouldBeginOnboarding } from "../pages/onboarding/utils";
import { defaultModelSelector } from "../redux/selectors/modelSelectors";
import {
  setBottomMessage,
  setBottomMessageCloseTimeout,
  setShowDialog,
} from "../redux/slices/uiStateSlice";
import { RootState } from "../redux/store";
import { getFontSize, isMetaEquivalentKeyPressed } from "../util";
import { FREE_TRIAL_LIMIT_REQUESTS } from "../util/freeTrial";
import { getLocalStorage, setLocalStorage } from "../util/localStorage";
import TextDialog from "./dialogs";
import HeaderButtonWithText from "./HeaderButtonWithText";
import IndexingProgressBar from "./loaders/IndexingProgressBar";
import ProgressBar from "./loaders/ProgressBar";
import ModelSelect from "./modelSelection/ModelSelect";
import PostHogPageView from "./PosthogPageView";
<<<<<<< HEAD
import ProfileSwitcher from "./ProfileSwitcher";
=======
>>>>>>> ffbec586

// #region Styled Components
const FOOTER_HEIGHT = "1.8em";

const LayoutTopDiv = styled(CustomScrollbarDiv)`
  height: 100%;
  border-radius: ${defaultBorderRadius};
`;

const BottomMessageDiv = styled.div<{ displayOnBottom: boolean }>`
  position: fixed;
  bottom: ${(props) => (props.displayOnBottom ? "50px" : undefined)};
  top: ${(props) => (props.displayOnBottom ? undefined : "50px")};
  left: 0;
  right: 0;
  margin: 8px;
  margin-top: 0;
  background-color: ${vscInputBackground};
  color: ${vscForeground};
  border-radius: ${defaultBorderRadius};
  padding: 12px;
  z-index: 100;
  box-shadow: 0px 0px 2px 0px ${vscForeground};
  max-height: 35vh;
`;

const Footer = styled.footer`
  display: flex;
  flex-direction: row;
  gap: 8px;
  justify-content: right;
  padding: 8px;
  align-items: center;
  width: calc(100% - 16px);
  height: ${FOOTER_HEIGHT};
  background-color: transparent;
  backdrop-filter: blur(12px);

  overflow: hidden;
`;

const GridDiv = styled.div`
  display: grid;
  grid-template-rows: 1fr auto;
  height: 100vh;
  overflow-x: visible;
`;

const ModelDropdownPortalDiv = styled.div`
  background-color: ${vscInputBackground};
  position: relative;
  margin-left: 8px;
  z-index: 200;
  font-size: ${getFontSize()};
`;

const ProfileDropdownPortalDiv = styled.div`
  background-color: ${vscInputBackground};
  position: relative;
  margin-left: calc(100% - 190px);
  z-index: 200;
  font-size: ${getFontSize() - 2};
`;

// #endregion

const HIDE_FOOTER_ON_PAGES = [
  "/onboarding",
  "/localOnboarding",
  "/apiKeyOnboarding",
];

const Layout = () => {
  const navigate = useNavigate();
  const location = useLocation();
  const dispatch = useDispatch();
  const ideMessenger = useContext(IdeMessengerContext);

  const dialogMessage = useSelector(
    (state: RootState) => state.uiState.dialogMessage,
  );
  const showDialog = useSelector(
    (state: RootState) => state.uiState.showDialog,
  );

  const defaultModel = useSelector(defaultModelSelector);
  // #region Selectors

  const bottomMessage = useSelector(
    (state: RootState) => state.uiState.bottomMessage,
  );
  const displayBottomMessageOnBottom = useSelector(
    (state: RootState) => state.uiState.displayBottomMessageOnBottom,
  );

  const timeline = useSelector((state: RootState) => state.state.history);

  // #endregion

  useEffect(() => {
    const handleKeyDown = (event: any) => {
      if (isMetaEquivalentKeyPressed(event) && event.code === "KeyC") {
        const selection = window.getSelection()?.toString();
        if (selection) {
          // Copy to clipboard
          setTimeout(() => {
            navigator.clipboard.writeText(selection);
          }, 100);
        }
      }
    };

    window.addEventListener("keydown", handleKeyDown);

    return () => {
      window.removeEventListener("keydown", handleKeyDown);
    };
  }, [timeline]);

  useWebviewListener(
    "addModel",
    async () => {
      navigate("/models");
    },
    [navigate],
  );

  useWebviewListener("openSettings", async () => {
    ideMessenger.post("openConfigJson", undefined);
  });

  useWebviewListener(
    "viewHistory",
    async () => {
      // Toggle the history page / main page
      if (location.pathname === "/history") {
        navigate("/");
      } else {
        navigate("/history");
      }
    },
    [location, navigate],
  );

  useWebviewListener("indexProgress", async (data) => {
    setIndexingState(data);
  });

  useWebviewListener(
    "addApiKey",
    async () => {
      navigate("/apiKeyOnboarding");
    },
    [navigate],
  );

  useWebviewListener(
    "openOnboarding",
    async () => {
      navigate("/onboarding");
    },
    [navigate],
  );

  useWebviewListener(
    "incrementFtc",
    async () => {
      const u = getLocalStorage("ftc");
      if (u) {
        setLocalStorage("ftc", u + 1);
      } else {
        setLocalStorage("ftc", 1);
      }
    },
    [],
  );

  useWebviewListener(
    "setupLocalModel",
    async () => {
      ideMessenger.post("completeOnboarding", {
        mode: "localAfterFreeTrial",
      });
      navigate("/localOnboarding");
    },
    [navigate],
  );

  useEffect(() => {
    if (
      shouldBeginOnboarding() &&
      (location.pathname === "/" || location.pathname === "/index.html")
    ) {
      navigate("/onboarding");
    }
  }, [location]);

  const [indexingState, setIndexingState] = useState<IndexingProgressUpdate>({
    desc: "Loading indexing config",
    progress: 0.0,
    status: "loading",
  });

  return (
    <LayoutTopDiv>
      <div
        style={{
          scrollbarGutter: "stable both-edges",
          minHeight: "100%",
          display: "grid",
          gridTemplateRows: "1fr auto",
        }}
      >
        <TextDialog
          showDialog={showDialog}
          onEnter={() => {
            dispatch(setShowDialog(false));
          }}
          onClose={() => {
            dispatch(setShowDialog(false));
          }}
          message={dialogMessage}
        />

        <GridDiv>
          <PostHogPageView />
          <Outlet />
          <ModelDropdownPortalDiv id="model-select-top-div"></ModelDropdownPortalDiv>
          <ProfileDropdownPortalDiv id="profile-select-top-div"></ProfileDropdownPortalDiv>
          {HIDE_FOOTER_ON_PAGES.includes(location.pathname) || (
            <Footer>
<<<<<<< HEAD
              <div className="flex-shrink-0">
                <ModelSelect />
              </div>
              <div className="mr-auto flex flex-grow gap-2 items-center overflow-hidden">
=======
              <div className="mr-auto flex flex-grow gap-2 items-center overflow-hidden">
                <div className="flex-shrink-0">
                  <ModelSelect />
                </div>
>>>>>>> ffbec586
                {indexingState.status !== "indexing" && // Would take up too much space together with indexing progress
                  defaultModel?.provider === "free-trial" && (
                    <ProgressBar
                      completed={parseInt(localStorage.getItem("ftc") || "0")}
                      total={FREE_TRIAL_LIMIT_REQUESTS}
                    />
                  )}
                <IndexingProgressBar indexingState={indexingState} />
              </div>

              <ProfileSwitcher />
              <HeaderButtonWithText
                text="Help"
                onClick={() => {
                  if (location.pathname === "/help") {
                    navigate("/");
                  } else {
                    navigate("/help");
                  }
                }}
              >
                <QuestionMarkCircleIcon width="1.4em" height="1.4em" />
              </HeaderButtonWithText>
            </Footer>
          )}
        </GridDiv>

        <BottomMessageDiv
          displayOnBottom={displayBottomMessageOnBottom}
          onMouseEnter={() => {
            dispatch(setBottomMessageCloseTimeout(undefined));
          }}
          onMouseLeave={(e) => {
            if (!e.buttons) {
              dispatch(setBottomMessage(undefined));
            }
          }}
          hidden={!bottomMessage}
        >
          {bottomMessage}
        </BottomMessageDiv>
      </div>
      <div
        style={{ fontSize: `${getFontSize() - 4}px` }}
        id="tooltip-portal-div"
      />
    </LayoutTopDiv>
  );
};

export default Layout;<|MERGE_RESOLUTION|>--- conflicted
+++ resolved
@@ -29,10 +29,7 @@
 import ProgressBar from "./loaders/ProgressBar";
 import ModelSelect from "./modelSelection/ModelSelect";
 import PostHogPageView from "./PosthogPageView";
-<<<<<<< HEAD
 import ProfileSwitcher from "./ProfileSwitcher";
-=======
->>>>>>> ffbec586
 
 // #region Styled Components
 const FOOTER_HEIGHT = "1.8em";
@@ -264,17 +261,10 @@
           <ProfileDropdownPortalDiv id="profile-select-top-div"></ProfileDropdownPortalDiv>
           {HIDE_FOOTER_ON_PAGES.includes(location.pathname) || (
             <Footer>
-<<<<<<< HEAD
               <div className="flex-shrink-0">
                 <ModelSelect />
               </div>
               <div className="mr-auto flex flex-grow gap-2 items-center overflow-hidden">
-=======
-              <div className="mr-auto flex flex-grow gap-2 items-center overflow-hidden">
-                <div className="flex-shrink-0">
-                  <ModelSelect />
-                </div>
->>>>>>> ffbec586
                 {indexingState.status !== "indexing" && // Would take up too much space together with indexing progress
                   defaultModel?.provider === "free-trial" && (
                     <ProgressBar
