import { useEffect, useMemo, useState } from "react";
import { Outlet, useLocation, useNavigate } from "react-router-dom";
import styled from "styled-components";
import { CustomScrollbarDiv, defaultBorderRadius } from ".";
import { AuthProvider } from "../context/Auth";
import { LocalStorageProvider } from "../context/LocalStorage";
import GraniteOnboardingCard from "../granite/GraniteOnboardingCard";
import { useWebviewListener } from "../hooks/useWebviewListener";
import { useAppDispatch, useAppSelector } from "../redux/hooks";
import { focusEdit, setEditStatus } from "../redux/slices/editModeState";
import {
  addCodeToEdit,
  newSession,
  selectIsInEditMode,
  setMode,
} from "../redux/slices/sessionSlice";
import { setShowDialog } from "../redux/slices/uiSlice";
import { exitEditMode } from "../redux/thunks";
import { loadLastSession, saveCurrentSession } from "../redux/thunks/session";
import { fontSize, isMetaEquivalentKeyPressed } from "../util";
import { incrementFreeTrialCount } from "../util/freeTrial";
import { ROUTES } from "../util/navigation";
import TextDialog from "./dialogs";
import Footer from "./Footer";
import OSRContextMenu from "./OSRContextMenu";
import PostHogPageView from "./PosthogPageView";

const LayoutTopDiv = styled(CustomScrollbarDiv)`
  height: 100%;
  border-radius: ${defaultBorderRadius};
  position: relative;
  overflow-x: hidden;
`;

const GridDiv = styled.div`
  display: grid;
  grid-template-rows: 1fr auto;
  height: 100vh;
  overflow-x: visible;
`;

const Layout = () => {
  const navigate = useNavigate();
  const location = useLocation();
  const dispatch = useAppDispatch();
  const [showGraniteOnboardingCard, setShowGraniteOnboardingCard] =
    useState<boolean>(window.showGraniteCodeOnboarding ?? false);
  const { pathname } = useLocation();

  const configError = useAppSelector((state) => state.config.configError);

  const hasFatalErrors = useMemo(() => {
    return configError?.some((error) => error.fatal);
  }, [configError]);

  const dialogMessage = useAppSelector((state) => state.ui.dialogMessage);

  const showDialog = useAppSelector((state) => state.ui.showDialog);

  useWebviewListener(
    "newSession",
    async () => {
      navigate(ROUTES.HOME);
      await dispatch(
        saveCurrentSession({
          openNewSession: true,
          generateTitle: true,
        }),
      );
      dispatch(exitEditMode());
    },
    [],
  );

  useWebviewListener(
    "isContinueInputFocused",
    async () => {
      return false;
    },
    [location.pathname],
    location.pathname === ROUTES.HOME,
  );

  useWebviewListener(
    "focusContinueInputWithNewSession",
    async () => {
      navigate(ROUTES.HOME);
      await dispatch(
        saveCurrentSession({
          openNewSession: true,
          generateTitle: true,
        }),
      );
      dispatch(exitEditMode());
    },
    [location.pathname],
    location.pathname === ROUTES.HOME,
  );

  useWebviewListener(
    "addModel",
    async () => {
      navigate("/models");
    },
    [navigate],
  );

  useWebviewListener(
    "navigateTo",
    async (data) => {
      if (data.toggle && location.pathname === data.path) {
        navigate("/");
      } else {
        navigate(data.path);
      }
    },
    [location, navigate],
  );

  useWebviewListener(
    "incrementFtc",
    async () => {
      incrementFreeTrialCount();
    },
    [],
  );

  useWebviewListener(
<<<<<<< HEAD
    "updateApplyState",
    async (state) => {
      // dispatch(
      //   updateCurCheckpoint({
      //     filepath: state.filepath,
      //     content: state.fileContent,
      //   }),
      // );
      dispatch(updateApplyState(state));
=======
    "openOnboardingCard",
    async () => {
      onboardingCard.open("Best");
    },
    [],
  );

  useWebviewListener(
    "setupLocalConfig",
    async () => {
      onboardingCard.open("Local");
>>>>>>> 16041102
    },
    [],
  );

  useWebviewListener(
    "focusEdit",
    async () => {
      await dispatch(
        saveCurrentSession({
          openNewSession: false,
          // Because this causes a lag before Edit mode is focused. TODO just have that happen in background
          generateTitle: false,
        }),
      );
      dispatch(newSession());
      dispatch(focusEdit());
      dispatch(setMode("edit"));
    },
    [],
  );

  useWebviewListener(
    "focusEditWithoutClear",
    async () => {
      await dispatch(
        saveCurrentSession({
          openNewSession: true,
          generateTitle: true,
        }),
      );
      dispatch(focusEdit());
      dispatch(setMode("edit"));
    },
    [],
  );

  useWebviewListener(
    "addCodeToEdit",
    async (payload) => {
      dispatch(addCodeToEdit(payload));
    },
    [navigate],
  );

  useWebviewListener(
    "setEditStatus",
    async ({ status, fileAfterEdit }) => {
      dispatch(setEditStatus({ status, fileAfterEdit }));
    },
    [],
  );

  useWebviewListener(
    "setShowGraniteOnboardingCard",
    async (state) => {
      setShowGraniteOnboardingCard(state as boolean);
    },
    [],
  );

  const isInEditMode = useAppSelector(selectIsInEditMode);
  useWebviewListener(
    "exitEditMode",
    async () => {
      if (!isInEditMode) {
        return;
      }
      dispatch(
        loadLastSession({
          saveCurrentSession: false,
        }),
      );
      dispatch(exitEditMode());
    },
    [isInEditMode],
  );

  useEffect(() => {
    const handleKeyDown = (event: any) => {
      if (isMetaEquivalentKeyPressed(event) && event.code === "KeyC") {
        const selection = window.getSelection()?.toString();
        if (selection) {
          // Copy to clipboard
          setTimeout(() => {
            navigator.clipboard.writeText(selection);
          }, 100);
        }
      }
    };

    window.addEventListener("keydown", handleKeyDown);

    return () => {
      window.removeEventListener("keydown", handleKeyDown);
    };
  }, []);

<<<<<<< HEAD
  return showGraniteOnboardingCard ? (
    <GraniteOnboardingCard />
  ) : (
=======
  useEffect(() => {
    if (
      isNewUserOnboarding() &&
      (location.pathname === "/" || location.pathname === "/index.html")
    ) {
      onboardingCard.open("Quickstart");
    }
  }, [location]);

  return (
>>>>>>> 16041102
    <LocalStorageProvider>
      <AuthProvider>
        <LayoutTopDiv>
          <OSRContextMenu />
          <div
            style={{
              scrollbarGutter: "stable both-edges",
              minHeight: "100%",
              display: "grid",
              gridTemplateRows: "1fr auto",
            }}
          >
            <TextDialog
              showDialog={showDialog}
              onEnter={() => {
                dispatch(setShowDialog(false));
              }}
              onClose={() => {
                dispatch(setShowDialog(false));
              }}
              message={dialogMessage}
            />

            <GridDiv className="">
              <PostHogPageView />
              <Outlet />

              {hasFatalErrors && pathname !== ROUTES.CONFIG_ERROR && (
                <div
                  className="z-50 cursor-pointer bg-red-600 p-4 text-center text-white"
                  role="alert"
                  onClick={() => navigate(ROUTES.CONFIG_ERROR)}
                >
                  <strong className="font-bold">Error!</strong>{" "}
                  <span className="block sm:inline">Could not load config</span>
                  <div className="mt-2 underline">Learn More</div>
                </div>
              )}
              <Footer />
            </GridDiv>
          </div>
          <div style={{ fontSize: fontSize(-4) }} id="tooltip-portal-div" />
        </LayoutTopDiv>
      </AuthProvider>
    </LocalStorageProvider>
  );
};

export default Layout;<|MERGE_RESOLUTION|>--- conflicted
+++ resolved
@@ -126,34 +126,6 @@
   );
 
   useWebviewListener(
-<<<<<<< HEAD
-    "updateApplyState",
-    async (state) => {
-      // dispatch(
-      //   updateCurCheckpoint({
-      //     filepath: state.filepath,
-      //     content: state.fileContent,
-      //   }),
-      // );
-      dispatch(updateApplyState(state));
-=======
-    "openOnboardingCard",
-    async () => {
-      onboardingCard.open("Best");
-    },
-    [],
-  );
-
-  useWebviewListener(
-    "setupLocalConfig",
-    async () => {
-      onboardingCard.open("Local");
->>>>>>> 16041102
-    },
-    [],
-  );
-
-  useWebviewListener(
     "focusEdit",
     async () => {
       await dispatch(
@@ -246,22 +218,9 @@
     };
   }, []);
 
-<<<<<<< HEAD
   return showGraniteOnboardingCard ? (
     <GraniteOnboardingCard />
   ) : (
-=======
-  useEffect(() => {
-    if (
-      isNewUserOnboarding() &&
-      (location.pathname === "/" || location.pathname === "/index.html")
-    ) {
-      onboardingCard.open("Quickstart");
-    }
-  }, [location]);
-
-  return (
->>>>>>> 16041102
     <LocalStorageProvider>
       <AuthProvider>
         <LayoutTopDiv>
