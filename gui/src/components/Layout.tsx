import { OnboardingModes } from "core/protocol/core";
import { useContext, useEffect, useState } from "react";
import { Outlet, useLocation, useNavigate } from "react-router-dom";
import styled from "styled-components";
import { CustomScrollbarDiv } from ".";
import { AuthProvider } from "../context/Auth";
import { IdeMessengerContext } from "../context/IdeMessenger";
import { LocalStorageProvider } from "../context/LocalStorage";
import TelemetryProviders from "../hooks/TelemetryProviders";
import { useWebviewListener } from "../hooks/useWebviewListener";
import { useAppDispatch, useAppSelector } from "../redux/hooks";
import { setCodeToEdit } from "../redux/slices/editState";
import { setDialogMessage, setShowDialog } from "../redux/slices/uiSlice";
import { enterEdit, exitEdit } from "../redux/thunks/edit";
import { saveCurrentSession } from "../redux/thunks/session";
import { fontSize, isMetaEquivalentKeyPressed } from "../util";
import { incrementFreeTrialCount } from "../util/freeTrial";
import { ROUTES } from "../util/navigation";
import TextDialog from "./dialogs";
import { GenerateRuleDialog } from "./GenerateRuleDialog";
import { LumpProvider } from "./mainInput/Lump/LumpContext";
import { useMainEditor } from "./mainInput/TipTapEditor";
import {
  isNewUserOnboarding,
  OnboardingCard,
  useOnboardingCard,
} from "./OnboardingCard";
import OSRContextMenu from "./OSRContextMenu";
import PostHogPageView from "./PosthogPageView";

const LayoutTopDiv = styled(CustomScrollbarDiv)`
  height: 100%;
  position: relative;
  overflow-x: hidden;
`;

const GridDiv = styled.div`
  display: grid;
  grid-template-rows: 1fr auto;
  height: 100vh;
  overflow-x: visible;
`;

const Layout = () => {
  const [showStagingIndicator, setShowStagingIndicator] = useState(false);
  const navigate = useNavigate();
  const location = useLocation();
  const dispatch = useAppDispatch();
  const onboardingCard = useOnboardingCard();
  const ideMessenger = useContext(IdeMessengerContext);

  const { mainEditor } = useMainEditor();
  const dialogMessage = useAppSelector((state) => state.ui.dialogMessage);

  const showDialog = useAppSelector((state) => state.ui.showDialog);
  const isInEdit = useAppSelector((store) => store.session.isInEdit);

  useEffect(() => {
    (async () => {
      const response = await ideMessenger.request(
        "controlPlane/getEnvironment",
        undefined,
      );
      response.status === "success" &&
        setShowStagingIndicator(response.content.AUTH_TYPE.includes("staging"));
    })();
  }, []);

  useWebviewListener(
    "newSession",
    async () => {
      navigate(ROUTES.HOME);
      if (isInEdit) {
        await dispatch(exitEdit({}));
      } else {
        await dispatch(
          saveCurrentSession({
            openNewSession: true,
            generateTitle: true,
          }),
        );
      }
    },
    [isInEdit],
  );

  useWebviewListener(
    "isContinueInputFocused",
    async () => {
      return false;
    },
    [location.pathname],
    location.pathname === ROUTES.HOME,
  );

  useWebviewListener(
    "focusContinueInputWithNewSession",
    async () => {
      navigate(ROUTES.HOME);
      if (isInEdit) {
        await dispatch(
          exitEdit({
            openNewSession: true,
          }),
        );
      } else {
        await dispatch(
          saveCurrentSession({
            openNewSession: true,
            generateTitle: true,
          }),
        );
      }
    },
    [location.pathname, isInEdit],
    location.pathname === ROUTES.HOME,
  );

  useWebviewListener(
    "addModel",
    async () => {
      navigate("/models");
    },
    [navigate],
  );

  useWebviewListener(
    "navigateTo",
    async (data) => {
      if (data.toggle && location.pathname === data.path) {
        navigate("/");
      } else {
        navigate(data.path);
      }
    },
    [location, navigate],
  );

  useWebviewListener(
    "incrementFtc",
    async () => {
      incrementFreeTrialCount();
    },
    [],
  );

  useWebviewListener(
    "setupLocalConfig",
    async () => {
      onboardingCard.open(OnboardingModes.LOCAL);
    },
    [],
  );

  useWebviewListener(
    "freeTrialExceeded",
    async () => {
      dispatch(setShowDialog(true));
      onboardingCard.setActiveTab(OnboardingModes.MODELS_ADD_ON);
      dispatch(
        setDialogMessage(
          <div className="flex-1">
            <OnboardingCard isDialog showFreeTrialExceededAlert />
          </div>,
        ),
      );
    },
    [],
  );

  useWebviewListener(
    "setupApiKey",
    async () => {
      onboardingCard.open(OnboardingModes.API_KEY);
    },
    [],
  );

  useWebviewListener(
    "focusEdit",
    async () => {
      await ideMessenger.request("edit/addCurrentSelection", undefined);
      await dispatch(enterEdit({ editorContent: mainEditor?.getJSON() }));
      mainEditor?.commands.focus();
    },
    [ideMessenger, mainEditor],
  );

  useWebviewListener(
    "setCodeToEdit",
    async (payload) => {
      dispatch(
        setCodeToEdit({
          codeToEdit: payload,
        }),
      );
    },
    [],
  );

  useWebviewListener(
    "exitEditMode",
    async () => {
      await dispatch(exitEdit({}));
    },
    [],
  );

  useWebviewListener(
    "generateRule",
    async () => {
      dispatch(setShowDialog(true));
      dispatch(setDialogMessage(<GenerateRuleDialog />));
    },
    [],
  );

  useEffect(() => {
    const handleKeyDown = (event: any) => {
      if (isMetaEquivalentKeyPressed(event) && event.code === "KeyC") {
        const selection = window.getSelection()?.toString();
        if (selection) {
          setTimeout(() => {
            void navigator.clipboard.writeText(selection);
          }, 100);
        }
      }
    };

    window.addEventListener("keydown", handleKeyDown);

    return () => {
      window.removeEventListener("keydown", handleKeyDown);
    };
  }, []);

  useEffect(() => {
    if (
      isNewUserOnboarding() &&
      (location.pathname === "/" || location.pathname === "/index.html")
    ) {
      onboardingCard.open();
    }
  }, [location]);

  return (
    <LocalStorageProvider>
      <AuthProvider>
        <TelemetryProviders>
          <LayoutTopDiv>
            {showStagingIndicator && (
              <span
                title="Staging environment"
                className="absolute right-0 mx-1.5 h-1.5 w-1.5 rounded-full"
                style={{
                  backgroundColor: "var(--vscode-list-warningForeground)",
                }}
              />
            )}
            <LumpProvider>
              <OSRContextMenu />
              <div
                style={{
                  scrollbarGutter: "stable both-edges",
                  minHeight: "100%",
                  display: "grid",
                  gridTemplateRows: "1fr auto",
                }}
              >
                <TextDialog
                  showDialog={showDialog}
                  onEnter={() => {
                    dispatch(setShowDialog(false));
                  }}
                  onClose={() => {
                    dispatch(setShowDialog(false));
                  }}
                  message={dialogMessage}
                />

<<<<<<< HEAD
                <GridDiv>
                  <PostHogPageView />
                  <Outlet />
                  <FatalErrorIndicator />
                </GridDiv>
              </div>
              <div style={{ fontSize: fontSize(-4) }} id="tooltip-portal-div" />
            </LumpProvider>
          </LayoutTopDiv>
        </TelemetryProviders>
=======
              <GridDiv>
                <PostHogPageView />
                <Outlet />
              </GridDiv>
            </div>
            <div style={{ fontSize: fontSize(-4) }} id="tooltip-portal-div" />
          </LumpProvider>
        </LayoutTopDiv>
>>>>>>> b11f5cab
      </AuthProvider>
    </LocalStorageProvider>
  );
};

export default Layout;<|MERGE_RESOLUTION|>--- conflicted
+++ resolved
@@ -27,6 +27,7 @@
 } from "./OnboardingCard";
 import OSRContextMenu from "./OSRContextMenu";
 import PostHogPageView from "./PosthogPageView";
+import { FatalErrorIndicator } from "./config/FatalErrorNotice";
 
 const LayoutTopDiv = styled(CustomScrollbarDiv)`
   height: 100%;
@@ -278,7 +279,6 @@
                   message={dialogMessage}
                 />
 
-<<<<<<< HEAD
                 <GridDiv>
                   <PostHogPageView />
                   <Outlet />
@@ -289,16 +289,6 @@
             </LumpProvider>
           </LayoutTopDiv>
         </TelemetryProviders>
-=======
-              <GridDiv>
-                <PostHogPageView />
-                <Outlet />
-              </GridDiv>
-            </div>
-            <div style={{ fontSize: fontSize(-4) }} id="tooltip-portal-div" />
-          </LumpProvider>
-        </LayoutTopDiv>
->>>>>>> b11f5cab
       </AuthProvider>
     </LocalStorageProvider>
   );
