import { useEffect, useMemo, useState } from "react";
import { Outlet, useLocation, useNavigate } from "react-router-dom";
import styled from "styled-components";
import { CustomScrollbarDiv, defaultBorderRadius } from ".";
import { AuthProvider } from "../context/Auth";
import { useWebviewListener } from "../hooks/useWebviewListener";
import { useAppDispatch, useAppSelector } from "../redux/hooks";
import { selectUseHub } from "../redux/selectors";
import { focusEdit, setEditStatus } from "../redux/slices/editModeState";
import {
  addCodeToEdit,
  newSession,
  selectIsInEditMode,
  setMode,
  updateApplyState,
} from "../redux/slices/sessionSlice";
import { setShowDialog } from "../redux/slices/uiSlice";
import { exitEditMode } from "../redux/thunks";
import { loadLastSession, saveCurrentSession } from "../redux/thunks/session";
import { getFontSize, isMetaEquivalentKeyPressed } from "../util";
import { incrementFreeTrialCount } from "../util/freeTrial";
import { ROUTES } from "../util/navigation";
import TextDialog from "./dialogs";
import Footer from "./Footer";
import OSRContextMenu from "./OSRContextMenu";
import PostHogPageView from "./PosthogPageView";
import GraniteOnboardingCard from "../granite/GraniteOnboardingCard";

const LayoutTopDiv = styled(CustomScrollbarDiv)`
  height: 100%;
  border-radius: ${defaultBorderRadius};
  position: relative;
  overflow-x: hidden;
`;

const GridDiv = styled.div`
  display: grid;
  grid-template-rows: 1fr auto;
  height: 100vh;
  overflow-x: visible;
`;

const Layout = () => {
  const navigate = useNavigate();
  const location = useLocation();
  const dispatch = useAppDispatch();
  const [showGraniteOnboardingCard, setShowGraniteOnboardingCard] =
    useState<boolean>(window.showGraniteCodeOnboarding ?? false);
  const { pathname } = useLocation();

  const configError = useAppSelector((state) => state.config.configError);

  const hasFatalErrors = useMemo(() => {
    return configError?.some((error) => error.fatal);
  }, [configError]);

  const dialogMessage = useAppSelector((state) => state.ui.dialogMessage);

  const showDialog = useAppSelector((state) => state.ui.showDialog);

  useWebviewListener(
    "newSession",
    async () => {
      navigate(ROUTES.HOME);
      await dispatch(
        saveCurrentSession({
          openNewSession: true,
          generateTitle: true,
        }),
      );
      dispatch(exitEditMode());
    },
    [],
  );

  useWebviewListener(
    "isContinueInputFocused",
    async () => {
      return false;
    },
    [location.pathname],
    location.pathname === ROUTES.HOME,
  );

  useWebviewListener(
    "focusContinueInputWithNewSession",
    async () => {
      navigate(ROUTES.HOME);
      await dispatch(
        saveCurrentSession({
          openNewSession: true,
          generateTitle: true,
        }),
      );
      dispatch(exitEditMode());
    },
    [location.pathname],
    location.pathname === ROUTES.HOME,
  );

  useWebviewListener(
    "addModel",
    async () => {
      navigate("/models");
    },
    [navigate],
  );

  useWebviewListener(
    "navigateTo",
    async (data) => {
      if (data.toggle && location.pathname === data.path) {
        navigate("/");
      } else {
        navigate(data.path);
      }
    },
    [location, navigate],
  );

  useWebviewListener(
    "incrementFtc",
    async () => {
      incrementFreeTrialCount();
    },
    [],
  );

  useWebviewListener(
    "updateApplyState",
    async (state) => {
      // dispatch(
      //   updateCurCheckpoint({
      //     filepath: state.filepath,
      //     content: state.fileContent,
      //   }),
      // );
      dispatch(updateApplyState(state));
    },
    [],
  );

  useWebviewListener(
    "focusEdit",
    async () => {
      await dispatch(
        saveCurrentSession({
          openNewSession: false,
          // Because this causes a lag before Edit mode is focused. TODO just have that happen in background
          generateTitle: false,
        }),
      );
      dispatch(newSession());
      dispatch(focusEdit());
      dispatch(setMode("edit"));
    },
    [],
  );

  useWebviewListener(
    "focusEditWithoutClear",
    async () => {
      await dispatch(
        saveCurrentSession({
          openNewSession: true,
          generateTitle: true,
        }),
      );
      dispatch(focusEdit());
      dispatch(setMode("edit"));
    },
    [],
  );

  useWebviewListener(
    "addCodeToEdit",
    async (payload) => {
      dispatch(addCodeToEdit(payload));
    },
    [navigate],
  );

  useWebviewListener(
    "setEditStatus",
    async ({ status, fileAfterEdit }) => {
      dispatch(setEditStatus({ status, fileAfterEdit }));
    },
    [],
  );

  useWebviewListener(
    "setShowGraniteOnboardingCard",
    async (state) => {
      setShowGraniteOnboardingCard(state as boolean);
    },
    [],
  );

  const isInEditMode = useAppSelector(selectIsInEditMode);
  useWebviewListener("exitEditMode", async () => {
    if (!isInEditMode) {
      return;
    }
    dispatch(
      loadLastSession({
        saveCurrentSession: false,
      }),
    );
    dispatch(exitEditMode());
  });

  useEffect(() => {
    const handleKeyDown = (event: any) => {
      if (isMetaEquivalentKeyPressed(event) && event.code === "KeyC") {
        const selection = window.getSelection()?.toString();
        if (selection) {
          // Copy to clipboard
          setTimeout(() => {
            navigator.clipboard.writeText(selection);
          }, 100);
        }
      }
    };

    window.addEventListener("keydown", handleKeyDown);

    return () => {
      window.removeEventListener("keydown", handleKeyDown);
    };
  }, []);

<<<<<<< HEAD
  return showGraniteOnboardingCard ? (
    <GraniteOnboardingCard />
  ) : (
=======
  useEffect(() => {
    if (
      isNewUserOnboarding() &&
      (location.pathname === "/" || location.pathname === "/index.html")
    ) {
      onboardingCard.open("Quickstart");
    }
  }, [location]);

  const useHub = useAppSelector(selectUseHub);

  // Existing users that have already seen the onboarding card
  // should be shown an intro card for hub.continue.dev
  // useEffect(() => {
  //   if (useHub !== true) {
  //     return;
  //   }
  //   const seenHubIntro = getLocalStorage("seenHubIntro");
  //   if (!onboardingCard.show && !seenHubIntro) {
  //     onboardingCard.setActiveTab("ExistingUserHubIntro");
  //   }
  //   setLocalStorage("seenHubIntro", true);
  // }, [onboardingCard.show, useHub]);

  return (
>>>>>>> 71eb67d2
    <AuthProvider>
      <LayoutTopDiv>
        <OSRContextMenu />
        <div
          style={{
            scrollbarGutter: "stable both-edges",
            minHeight: "100%",
            display: "grid",
            gridTemplateRows: "1fr auto",
          }}
        >
          <TextDialog
            showDialog={showDialog}
            onEnter={() => {
              dispatch(setShowDialog(false));
            }}
            onClose={() => {
              dispatch(setShowDialog(false));
            }}
            message={dialogMessage}
          />

          <GridDiv className="">
            <PostHogPageView />
            <Outlet />

            {hasFatalErrors && pathname !== ROUTES.CONFIG_ERROR && (
              <div
                className="z-50 cursor-pointer bg-red-600 p-4 text-center text-white"
                role="alert"
                onClick={() => navigate(ROUTES.CONFIG_ERROR)}
              >
                <strong className="font-bold">Error!</strong>{" "}
                <span className="block sm:inline">Could not load config</span>
                <div className="mt-2 underline">Learn More</div>
              </div>
            )}
            <Footer />
          </GridDiv>
        </div>
        <div
          style={{ fontSize: `${getFontSize() - 4}px` }}
          id="tooltip-portal-div"
        />
      </LayoutTopDiv>
    </AuthProvider>
  );
};

export default Layout;<|MERGE_RESOLUTION|>--- conflicted
+++ resolved
@@ -3,9 +3,9 @@
 import styled from "styled-components";
 import { CustomScrollbarDiv, defaultBorderRadius } from ".";
 import { AuthProvider } from "../context/Auth";
+import GraniteOnboardingCard from "../granite/GraniteOnboardingCard";
 import { useWebviewListener } from "../hooks/useWebviewListener";
 import { useAppDispatch, useAppSelector } from "../redux/hooks";
-import { selectUseHub } from "../redux/selectors";
 import { focusEdit, setEditStatus } from "../redux/slices/editModeState";
 import {
   addCodeToEdit,
@@ -24,7 +24,6 @@
 import Footer from "./Footer";
 import OSRContextMenu from "./OSRContextMenu";
 import PostHogPageView from "./PosthogPageView";
-import GraniteOnboardingCard from "../granite/GraniteOnboardingCard";
 
 const LayoutTopDiv = styled(CustomScrollbarDiv)`
   height: 100%;
@@ -229,37 +228,9 @@
     };
   }, []);
 
-<<<<<<< HEAD
   return showGraniteOnboardingCard ? (
     <GraniteOnboardingCard />
   ) : (
-=======
-  useEffect(() => {
-    if (
-      isNewUserOnboarding() &&
-      (location.pathname === "/" || location.pathname === "/index.html")
-    ) {
-      onboardingCard.open("Quickstart");
-    }
-  }, [location]);
-
-  const useHub = useAppSelector(selectUseHub);
-
-  // Existing users that have already seen the onboarding card
-  // should be shown an intro card for hub.continue.dev
-  // useEffect(() => {
-  //   if (useHub !== true) {
-  //     return;
-  //   }
-  //   const seenHubIntro = getLocalStorage("seenHubIntro");
-  //   if (!onboardingCard.show && !seenHubIntro) {
-  //     onboardingCard.setActiveTab("ExistingUserHubIntro");
-  //   }
-  //   setLocalStorage("seenHubIntro", true);
-  // }, [onboardingCard.show, useHub]);
-
-  return (
->>>>>>> 71eb67d2
     <AuthProvider>
       <LayoutTopDiv>
         <OSRContextMenu />
