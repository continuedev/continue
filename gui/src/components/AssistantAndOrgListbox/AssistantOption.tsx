--- conflicted
+++ resolved
@@ -1,11 +1,7 @@
-<<<<<<< HEAD
-import { ExclamationTriangleIcon } from "@heroicons/react/24/outline";
-=======
 import {
   Cog6ToothIcon,
   ExclamationTriangleIcon,
 } from "@heroicons/react/24/outline";
->>>>>>> d9b426d1
 import { ProfileDescription } from "core/config/ProfileLifecycleManager";
 import { useContext, useMemo } from "react";
 import { useNavigate } from "react-router-dom";
@@ -69,8 +65,6 @@
           </span>
         </div>
         <div className="flex flex-row items-center gap-1.5">
-<<<<<<< HEAD
-=======
           <Button
             variant="ghost"
             size="sm"
@@ -85,7 +79,6 @@
           >
             <Cog6ToothIcon className="h-3.5 w-3.5" />
           </Button>
->>>>>>> d9b426d1
           {profile.errors && profile.errors?.length > 0 && (
             <ToolTip content="View errors">
               <Button
