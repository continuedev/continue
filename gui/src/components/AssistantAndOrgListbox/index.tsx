import {
  ArrowPathIcon,
  ArrowRightStartOnRectangleIcon,
  Cog6ToothIcon,
  PlusIcon,
} from "@heroicons/react/24/outline";
import { isOnPremSession } from "core/control-plane/AuthTypes";
import { useContext, useEffect, useRef, useState } from "react";
import { useNavigate } from "react-router-dom";
import { useAuth } from "../../context/Auth";
import { IdeMessengerContext } from "../../context/IdeMessenger";
import { useClickOutside } from "../../hooks/useClickOutside";
import { useAppDispatch, useAppSelector } from "../../redux/hooks";
import {
  selectCurrentOrg,
  setSelectedProfile,
} from "../../redux/slices/profilesSlice";
import { getMetaKeyLabel, isMetaEquivalentKeyPressed } from "../../util";
import { cn } from "../../util/cn";
import { CONFIG_ROUTES } from "../../util/navigation";
import { Button, Listbox, ListboxOptions, useFontSize } from "../ui";
import { Divider } from "../ui/Divider";
import { AssistantOptions } from "./AssistantOptions";
import { OrganizationOptions } from "./OrganizationOptions";
import { SelectedAssistantButton } from "./SelectedAssistantButton";

export interface AssistantAndOrgListboxProps {
  variant: "lump" | "sidebar";
}

export function AssistantAndOrgListbox({
  variant = "sidebar",
}: AssistantAndOrgListboxProps) {
  const [listboxOpen, setListboxOpen] = useState(false);
  const listboxOptionsRef = useRef<HTMLUListElement>(null);
  const dispatch = useAppDispatch();
  const navigate = useNavigate();
  const currentOrg = useAppSelector(selectCurrentOrg);
  const ideMessenger = useContext(IdeMessengerContext);
  const {
    profiles,
    selectedProfile,
    session,
    logout,
    login,
    organizations,
    refreshProfiles,
  } = useAuth();
  const configLoading = useAppSelector((store) => store.config.loading);
  const tinyFont = useFontSize(-4);
  const shouldRenderOrgInfo =
    session && organizations.length > 1 && !isOnPremSession(session);

  function onNewAssistant() {
    if (session) {
      void ideMessenger.request("controlPlane/openUrl", {
        path: "/new",
        orgSlug: currentOrg?.slug,
      });
    } else {
      void ideMessenger.request("config/newAssistantFile", undefined);
    }
    setListboxOpen(false);
  }

  function onNewOrganization() {
    void ideMessenger.request("controlPlane/openUrl", {
      path: "/organizations/new",
    });
    setListboxOpen(false);
  }

  function onAgentsConfig() {
    navigate(CONFIG_ROUTES.AGENTS);
    setListboxOpen(false);
  }

  function onOrganizationsConfig() {
    navigate(CONFIG_ROUTES.ORGANIZATIONS);
    setListboxOpen(false);
  }

  function onRulesConfig() {
    navigate(CONFIG_ROUTES.RULES);
    setListboxOpen(false);
  }

  function onToolsConfig() {
    navigate(CONFIG_ROUTES.TOOLS);
    setListboxOpen(false);
  }

  useEffect(() => {
    let lastToggleTime = 0;
    const DEBOUNCE_MS = 800;

    const handleKeyDown = (event: KeyboardEvent) => {
      if (
        event.key === "'" &&
        isMetaEquivalentKeyPressed(event as any) &&
        event.shiftKey
      ) {
        const now = Date.now();

        if (now - lastToggleTime >= DEBOUNCE_MS) {
          lastToggleTime = now;

          const profileIds = profiles?.map((profile) => profile.id) ?? [];
          // In case of 1 or 0 profiles just does nothing
          if (profileIds.length < 2) {
            return;
          }
          let nextId = profileIds[0];
          if (selectedProfile) {
            const curIndex = profileIds.indexOf(selectedProfile.id);
            const nextIndex = (curIndex + 1) % profileIds.length;
            nextId = profileIds[nextIndex];
          }
          // Optimistic update
          dispatch(setSelectedProfile(nextId));
          ideMessenger.post("didChangeSelectedProfile", {
            id: nextId,
          });
        }
      }
    };

    window.addEventListener("keydown", handleKeyDown);
    return () => {
      window.removeEventListener("keydown", handleKeyDown);
    };
  }, [currentOrg, selectedProfile]);

  useClickOutside(listboxOptionsRef, () => {
    setListboxOpen(false);
  });

  return (
    <Listbox>
      <div className="relative">
        <SelectedAssistantButton
          selectedProfile={selectedProfile}
          variant={variant}
          setOptionsOpen={(val) => setListboxOpen(val)}
        />
<<<<<<< HEAD
        <ListboxOptions
          className="max-h-32 -translate-x-1.5 overflow-y-auto pb-0"
          style={{ zIndex: 200 }}
          static={listboxOpen}
          ref={listboxOptionsRef}
        >
          <div className="flex items-center justify-between p-2">
            <span className="text-description text-xs font-medium">Agents</span>
            <div className="flex items-center gap-0.5">
              <Button
                onClick={(e) => {
                  e.stopPropagation();
                  onNewAssistant();
                }}
                variant="ghost"
                size="sm"
                className="my-0 h-5 w-5 p-0"
              >
                <PlusIcon className="text-description h-3.5 w-3.5" />
              </Button>
              <Button
                onClick={(e) => {
                  e.stopPropagation();
                  onAgentsConfig();
                }}
                variant="ghost"
                size="sm"
                className="my-0 h-5 w-5 p-0"
              >
                <Cog6ToothIcon className="text-description h-3.5 w-3.5" />
              </Button>
=======
        <Transition>
          <ListboxOptions
            className="max-h-32 scale-x-[97%] overflow-y-auto pb-0"
            style={{ zIndex: 200 }}
          >
            <div className="flex items-center justify-between px-1.5 py-1">
              <span className="text-description text-xs font-medium">
                Agents
              </span>
              <div className="flex items-center gap-0.5">
                <Button
                  onClick={(e) => {
                    e.stopPropagation();
                    onNewAssistant();
                  }}
                  variant="ghost"
                  size="sm"
                  className="my-0 h-5 w-5 p-0"
                >
                  <PlusIcon className="text-description h-3.5 w-3.5" />
                </Button>
                <Button
                  onClick={(e) => {
                    e.stopPropagation();
                    onAgentsConfig();
                  }}
                  variant="ghost"
                  size="sm"
                  className="my-0 h-5 w-5 p-0"
                >
                  <Cog6ToothIcon className="text-description h-3.5 w-3.5" />
                </Button>
              </div>
>>>>>>> 0bc00e82
            </div>
          </div>

          <AssistantOptions selectedProfileId={selectedProfile?.id} />

<<<<<<< HEAD
          {shouldRenderOrgInfo && (
            <>
              <Divider className="!mb-0.5 !mt-0" />
              <div className="flex items-center justify-between p-2">
                <span className="text-description text-xs font-medium">
                  Organizations
                </span>
                <div className="flex items-center gap-0.5">
                  <Button
                    onClick={(e) => {
                      e.stopPropagation();
                      onNewOrganization();
                    }}
                    variant="ghost"
                    size="sm"
                    className="my-0 h-5 w-5 p-0"
                  >
                    <PlusIcon className="text-description h-3.5 w-3.5" />
                  </Button>
                  <Button
                    onClick={(e) => {
                      e.stopPropagation();
                      onOrganizationsConfig();
                    }}
                    variant="ghost"
                    size="sm"
                    className="my-0 h-5 w-5 p-0"
                  >
                    <Cog6ToothIcon className="text-description h-3.5 w-3.5" />
                  </Button>
=======
            {shouldRenderOrgInfo && (
              <>
                <Divider className="!mb-0.5 !mt-0" />
                <div className="flex items-center justify-between px-1.5 py-1">
                  <span className="text-description text-xs font-medium">
                    Organizations
                  </span>
                  <div className="flex items-center gap-0.5">
                    <Button
                      onClick={(e) => {
                        e.stopPropagation();
                        onNewOrganization();
                      }}
                      variant="ghost"
                      size="sm"
                      className="my-0 h-5 w-5 p-0"
                    >
                      <PlusIcon className="text-description h-3.5 w-3.5" />
                    </Button>
                    <Button
                      onClick={(e) => {
                        e.stopPropagation();
                        onOrganizationsConfig();
                      }}
                      variant="ghost"
                      size="sm"
                      className="my-0 h-5 w-5 p-0"
                    >
                      <Cog6ToothIcon className="text-description h-3.5 w-3.5" />
                    </Button>
                  </div>
>>>>>>> 0bc00e82
                </div>
              </div>

              <OrganizationOptions />

              <Divider className="!mb-0 mt-0.5" />
            </>
          )}

<<<<<<< HEAD
          {/* Settings Section */}
          {variant !== "sidebar" && (
            <div>
              <Button
                onClick={(e) => {
                  e.stopPropagation();
                  onRulesConfig();
                }}
                variant="ghost"
                size="sm"
                className="text-description hover:bg-input my-0 w-full justify-start py-1.5 pl-1 text-left"
              >
                <div className="flex w-full items-center">
                  <PencilIcon className="ml-1.5 mr-2 h-3.5 w-3.5 flex-shrink-0" />
                  <span className="text-2xs">Rules</span>
                </div>
              </Button>
              <Button
                onClick={(e) => {
                  e.stopPropagation();
                  onToolsConfig();
                }}
                variant="ghost"
                size="sm"
                className="text-description hover:bg-input my-0 w-full justify-start py-1.5 pl-1 text-left"
              >
                <div className="flex w-full items-center">
                  <WrenchScrewdriverIcon className="ml-1.5 mr-2 h-3.5 w-3.5 flex-shrink-0" />
                  <span className="text-2xs">Tools</span>
                </div>
              </Button>
              <Button
                onClick={(e) => {
                  e.stopPropagation();
                  void refreshProfiles("Manual refresh from assistant list");
                }}
                variant="ghost"
                size="sm"
                className="text-description hover:bg-input my-0 w-full justify-start py-1.5 pl-1 text-left"
              >
                <div className="flex w-full items-center">
                  <ArrowPathIcon
                    className={cn(
                      "ml-1.5 mr-2 h-3.5 w-3.5 flex-shrink-0",
                      configLoading && "animate-spin-slow",
                    )}
                  />
                  <span className="text-2xs">Reload</span>
                </div>
              </Button>
              {session ? (
                <Button
                  onClick={(e) => {
                    e.stopPropagation();
                    logout();
                  }}
                  variant="ghost"
                  size="sm"
                  className="text-description hover:bg-input my-0 w-full justify-start py-1.5 pl-1 text-left"
                >
                  <div className="flex w-full items-center">
                    <ArrowRightStartOnRectangleIcon className="ml-1.5 mr-2 h-3.5 w-3.5 flex-shrink-0" />
                    <span className="text-2xs">Log out</span>
                  </div>
                </Button>
              ) : (
                <Button
                  onClick={(e) => {
                    e.stopPropagation();
                    void login(false);
=======
            {/* Settings Section */}
            {variant !== "sidebar" && (
              <div>
                <Button
                  onClick={(e) => {
                    e.stopPropagation();
                    void refreshProfiles("Manual refresh from assistant list");
>>>>>>> 0bc00e82
                  }}
                  variant="ghost"
                  size="sm"
                  className="text-description hover:bg-input my-0 w-full justify-start py-1.5 pl-1 text-left"
                >
                  <div className="flex w-full items-center">
                    <ArrowRightStartOnRectangleIcon className="ml-1.5 mr-2 h-3.5 w-3.5 flex-shrink-0 rotate-180" />
                    <span className="text-2xs">Log in</span>
                  </div>
                </Button>
              )}

              <Divider className="!mt-0" />
            </div>
          )}

          {/* Bottom Actions */}
          <div>
            <div className="text-description flex items-center justify-start px-2 py-1">
              <span className="block" style={{ fontSize: tinyFont }}>
                <code>{getMetaKeyLabel()} ⇧ '</code> to toggle agent
              </span>
            </div>
          </div>
        </ListboxOptions>
      </div>
    </Listbox>
  );
}<|MERGE_RESOLUTION|>--- conflicted
+++ resolved
@@ -2,7 +2,9 @@
   ArrowPathIcon,
   ArrowRightStartOnRectangleIcon,
   Cog6ToothIcon,
+  PencilIcon,
   PlusIcon,
+  WrenchScrewdriverIcon,
 } from "@heroicons/react/24/outline";
 import { isOnPremSession } from "core/control-plane/AuthTypes";
 import { useContext, useEffect, useRef, useState } from "react";
@@ -18,7 +20,13 @@
 import { getMetaKeyLabel, isMetaEquivalentKeyPressed } from "../../util";
 import { cn } from "../../util/cn";
 import { CONFIG_ROUTES } from "../../util/navigation";
-import { Button, Listbox, ListboxOptions, useFontSize } from "../ui";
+import {
+  Button,
+  Listbox,
+  ListboxOptions,
+  Transition,
+  useFontSize,
+} from "../ui";
 import { Divider } from "../ui/Divider";
 import { AssistantOptions } from "./AssistantOptions";
 import { OrganizationOptions } from "./OrganizationOptions";
@@ -143,43 +151,12 @@
           variant={variant}
           setOptionsOpen={(val) => setListboxOpen(val)}
         />
-<<<<<<< HEAD
-        <ListboxOptions
-          className="max-h-32 -translate-x-1.5 overflow-y-auto pb-0"
-          style={{ zIndex: 200 }}
-          static={listboxOpen}
-          ref={listboxOptionsRef}
-        >
-          <div className="flex items-center justify-between p-2">
-            <span className="text-description text-xs font-medium">Agents</span>
-            <div className="flex items-center gap-0.5">
-              <Button
-                onClick={(e) => {
-                  e.stopPropagation();
-                  onNewAssistant();
-                }}
-                variant="ghost"
-                size="sm"
-                className="my-0 h-5 w-5 p-0"
-              >
-                <PlusIcon className="text-description h-3.5 w-3.5" />
-              </Button>
-              <Button
-                onClick={(e) => {
-                  e.stopPropagation();
-                  onAgentsConfig();
-                }}
-                variant="ghost"
-                size="sm"
-                className="my-0 h-5 w-5 p-0"
-              >
-                <Cog6ToothIcon className="text-description h-3.5 w-3.5" />
-              </Button>
-=======
         <Transition>
           <ListboxOptions
             className="max-h-32 scale-x-[97%] overflow-y-auto pb-0"
             style={{ zIndex: 200 }}
+            static={listboxOpen}
+            ref={listboxOptionsRef}
           >
             <div className="flex items-center justify-between px-1.5 py-1">
               <span className="text-description text-xs font-medium">
@@ -209,44 +186,10 @@
                   <Cog6ToothIcon className="text-description h-3.5 w-3.5" />
                 </Button>
               </div>
->>>>>>> 0bc00e82
             </div>
-          </div>
-
-          <AssistantOptions selectedProfileId={selectedProfile?.id} />
-
-<<<<<<< HEAD
-          {shouldRenderOrgInfo && (
-            <>
-              <Divider className="!mb-0.5 !mt-0" />
-              <div className="flex items-center justify-between p-2">
-                <span className="text-description text-xs font-medium">
-                  Organizations
-                </span>
-                <div className="flex items-center gap-0.5">
-                  <Button
-                    onClick={(e) => {
-                      e.stopPropagation();
-                      onNewOrganization();
-                    }}
-                    variant="ghost"
-                    size="sm"
-                    className="my-0 h-5 w-5 p-0"
-                  >
-                    <PlusIcon className="text-description h-3.5 w-3.5" />
-                  </Button>
-                  <Button
-                    onClick={(e) => {
-                      e.stopPropagation();
-                      onOrganizationsConfig();
-                    }}
-                    variant="ghost"
-                    size="sm"
-                    className="my-0 h-5 w-5 p-0"
-                  >
-                    <Cog6ToothIcon className="text-description h-3.5 w-3.5" />
-                  </Button>
-=======
+
+            <AssistantOptions selectedProfileId={selectedProfile?.id} />
+
             {shouldRenderOrgInfo && (
               <>
                 <Divider className="!mb-0.5 !mt-0" />
@@ -278,121 +221,112 @@
                       <Cog6ToothIcon className="text-description h-3.5 w-3.5" />
                     </Button>
                   </div>
->>>>>>> 0bc00e82
                 </div>
-              </div>
-
-              <OrganizationOptions />
-
-              <Divider className="!mb-0 mt-0.5" />
-            </>
-          )}
-
-<<<<<<< HEAD
-          {/* Settings Section */}
-          {variant !== "sidebar" && (
-            <div>
-              <Button
-                onClick={(e) => {
-                  e.stopPropagation();
-                  onRulesConfig();
-                }}
-                variant="ghost"
-                size="sm"
-                className="text-description hover:bg-input my-0 w-full justify-start py-1.5 pl-1 text-left"
-              >
-                <div className="flex w-full items-center">
-                  <PencilIcon className="ml-1.5 mr-2 h-3.5 w-3.5 flex-shrink-0" />
-                  <span className="text-2xs">Rules</span>
-                </div>
-              </Button>
-              <Button
-                onClick={(e) => {
-                  e.stopPropagation();
-                  onToolsConfig();
-                }}
-                variant="ghost"
-                size="sm"
-                className="text-description hover:bg-input my-0 w-full justify-start py-1.5 pl-1 text-left"
-              >
-                <div className="flex w-full items-center">
-                  <WrenchScrewdriverIcon className="ml-1.5 mr-2 h-3.5 w-3.5 flex-shrink-0" />
-                  <span className="text-2xs">Tools</span>
-                </div>
-              </Button>
-              <Button
-                onClick={(e) => {
-                  e.stopPropagation();
-                  void refreshProfiles("Manual refresh from assistant list");
-                }}
-                variant="ghost"
-                size="sm"
-                className="text-description hover:bg-input my-0 w-full justify-start py-1.5 pl-1 text-left"
-              >
-                <div className="flex w-full items-center">
-                  <ArrowPathIcon
-                    className={cn(
-                      "ml-1.5 mr-2 h-3.5 w-3.5 flex-shrink-0",
-                      configLoading && "animate-spin-slow",
-                    )}
-                  />
-                  <span className="text-2xs">Reload</span>
-                </div>
-              </Button>
-              {session ? (
-                <Button
-                  onClick={(e) => {
-                    e.stopPropagation();
-                    logout();
-                  }}
-                  variant="ghost"
-                  size="sm"
-                  className="text-description hover:bg-input my-0 w-full justify-start py-1.5 pl-1 text-left"
-                >
-                  <div className="flex w-full items-center">
-                    <ArrowRightStartOnRectangleIcon className="ml-1.5 mr-2 h-3.5 w-3.5 flex-shrink-0" />
-                    <span className="text-2xs">Log out</span>
-                  </div>
-                </Button>
-              ) : (
-                <Button
-                  onClick={(e) => {
-                    e.stopPropagation();
-                    void login(false);
-=======
+
+                <OrganizationOptions />
+
+                <Divider className="!mb-0 mt-0.5" />
+              </>
+            )}
+
             {/* Settings Section */}
             {variant !== "sidebar" && (
               <div>
                 <Button
                   onClick={(e) => {
                     e.stopPropagation();
+                    onRulesConfig();
+                  }}
+                  variant="ghost"
+                  size="sm"
+                  className="text-description hover:bg-input my-0 w-full justify-start py-1.5 pl-1 text-left"
+                >
+                  <div className="flex w-full items-center">
+                    <PencilIcon className="ml-1.5 mr-2 h-3.5 w-3.5 flex-shrink-0" />
+                    <span className="text-2xs">Rules</span>
+                  </div>
+                </Button>
+                <Button
+                  onClick={(e) => {
+                    e.stopPropagation();
+                    onToolsConfig();
+                  }}
+                  variant="ghost"
+                  size="sm"
+                  className="text-description hover:bg-input my-0 w-full justify-start py-1.5 pl-1 text-left"
+                >
+                  <div className="flex w-full items-center">
+                    <WrenchScrewdriverIcon className="ml-1.5 mr-2 h-3.5 w-3.5 flex-shrink-0" />
+                    <span className="text-2xs">Tools</span>
+                  </div>
+                </Button>
+                <Button
+                  onClick={(e) => {
+                    e.stopPropagation();
                     void refreshProfiles("Manual refresh from assistant list");
->>>>>>> 0bc00e82
                   }}
                   variant="ghost"
                   size="sm"
                   className="text-description hover:bg-input my-0 w-full justify-start py-1.5 pl-1 text-left"
                 >
                   <div className="flex w-full items-center">
-                    <ArrowRightStartOnRectangleIcon className="ml-1.5 mr-2 h-3.5 w-3.5 flex-shrink-0 rotate-180" />
-                    <span className="text-2xs">Log in</span>
+                    <ArrowPathIcon
+                      className={cn(
+                        "ml-1.5 mr-2 h-3.5 w-3.5 flex-shrink-0",
+                        configLoading && "animate-spin-slow",
+                      )}
+                    />
+                    <span className="text-2xs">Reload</span>
                   </div>
                 </Button>
-              )}
-
-              <Divider className="!mt-0" />
+                {session ? (
+                  <Button
+                    onClick={(e) => {
+                      e.stopPropagation();
+                      logout();
+                      setListboxOpen(false);
+                    }}
+                    variant="ghost"
+                    size="sm"
+                    className="text-description hover:bg-input my-0 w-full justify-start py-1.5 pl-1 text-left"
+                  >
+                    <div className="flex w-full items-center">
+                      <ArrowRightStartOnRectangleIcon className="ml-1.5 mr-2 h-3.5 w-3.5 flex-shrink-0" />
+                      <span className="text-2xs">Log out</span>
+                    </div>
+                  </Button>
+                ) : (
+                  <Button
+                    onClick={(e) => {
+                      e.stopPropagation();
+                      void login(false);
+                      setListboxOpen(false);
+                    }}
+                    variant="ghost"
+                    size="sm"
+                    className="text-description hover:bg-input my-0 w-full justify-start py-1.5 pl-1 text-left"
+                  >
+                    <div className="flex w-full items-center">
+                      <ArrowRightStartOnRectangleIcon className="ml-1.5 mr-2 h-3.5 w-3.5 flex-shrink-0 rotate-180" />
+                      <span className="text-2xs">Log in</span>
+                    </div>
+                  </Button>
+                )}
+
+                <Divider className="!mt-0" />
+              </div>
+            )}
+
+            {/* Bottom Actions */}
+            <div>
+              <div className="text-description flex items-center justify-start px-2 py-1">
+                <span className="block" style={{ fontSize: tinyFont }}>
+                  <code>{getMetaKeyLabel()} ⇧ '</code> to toggle agent
+                </span>
+              </div>
             </div>
-          )}
-
-          {/* Bottom Actions */}
-          <div>
-            <div className="text-description flex items-center justify-start px-2 py-1">
-              <span className="block" style={{ fontSize: tinyFont }}>
-                <code>{getMetaKeyLabel()} ⇧ '</code> to toggle agent
-              </span>
-            </div>
-          </div>
-        </ListboxOptions>
+          </ListboxOptions>
+        </Transition>
       </div>
     </Listbox>
   );
