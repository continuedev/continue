--- conflicted
+++ resolved
@@ -167,26 +167,6 @@
 
       {hovered && !editing && (
         <td className="bg-input absolute right-2 top-1/2 ml-auto flex -translate-y-1/2 transform items-center gap-x-1 rounded-full px-2 py-1 shadow-md">
-<<<<<<< HEAD
-          <HeaderButtonWithToolTip
-            text="Edit"
-            onClick={async (e) => {
-              e.stopPropagation();
-              setEditing(true);
-            }}
-          >
-            <PencilSquareIcon width="1em" height="1em" />
-          </HeaderButtonWithToolTip>
-          <HeaderButtonWithToolTip
-            text="Delete"
-            onClick={async (e) => {
-              e.stopPropagation();
-              await dispatch(deleteSession(sessionMetadata.sessionId));
-            }}
-          >
-            <TrashIcon width="1em" height="1em" />
-          </HeaderButtonWithToolTip>
-=======
           {isRemote ? (
             <HeaderButtonWithToolTip
               text="Open in browser"
@@ -232,7 +212,6 @@
               </HeaderButtonWithToolTip>
             </>
           )}
->>>>>>> d9b426d1
         </td>
       )}
     </tr>
