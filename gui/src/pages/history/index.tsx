import { useNavigate } from "react-router-dom";
import { History } from "../../components/History";
import { PageHeader } from "../../components/PageHeader";
import { getFontSize } from "../../util";

export default function HistoryPage() {
  const navigate = useNavigate();

  return (
    <div
      className="flex flex-1 flex-col overflow-auto"
      style={{ fontSize: getFontSize() }}
    >
<<<<<<< HEAD
      <PageHeader
        showBorder
        onTitleClick={() => navigate("/")}
        title="Chat"
        //rightContent={<AccountButton />}
      />
=======
      <PageHeader showBorder onTitleClick={() => navigate("/")} title="Chat" />
>>>>>>> 1a9458c3
      <History />
    </div>
  );
}<|MERGE_RESOLUTION|>--- conflicted
+++ resolved
@@ -11,16 +11,7 @@
       className="flex flex-1 flex-col overflow-auto"
       style={{ fontSize: getFontSize() }}
     >
-<<<<<<< HEAD
-      <PageHeader
-        showBorder
-        onTitleClick={() => navigate("/")}
-        title="Chat"
-        //rightContent={<AccountButton />}
-      />
-=======
       <PageHeader showBorder onTitleClick={() => navigate("/")} title="Chat" />
->>>>>>> 1a9458c3
       <History />
     </div>
   );
