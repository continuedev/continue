--- conflicted
+++ resolved
@@ -1,23 +1,12 @@
 import { ArrowPathIcon, FlagIcon } from "@heroicons/react/24/outline";
-import { DISCORD_LINK, GITHUB_LINK } from "core/util/constants";
+import { GITHUB_LINK } from "core/util/constants";
 import { useContext, useEffect, useState } from "react";
 import { useDispatch } from "react-redux";
 import { useNavigate, useRouteError } from "react-router-dom";
-<<<<<<< HEAD
-import { newSession } from "../redux/slices/sessionSlice";
-import { GithubIcon } from "../components/svg/GithubIcon";
-import { useContext, useEffect, useState } from "react";
-import { IdeMessengerContext } from "../context/IdeMessenger";
 import { Button, SecondaryButton } from "../components";
-import { ArrowPathIcon, FlagIcon } from "@heroicons/react/24/outline";
-import { GITHUB_LINK } from "core/util/constants";
-=======
-import { Button, SecondaryButton } from "../components";
-import { DiscordIcon } from "../components/svg/DiscordIcon";
 import { GithubIcon } from "../components/svg/GithubIcon";
 import { IdeMessengerContext } from "../context/IdeMessenger";
 import { newSession } from "../redux/slices/sessionSlice";
->>>>>>> 8b418165
 
 const ErrorPage: React.FC = () => {
   const error: any = useRouteError();
@@ -67,9 +56,7 @@
         Continue
       </Button>
 
-      <p className="mb-0 mt-6 text-lg">
-        Report the issue on GitHub :
-      </p>
+      <p className="mb-0 mt-6 text-lg">Report the issue on GitHub :</p>
 
       <div className="mt-2 flex flex-row flex-wrap justify-center gap-2">
         <SecondaryButton
@@ -78,15 +65,6 @@
         >
           <GithubIcon size={20} /> <span className="ml-2">GitHub</span>
         </SecondaryButton>
-<<<<<<< HEAD
-=======
-        <SecondaryButton
-          onClick={() => openUrl(DISCORD_LINK)}
-          className="flex items-center justify-center rounded-lg text-base"
-        >
-          <DiscordIcon size={20} /> <span className="ml-2">Discord</span>
-        </SecondaryButton>
->>>>>>> 8b418165
       </div>
     </div>
   );
