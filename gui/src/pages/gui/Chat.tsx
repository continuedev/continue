--- conflicted
+++ resolved
@@ -174,14 +174,12 @@
     selectIsSingleRangeEditOrInsertion,
   );
   const lastSessionId = useAppSelector((state) => state.session.lastSessionId);
-<<<<<<< HEAD
-  const useHub = false;//useAppSelector(selectUseHub);
-=======
-  const useHub = useAppSelector(selectUseHub);
-  const hasDismissedExploreDialog = useAppSelector(
-    (state) => state.ui.hasDismissedExploreDialog,
-  );
->>>>>>> 8a688cd8
+  const useHub = false;
+  const hasDismissedExploreDialog = true;
+//  const useHub = useAppSelector(selectUseHub);
+//  const hasDismissedExploreDialog = useAppSelector(
+//    (state) => state.ui.hasDismissedExploreDialog,
+//  );
 
   useEffect(() => {
     // Cmd + Backspace to delete current step
