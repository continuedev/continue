--- conflicted
+++ resolved
@@ -6,12 +6,7 @@
 } from "@heroicons/react/24/outline";
 import { GITHUB_LINK } from "core/util/constants";
 import { useContext, useMemo } from "react";
-<<<<<<< HEAD
-import { Button, SecondaryButton } from "../../components";
-=======
 import { GhostButton, SecondaryButton } from "../../components";
-import { DiscordIcon } from "../../components/svg/DiscordIcon";
->>>>>>> 3c5332ac
 import { GithubIcon } from "../../components/svg/GithubIcon";
 import ToggleDiv from "../../components/ToggleDiv";
 import { useAuth } from "../../context/Auth";
@@ -308,20 +303,7 @@
           >
             <GithubIcon className="h-5 w-5" />
             <span className="xs:flex hidden">Github</span>
-<<<<<<< HEAD
-          </SecondaryButton>
-=======
           </GhostButton>
-          <GhostButton
-            className="flex flex-row items-center gap-2 rounded px-3 py-1.5"
-            onClick={() => {
-              ideMessenger.post("openUrl", DISCORD_LINK);
-            }}
-          >
-            <DiscordIcon className="h-5 w-5" />
-            <span className="xs:flex hidden">Discord</span>
-          </GhostButton>
->>>>>>> 3c5332ac
         </div>
       </div>
     </div>
