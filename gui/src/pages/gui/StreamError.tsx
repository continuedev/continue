import {
  ArrowPathIcon,
  ArrowTopRightOnSquareIcon,
  ClipboardIcon,
  Cog6ToothIcon,
  KeyIcon,
} from "@heroicons/react/24/outline";
import { GITHUB_LINK } from "core/util/constants";
import { useContext, useMemo } from "react";
import { GhostButton, SecondaryButton } from "../../components";
<<<<<<< HEAD
=======
import { useMainEditor } from "../../components/mainInput/TipTapEditor";
import { DiscordIcon } from "../../components/svg/DiscordIcon";
>>>>>>> 1a9458c3
import { GithubIcon } from "../../components/svg/GithubIcon";
import ToggleDiv from "../../components/ToggleDiv";
import { useAuth } from "../../context/Auth";
import { IdeMessengerContext } from "../../context/IdeMessenger";
import { useAppDispatch, useAppSelector } from "../../redux/hooks";
import { selectSelectedChatModel } from "../../redux/slices/configSlice";
import { selectSelectedProfile } from "../../redux/slices/profilesSlice";
import { setDialogMessage, setShowDialog } from "../../redux/slices/uiSlice";
import { streamResponseThunk } from "../../redux/thunks/streamResponse";
import { isLocalProfile } from "../../util";
import { analyzeError } from "../../util/errorAnalysis";
import { ModelsAddOnLimitDialog } from "./ModelsAddOnLimitDialog";

interface StreamErrorProps {
  error: unknown;
}

const StreamErrorDialog = ({ error }: StreamErrorProps) => {
  const dispatch = useAppDispatch();
  const ideMessenger = useContext(IdeMessengerContext);
  const selectedModel = useAppSelector(selectSelectedChatModel);
  const selectedProfile = useAppSelector(selectSelectedProfile);
  const { session, refreshProfiles } = useAuth();
  const { mainEditor } = useMainEditor();

  const {
    parsedError,
    statusCode,
    message,
    modelTitle,
    providerName,
    apiKeyUrl,
  } = useMemo(() => analyzeError(error, selectedModel), [error, selectedModel]);

  const handleRefreshProfiles = () => {
    void refreshProfiles();
    dispatch(setShowDialog(false));
    dispatch(setDialogMessage(undefined));
  };

  const copyErrorToClipboard = () => {
    void navigator.clipboard.writeText(parsedError);
  };

  const history = useAppSelector((store) => store.session.history);

  const checkKeysButton = apiKeyUrl ? (
    <GhostButton
      className="flex items-center"
      onClick={() => {
        ideMessenger.post("controlPlane/openUrl", {
          path: apiKeyUrl,
          orgSlug: undefined,
        });
      }}
    >
      <KeyIcon className="mr-1.5 h-3.5 w-3.5" />
      <span>View key</span>
    </GhostButton>
  ) : null;

  const configButton = (
    <GhostButton
      className="flex items-center"
      onClick={() => {
        ideMessenger.post("config/openProfile", {
          profileId: undefined,
        });
      }}
    >
      <Cog6ToothIcon className="mr-1.5 h-3.5 w-3.5" />
      <span>View config</span>
    </GhostButton>
  );

  const resubmitButton = (
    <GhostButton
      className="flex items-center"
      onClick={() => {
        let index = -1;
        for (let i = history.length - 1; i >= 0; i--) {
          if (
            history[i].message.role === "user" ||
            history[i].message.role === "tool"
          ) {
            index = i;
            break;
          }
        }

        if (!mainEditor) {
          console.error("Main editor not found, cannot resubmit message.");
          return;
        }

        const editorState =
          index === -1 ? mainEditor.getJSON() : history[index].editorState;

        void dispatch(
          streamResponseThunk({
            editorState,
            modifiers: {
              noContext: true,
              useCodebase: false,
            },
            index: index === -1 ? 0 : index,
          }),
        );
        dispatch(setShowDialog(false));
        dispatch(setDialogMessage(undefined));
      }}
    >
      <ArrowPathIcon className="mr-1.5 h-3.5 w-3.5" />
      <span>Resubmit last message</span>
    </GhostButton>
  );

  if (
    parsedError === "You have exceeded the chat limit for the Models Add-On."
  ) {
    return <ModelsAddOnLimitDialog />;
  }

  let errorContent = (
    <div className="mb-1 mt-3">
      <div className="m-0 p-0">
        <p className="m-0 mb-2 p-0">
          There was an error handling the response from{" "}
          {selectedModel?.title || "the model"}.
        </p>
        <p className="m-0 p-0">
          Please try to submit your message again, and if the error persists,
          let us know by reporting the issue using the buttons below.
        </p>
        <div className="mt-3">{resubmitButton}</div>
      </div>
    </div>
  );

  // Display components for specific errors
  if (statusCode === 429) {
    errorContent = (
      <div className="flex flex-col gap-2">
        <span>
          {`This might mean your ${modelTitle} usage has been rate limited
                by ${providerName}.`}
        </span>
        <div className="flex flex-row flex-wrap justify-start gap-3 py-4">
          {checkKeysButton}
          {configButton}
        </div>
      </div>
    );
  }

  if (statusCode === 404) {
    errorContent = (
      <div className="flex flex-col gap-2">
        <span>Likely causes:</span>
        <ul className="m-0">
          <li>
            <span>Invalid</span>
            <code>apiBase</code>
            {selectedModel && (
              <>
                <span>{`: `}</span>
                <code>{selectedModel.apiBase}</code>
              </>
            )}
          </li>
          <li>
            <span>Model/deployment not found</span>
            {selectedModel && (
              <>
                <span>{` for: `}</span>
                <code>{selectedModel.model}</code>
              </>
            )}
          </li>
        </ul>
        <div>{configButton}</div>
      </div>
    );
  }

  if (statusCode === 401) {
    errorContent = (
      <div className="flex flex-col gap-2">
        {session && selectedProfile && !isLocalProfile(selectedProfile) && (
          <div className="flex flex-col gap-1">
            <span>{`If your hub secret values may have changed, refresh your assistants`}</span>
            <SecondaryButton onClick={handleRefreshProfiles}>
              Refresh assistant secrets
            </SecondaryButton>
          </div>
        )}
        <span>{`It's possible that your API key is invalid.`}</span>
        <div className="flex flex-row flex-wrap gap-2">
          {checkKeysButton}
          {configButton}
        </div>
      </div>
    );
  }

  if (statusCode === 403) {
    errorContent = (
      <div className="flex flex-col gap-2">
        <span>{`Likely cause: not authorized to access the model deployment.`}</span>
        <div className="flex flex-row flex-wrap gap-2">
          {checkKeysButton}
          {configButton}
        </div>
      </div>
    );
  }

  if (
    message &&
    (message.toLowerCase().includes("overloaded") ||
      message.toLowerCase().includes("malformed json"))
  ) {
    errorContent = (
      <div className="flex flex-col gap-2">
        <span>{`Most likely, the provider's server(s) are overloaded and streaming was interrupted. Try again later`}</span>
        {selectedModel ? (
          <span>
            {`Provider: `}
            <code>{selectedModel.provider}</code>
          </span>
        ) : null}
        {/* TODO: status page links for providers? */}
      </div>
    );
  }

  console.log({ message });

  return (
    <div className="flex flex-col gap-4 px-3 pb-3 pt-3">
      {/* Concise error title */}
      <h3 className="text-error m-0 p-0 text-lg font-medium">
        Error handling model response
      </h3>

      {errorContent}

      {/* Expandable technical details using ToggleDiv */}
      {message && (
        <div className="mb-2">
          <ToggleDiv title="View error output" testId="error-output-toggle">
            <div className="flex flex-col gap-0 rounded-sm">
              <code className="text-editor-foreground block max-h-48 overflow-y-auto p-3 font-mono text-xs">
                {parsedError}
              </code>

              <div className="flex flex-row items-center justify-end gap-2 p-2">
                <GhostButton
                  onClick={copyErrorToClipboard}
                  className="flex items-center"
                >
                  <ClipboardIcon className="mr-1.5 h-3.5 w-3.5" />
                  <span>Copy output</span>
                </GhostButton>

                <GhostButton
                  onClick={() => {
                    ideMessenger.post("toggleDevTools", undefined);
                  }}
                  className="flex items-center"
                >
                  <ArrowTopRightOnSquareIcon className="mr-1.5 h-4 w-4" />
                  <span className="text-xs">View Logs</span>
                </GhostButton>
              </div>
            </div>
          </ToggleDiv>
        </div>
      )}

      <div>
        <span className="text-base font-medium">Report this error</span>
        <div className="mt-2 flex flex-row flex-wrap items-center gap-2">
          <GhostButton
            className="flex flex-row items-center gap-2 rounded px-3 py-1.5"
            onClick={() => {
              ideMessenger.post("controlPlane/openUrl", {
                path: GITHUB_LINK,
                orgSlug: undefined,
              });
            }}
          >
            <GithubIcon className="h-5 w-5" />
            <span className="xs:flex hidden">Github</span>
          </GhostButton>
<<<<<<< HEAD
=======
          <GhostButton
            className="flex flex-row items-center gap-2 rounded px-3 py-1.5"
            onClick={() => {
              ideMessenger.post("controlPlane/openUrl", {
                path: DISCORD_LINK,
                orgSlug: undefined,
              });
            }}
          >
            <DiscordIcon className="h-5 w-5" />
            <span className="xs:flex hidden">Discord</span>
          </GhostButton>
>>>>>>> 1a9458c3
        </div>
      </div>
    </div>
  );
};

export default StreamErrorDialog;<|MERGE_RESOLUTION|>--- conflicted
+++ resolved
@@ -8,11 +8,7 @@
 import { GITHUB_LINK } from "core/util/constants";
 import { useContext, useMemo } from "react";
 import { GhostButton, SecondaryButton } from "../../components";
-<<<<<<< HEAD
-=======
 import { useMainEditor } from "../../components/mainInput/TipTapEditor";
-import { DiscordIcon } from "../../components/svg/DiscordIcon";
->>>>>>> 1a9458c3
 import { GithubIcon } from "../../components/svg/GithubIcon";
 import ToggleDiv from "../../components/ToggleDiv";
 import { useAuth } from "../../context/Auth";
@@ -308,21 +304,6 @@
             <GithubIcon className="h-5 w-5" />
             <span className="xs:flex hidden">Github</span>
           </GhostButton>
-<<<<<<< HEAD
-=======
-          <GhostButton
-            className="flex flex-row items-center gap-2 rounded px-3 py-1.5"
-            onClick={() => {
-              ideMessenger.post("controlPlane/openUrl", {
-                path: DISCORD_LINK,
-                orgSlug: undefined,
-              });
-            }}
-          >
-            <DiscordIcon className="h-5 w-5" />
-            <span className="xs:flex hidden">Discord</span>
-          </GhostButton>
->>>>>>> 1a9458c3
         </div>
       </div>
     </div>
