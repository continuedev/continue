--- conflicted
+++ resolved
@@ -1,15 +1,9 @@
-<<<<<<< HEAD
-import { Cog8ToothIcon } from "@heroicons/react/24/outline";
-import { GITHUB_LINK } from "core/util/constants";
-import { useContext } from "react";
-=======
 import {
   ArrowTopRightOnSquareIcon,
   Cog8ToothIcon,
 } from "@heroicons/react/24/outline";
-import { DISCORD_LINK, GITHUB_LINK } from "core/util/constants";
+import { GITHUB_LINK } from "core/util/constants";
 import { useContext, useMemo } from "react";
->>>>>>> 8b418165
 import { Button, SecondaryButton } from "../../components";
 import { GithubIcon } from "../../components/svg/GithubIcon";
 import { useAuth } from "../../context/Auth";
