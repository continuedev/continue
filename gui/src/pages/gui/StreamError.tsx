--- conflicted
+++ resolved
@@ -109,13 +109,7 @@
   const checkKeysButton = apiKeyUrl ? (
     <GhostButton
       className="flex items-center"
-<<<<<<< HEAD
-      onClick={() => {
-        ideMessenger.post("openUrl", apiKeyUrl);
-      }}
-=======
       onClick={() => ideMessenger.ide.openUrl(apiKeyUrl)}
->>>>>>> 5e0001cb
     >
       <KeyIcon className="mr-1.5 h-3.5 w-3.5" />
       <span>View key</span>
