--- conflicted
+++ resolved
@@ -1,10 +1,4 @@
-<<<<<<< HEAD
 import { formatCodeblock } from "core/util/formatCodeblock";
-import { useEffect } from "react";
-import { v4 as uuidv4 } from "uuid";
-=======
-import { getMarkdownLanguageTagForFile } from "core/util";
->>>>>>> ece5026e
 import StyledMarkdownPreview from "../../../components/StyledMarkdownPreview";
 
 type EditToolCallProps = {
