--- conflicted
+++ resolved
@@ -1,7 +1,6 @@
 import { Tool, ToolCallState } from "core";
 import Mustache from "mustache";
 import { ReactNode } from "react";
-import { getFontSize } from "../../../util";
 import { useFontSize } from "../../../components/ui/font";
 
 interface ToolCallStatusMessageProps {
@@ -68,11 +67,7 @@
     message = futureMessage;
   }
   return (
-<<<<<<< HEAD
-    <div className="line-clamp-6">
-=======
     <div className="block" style={{ fontSize }}>
->>>>>>> 6fdd5375
       <span>Continue</span> {intro} {message}
     </div>
   );
