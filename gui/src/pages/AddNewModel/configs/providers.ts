--- conflicted
+++ resolved
@@ -595,7 +595,6 @@
     }),
     apiKeyUrl: "https://cloud.sambanova.ai/apis",
   },
-<<<<<<< HEAD
   notdiamond: {
     title: "Not Diamond",
     provider: "notdiamond",
@@ -604,30 +603,31 @@
     longDescription: `Not Diamond is an AI model router that automatically determines which LLM is best-suited to respond to any query, improving LLM output quality by combining multiple LLMs into a meta-model that learns when to call each LLM.`,
     icon: "notdiamond.png",
     tags: [ModelProviderTags.RequiresApiKey],
-=======
+    collectInputFor: [
+      {
+        inputType: "text",
+        key: "apiKey",
+        label: "API Key",
+        placeholder: "Enter your NotDiamond API key",
+        required: true,
+      },
+    ],
+    packages: [models.NotDiamond],
+    apiKeyUrl: "https://app.notdiamond.ai/keys",
+  },
   cerebras: {
     title: "Cerebras",
     provider: "cerebras",
     icon: "cerebras.png",
     description:
       "Cerebras Inference is a custom silicon for fast inference of LLM models.",
-    longDescription:
-      "Get your API key [here](https://cloud.cerebras.ai/).",
+    longDescription: "Get your API key [here](https://cloud.cerebras.ai/).",
     tags: [ModelProviderTags.RequiresApiKey, ModelProviderTags.OpenSource],
->>>>>>> 0dbd4327
-    collectInputFor: [
-      {
-        inputType: "text",
-        key: "apiKey",
-        label: "API Key",
-<<<<<<< HEAD
-        placeholder: "Enter your NotDiamond API key",
-        required: true,
-      },
-    ],
-    packages: [models.NotDiamond],
-    apiKeyUrl: "https://app.notdiamond.ai/keys",
-=======
+    collectInputFor: [
+      {
+        inputType: "text",
+        key: "apiKey",
+        label: "API Key",
         placeholder: "Enter your Cerebras API key",
         required: true,
       },
@@ -644,6 +644,5 @@
       },
     ],
     apiKeyUrl: "https://cloud.cerebras.ai/",
->>>>>>> 0dbd4327
   },
 };