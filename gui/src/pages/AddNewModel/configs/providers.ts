--- conflicted
+++ resolved
@@ -170,16 +170,11 @@
       },
     ],
     packages: [
-<<<<<<< HEAD
+      models.claude4_5Opus,
       models.claude45Sonnet,
       models.claude45Haiku,
       models.claude41Opus,
       models.claude4Sonnet,
-=======
-      models.claude4Sonnet,
-      models.claude4_5Opus,
->>>>>>> c1c885e8
-      models.claude35Haiku,
     ],
     apiKeyUrl: "https://console.anthropic.com/account/keys",
   },
