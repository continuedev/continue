import { ConfigYaml, parseConfigYaml } from "@continuedev/config-yaml";
import {
  ArrowPathIcon,
  ChevronDownIcon,
  CircleStackIcon,
  CommandLineIcon,
  GlobeAltIcon,
<<<<<<< HEAD
  PlayCircleIcon,
  StopCircleIcon,
=======
>>>>>>> 02465b65
  UserCircleIcon,
  WrenchScrewdriverIcon,
} from "@heroicons/react/24/outline";
import { MCPConnectionStatus, MCPServerStatus } from "core";
import { useContext, useEffect, useMemo, useState } from "react";
import Alert from "../../../components/gui/Alert";
import { ToolTip } from "../../../components/gui/Tooltip";
import EditBlockButton from "../../../components/mainInput/Lump/EditBlockButton";
import { Button, Card, EmptyState } from "../../../components/ui";
import { useAuth } from "../../../context/Auth";
import { IdeMessengerContext } from "../../../context/IdeMessenger";
import { useAppDispatch, useAppSelector } from "../../../redux/hooks";
import { updateConfig } from "../../../redux/slices/configSlice";
import { selectCurrentOrg } from "../../../redux/slices/profilesSlice";
import { ConfigHeader } from "../components/ConfigHeader";
import { ToolPolicies } from "../components/ToolPolicies";

interface MCPServerStatusProps {
  server: MCPServerStatus;
  serverFromYaml?: NonNullable<ConfigYaml["mcpServers"]>[number];
}

const ServerStatusTooltip: Record<MCPConnectionStatus, string> = {
  connected: "Active",
  connecting: "Connecting",
  "not-connected": "Inactive",
  authenticating: "Authenticating",
  error: "Error",
};

const ServerStatusColor: Record<MCPConnectionStatus, string> = {
  connected: "bg-success",
  connecting: "bg-warning",
  "not-connected": "bg-description-muted",
  authenticating: "bg-warning",
  error: "bg-error",
};

function MCPServerPreview({ server, serverFromYaml }: MCPServerStatusProps) {
  const [expandedSections, setExpandedSections] = useState<{
    [key: string]: boolean;
  }>({});
  const [disconnectedMCPServers, setDisconnectedMCPServers] = useState<
    string[]
  >([]);
  const ideMessenger = useContext(IdeMessengerContext);
  const config = useAppSelector((store) => store.config.config);
  const dispatch = useAppDispatch();
  const updateMCPServerStatus = (status: MCPServerStatus["status"]) => {
    // optimistic config update
    dispatch(
      updateConfig({
        ...config,
        mcpServerStatuses: config.mcpServerStatuses.map((s) =>
          s.id === server.id
            ? {
                ...s,
                status,
              }
            : s,
        ),
      }),
    );
  };

  const onAuthenticate = async () => {
    updateMCPServerStatus("authenticating");
    await ideMessenger.request("mcp/startAuthentication", server);
  };

  const onRemoveAuth = async () => {
    updateMCPServerStatus("authenticating");
    await ideMessenger.request("mcp/removeAuthentication", server);
  };

  const onRefresh = async () => {
    updateMCPServerStatus("connecting");
    await ideMessenger.request("mcp/reloadServer", {
      id: server.id,
    });
    await fetchDisconectedMCPServers();
  };

  const onDisconnect = async () => {
    updateMCPServerStatus("not-connected");
    setDisconnectedMCPServers((prev) => [...prev, server.id]);
    dispatch(
      updateConfig({
        ...config,
        tools: config.tools.filter((tool) => tool.group !== server.id),
      }),
    );
    await ideMessenger.request("mcp/disconnectServer", {
      id: server.id,
    });
    await fetchDisconectedMCPServers();
  };

  const fetchDisconectedMCPServers = async () => {
    const disconnectedServersData = await ideMessenger.request(
      "mcp/getDisconnectedServers",
      undefined,
    );
    if (disconnectedServersData.status === "success") {
      setDisconnectedMCPServers(disconnectedServersData.content);
    }
  };

  const toggleSection = (section: string) => {
    setExpandedSections((prev) => ({
      ...prev,
      [section]: !prev[section],
    }));
  };

  useEffect(() => void fetchDisconectedMCPServers(), []);

  const ResourceRow = ({
    title,
    items,
    icon,
    sectionKey,
  }: {
    title: string;
    items:
      | MCPServerStatus["tools"]
      | MCPServerStatus["prompts"]
      | MCPServerStatus["resources"]
      | MCPServerStatus["resourceTemplates"];
    icon: React.ReactNode;
    sectionKey: string;
  }) => {
    const isExpanded = expandedSections[sectionKey];
    const hasItems = items.length > 0;

    return (
      <div>
        <div
          className="-mx-2 flex cursor-pointer items-center justify-between rounded px-2 py-2 hover:bg-gray-50 hover:bg-opacity-5"
          onClick={() => toggleSection(sectionKey)}
        >
          <div className="flex items-center gap-3">
            <ChevronDownIcon
              className={`text-description h-3 w-3 transition-transform ${isExpanded ? "rotate-180" : ""}`}
            />
            <div className="flex items-center gap-2">
              {icon}
              <span className="text-sm">{title}</span>
              <div className="flex h-5 w-5 items-center justify-center rounded-full bg-gray-600 text-xs font-medium text-white">
                {items.length}
              </div>
            </div>
          </div>
        </div>

        {isExpanded && (
          <div className="mb-3 ml-6 mt-2">
            {hasItems ? (
              <div className="space-y-1">
                {items.map((item, idx) => (
                  <div
                    key={idx}
                    className="text-description rounded bg-gray-50 bg-opacity-5 px-2 py-1 text-xs"
                  >
                    <code>{item.name}</code>
                    {item.description && (
                      <div className="mt-1 text-xs text-gray-500">
                        {item.description}
                      </div>
                    )}
                  </div>
                ))}
              </div>
            ) : (
              <div className="text-xs italic text-gray-500">
                No {title.toLowerCase()} available
              </div>
            )}
          </div>
        )}
      </div>
    );
  };

  return (
    <div>
      <div className="flex items-center justify-between py-1">
        <div className="flex items-center gap-3">
          <div className="flex-1">
            <div className="flex items-center gap-3">
              <h3 className="my-0 text-sm font-medium">{server.name}</h3>
              <ToolTip content={ServerStatusTooltip[server.status] ?? "Error"}>
                <div
                  className={`h-2 w-2 flex-shrink-0 rounded-full ${ServerStatusColor[server.status] ?? "bg-error"}`}
                />
              </ToolTip>
            </div>
          </div>
        </div>

        <div className="-mr-2.5 flex items-center gap-1">
          {server.isProtectedResource && (
            <ToolTip
              content={
                server.status === "error"
                  ? "Authenticate"
                  : server.status === "authenticating"
                    ? "Authenticating..."
                    : "Remove authentication"
              }
            >
              <Button
                onClick={
                  server.status === "error"
                    ? onAuthenticate
                    : server.status === "authenticating"
                      ? undefined
                      : onRemoveAuth
                }
                variant="ghost"
                size="sm"
                className="text-description-muted hover:enabled:text-foreground my-0 h-6 w-6 p-0"
                disabled={server.status === "authenticating"}
              >
                {server.status === "authenticating" ? (
                  <GlobeAltIcon className="animate-spin-slow h-4 w-4 flex-shrink-0" />
                ) : (
                  <UserCircleIcon className="h-4 w-4 flex-shrink-0" />
                )}
              </Button>
            </ToolTip>
          )}

          <ToolTip content="Edit server configuration">
            <div>
              <EditBlockButton
                blockType={"mcpServers"}
                block={serverFromYaml}
                sourceFile={server.sourceFile}
              />
            </div>
          </ToolTip>

          {!disconnectedMCPServers.includes(server.name) && (
            <ToolTip content="Disconnect server">
              <Button
                onClick={onDisconnect}
                variant="ghost"
                size="sm"
                className="text-description-muted hover:enabled:text-foreground my-0 -mr-1 h-6 w-6 p-0"
              >
                <StopCircleIcon className="h-4 w-4 flex-shrink-0" />
              </Button>
            </ToolTip>
          )}

          <ToolTip content="Reconnect server">
            <Button
              onClick={onRefresh}
              variant="ghost"
              size="sm"
              className="text-description-muted hover:enabled:text-foreground my-0 h-6 w-6 p-0"
            >
              {disconnectedMCPServers.includes(server.name) ? (
                <PlayCircleIcon className="h-4 w-4 flex-shrink-0" />
              ) : (
                <ArrowPathIcon className="h-4 w-4 flex-shrink-0" />
              )}
            </Button>
          </ToolTip>
        </div>
      </div>

      {/* Individual resource rows */}
      <div className="mt-1">
        <ResourceRow
          title="Tools"
          items={server.tools}
          icon={
            <WrenchScrewdriverIcon className="text-description h-4 w-4 flex-shrink-0" />
          }
          sectionKey={`${server.id}-tools`}
        />

        <ResourceRow
          title="Prompts"
          items={server.prompts}
          icon={
            <CommandLineIcon className="text-description h-4 w-4 flex-shrink-0" />
          }
          sectionKey={`${server.id}-prompts`}
        />

        <ResourceRow
          title="Resources"
          items={[...server.resources, ...server.resourceTemplates]}
          icon={
            <CircleStackIcon className="text-description h-4 w-4 flex-shrink-0" />
          }
          sectionKey={`${server.id}-resources`}
        />
      </div>

      {/* Error display below expandable section */}
      {server.errors && server.errors.length > 0 && (
        <div className="mt-3 space-y-2">
          {server.errors.map((error, errorIndex) => (
            <Alert
              key={errorIndex}
              type="error"
              size="sm"
              className="cursor-pointer transition-all hover:underline"
              onClick={() =>
                void ideMessenger.ide.showVirtualFile(server.name, error)
              }
            >
              <span className="text-xs">
                {error.length > 150 ? error.substring(0, 150) + "..." : error}
              </span>
            </Alert>
          ))}
        </div>
      )}

      {server.infos && server.infos.length > 0 && (
        <div className="mt-3 space-y-2">
          {server.infos.map((info, infoIndex) => (
            <Alert
              key={infoIndex}
              type="info"
              size="sm"
              className="transition-all"
              onClick={() =>
                void ideMessenger.ide.showVirtualFile(server.name, info)
              }
            >
              <span
                className="text-xs"
                dangerouslySetInnerHTML={{ __html: info }}
              />
            </Alert>
          ))}
        </div>
      )}
    </div>
  );
}

function McpSubsection() {
  const currentOrg = useAppSelector(selectCurrentOrg);
  const mode = useAppSelector((store) => store.session.mode);
  const servers = useAppSelector(
    (store) => store.config.config.mcpServerStatuses,
  );
  const { selectedProfile } = useAuth();
  const ideMessenger = useContext(IdeMessengerContext);
  const disableMcp = currentOrg?.policy?.allowMcpServers === false;
  const isLocal = selectedProfile?.profileType === "local";

  const mergedBlocks = useMemo(() => {
    const parsed = selectedProfile?.rawYaml
      ? parseConfigYaml(selectedProfile?.rawYaml ?? "")
      : undefined;

    // Create a map of YAML servers keyed by name for stable matching
    const yamlServersByName = new Map(
      parsed?.mcpServers
        ?.filter(
          (server): server is NonNullable<typeof server> & { name: string } =>
            server != null && "name" in server,
        )
        .map((server) => [server.name, server]) ?? [],
    );

    return (servers ?? []).map((doc: MCPServerStatus) => ({
      block: doc,
      blockFromYaml: yamlServersByName.get(doc.name),
    }));
  }, [servers, selectedProfile]);

  const handleAddMcpServer = () => {
    if (isLocal) {
      void ideMessenger.request("config/addLocalWorkspaceBlock", {
        blockType: "mcpServers",
      });
    } else {
      void ideMessenger.request("controlPlane/openUrl", {
        path: "?type=mcpServers",
        orgSlug: undefined,
      });
    }
  };

  return (
    <div>
      <ConfigHeader
        title="MCP Servers"
        variant="sm"
        onAddClick={!disableMcp ? handleAddMcpServer : undefined}
        addButtonTooltip="Add MCP server"
      />
      {disableMcp ? (
        <Card>
          <EmptyState message="MCP servers are disabled in your organization" />
        </Card>
      ) : mode === "chat" ? (
        <Alert type="info" size="sm">
          <span className="text-2xs italic">
            All MCPs are disabled in Chat, switch to Plan or Agent mode to use
            MCPs
          </span>
        </Alert>
      ) : mergedBlocks.length > 0 ? (
        mergedBlocks.map(({ block, blockFromYaml }, index) => (
          <div key={block.id}>
            <Card>
              <MCPServerPreview server={block} serverFromYaml={blockFromYaml} />
            </Card>
            {index < mergedBlocks.length - 1 && <div className="mb-4" />}
          </div>
        ))
      ) : (
        <Card>
          <EmptyState message="No MCP servers configured. Click the + button to add your first server." />
        </Card>
      )}
    </div>
  );
}

function ToolPoliciesSubsection() {
  return (
    <div>
      <ConfigHeader title="Tool Policies" variant="sm" />
      <ToolPolicies />
    </div>
  );
}

export function ToolsSection() {
  const availableTools = useAppSelector((state) => state.config.config.tools);

  const hasTools = availableTools && availableTools.length > 0;

  return (
    <>
      <ConfigHeader title="Tools" />
      <div className="space-y-6">
        <McpSubsection />
        {hasTools && <ToolPoliciesSubsection />}
      </div>
    </>
  );
}<|MERGE_RESOLUTION|>--- conflicted
+++ resolved
@@ -5,11 +5,8 @@
   CircleStackIcon,
   CommandLineIcon,
   GlobeAltIcon,
-<<<<<<< HEAD
   PlayCircleIcon,
   StopCircleIcon,
-=======
->>>>>>> 02465b65
   UserCircleIcon,
   WrenchScrewdriverIcon,
 } from "@heroicons/react/24/outline";
