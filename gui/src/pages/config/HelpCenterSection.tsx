import {
  ArrowTopRightOnSquareIcon,
<<<<<<< HEAD
=======
  DocumentArrowUpIcon,
  NumberedListIcon,
>>>>>>> 1a9458c3
  PaintBrushIcon,
  TableCellsIcon,
} from "@heroicons/react/24/outline";
import { useContext } from "react";
import { useNavigate } from "react-router-dom";
import { IdeMessengerContext } from "../../context/IdeMessenger";
<<<<<<< HEAD
import { useAppDispatch } from "../../redux/hooks";
=======
import { useAppDispatch, useAppSelector } from "../../redux/hooks";
import { setOnboardingCard } from "../../redux/slices/uiSlice";
import { saveCurrentSession } from "../../redux/thunks/session";
>>>>>>> 1a9458c3
import { ROUTES } from "../../util/navigation";
import MoreHelpRow from "./MoreHelpRow";

export function HelpCenterSection() {
  const ideMessenger = useContext(IdeMessengerContext);
  const navigate = useNavigate();
  const dispatch = useAppDispatch();

  const currentSession = useAppSelector((state) => state.session);

  const handleViewSessionData = async () => {
    const sessionData = await ideMessenger.request("history/load", {
      id: currentSession.id,
    });

    if (sessionData.status === "success") {
      await ideMessenger.request("showVirtualFile", {
        name: `${sessionData.content.title}.json`,
        content: JSON.stringify(sessionData.content, null, 2),
      });
    }
  };

  return (
    <div className="py-5">
      <h3 className="mb-4 mt-0 text-xl">Help center</h3>
      <div className="-mx-4 flex flex-col">
        <MoreHelpRow
          title="Continue Hub"
          description="Visit hub.continue.dev to explore custom assistants and blocks"
          Icon={ArrowTopRightOnSquareIcon}
          onClick={() =>
            ideMessenger.post("openUrl", "https://hub.continue.dev/")
          }
        />

        <MoreHelpRow
          title="Documentation"
          description="Learn how to configure and use Granite.Code"
          Icon={ArrowTopRightOnSquareIcon}
          onClick={() =>
            ideMessenger.post("openUrl", "https://docs.granitecode.ai/")
          }
        />

        <MoreHelpRow
          title="Have an issue?"
          description="Let us know on GitHub and we'll do our best to resolve it"
          Icon={ArrowTopRightOnSquareIcon}
          onClick={() =>
            ideMessenger.post(
              "openUrl",
              "https://github.com/Granite-Code/granite-code/issues/new",
            )
          }
        />

        {/* Disable for Granite.Code
        <MoreHelpRow
          title="Join the community!"
          description="Join us on Discord to stay up-to-date on the latest developments"
          Icon={ArrowTopRightOnSquareIcon}
          onClick={() =>
            ideMessenger.post("openUrl", "https://discord.gg/vapESyrFmJ")
          }
        />
        */}

        <MoreHelpRow
          title="Token usage"
          description="Daily token usage across models"
          Icon={TableCellsIcon}
          onClick={() => navigate("/stats")}
        />

<<<<<<< HEAD
        {/*  Disable for Granite.Code
=======
        {currentSession.history.length > 0 && !currentSession.isStreaming && (
          <MoreHelpRow
            title="View current session history"
            description="Open the current chat session file for troubleshooting"
            Icon={NumberedListIcon}
            onClick={handleViewSessionData}
          />
        )}

>>>>>>> 1a9458c3
        <MoreHelpRow
          title="Quickstart"
          description="Reopen the quickstart and tutorial file"
          Icon={DocumentArrowUpIcon}
          onClick={async () => {
            navigate("/");
            // Used to clear the chat panel before showing onboarding card
            await dispatch(
              saveCurrentSession({
                openNewSession: true,
                generateTitle: true,
              }),
            );
            dispatch(
              setOnboardingCard({
                show: true,
                activeTab: undefined,
              }),
            );
            ideMessenger.post("showTutorial", undefined);
          }}
        /> */}
        {process.env.NODE_ENV === "development" && (
          <MoreHelpRow
            title="Theme Test Page"
            description="Development page for testing themes"
            Icon={PaintBrushIcon}
            onClick={async () => {
              navigate(ROUTES.THEME);
            }}
          />
        )}
      </div>
    </div>
  );
}<|MERGE_RESOLUTION|>--- conflicted
+++ resolved
@@ -1,23 +1,13 @@
 import {
   ArrowTopRightOnSquareIcon,
-<<<<<<< HEAD
-=======
-  DocumentArrowUpIcon,
   NumberedListIcon,
->>>>>>> 1a9458c3
   PaintBrushIcon,
   TableCellsIcon,
 } from "@heroicons/react/24/outline";
 import { useContext } from "react";
 import { useNavigate } from "react-router-dom";
 import { IdeMessengerContext } from "../../context/IdeMessenger";
-<<<<<<< HEAD
-import { useAppDispatch } from "../../redux/hooks";
-=======
 import { useAppDispatch, useAppSelector } from "../../redux/hooks";
-import { setOnboardingCard } from "../../redux/slices/uiSlice";
-import { saveCurrentSession } from "../../redux/thunks/session";
->>>>>>> 1a9458c3
 import { ROUTES } from "../../util/navigation";
 import MoreHelpRow from "./MoreHelpRow";
 
@@ -93,9 +83,6 @@
           onClick={() => navigate("/stats")}
         />
 
-<<<<<<< HEAD
-        {/*  Disable for Granite.Code
-=======
         {currentSession.history.length > 0 && !currentSession.isStreaming && (
           <MoreHelpRow
             title="View current session history"
@@ -105,7 +92,7 @@
           />
         )}
 
->>>>>>> 1a9458c3
+        {/*  Disable for Granite.Code
         <MoreHelpRow
           title="Quickstart"
           description="Reopen the quickstart and tutorial file"
