--- conflicted
+++ resolved
@@ -62,10 +62,6 @@
           showBorder
           onTitleClick={() => navigate("/")}
           title="Chat"
-<<<<<<< HEAD
-          //rightContent={<AccountButton />}
-=======
->>>>>>> 1a9458c3
         />
 
         {/* Tab Headers */}
