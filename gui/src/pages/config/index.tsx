--- conflicted
+++ resolved
@@ -1,9 +1,5 @@
 import { isOnPremSession } from "core/control-plane/AuthTypes";
-<<<<<<< HEAD
-import React, { useEffect, useState } from "react";
-=======
 import React, { useState } from "react";
->>>>>>> d9b426d1
 import { useNavigate, useSearchParams } from "react-router-dom";
 import { AssistantAndOrgListbox } from "../../components/AssistantAndOrgListbox";
 import Alert from "../../components/gui/Alert";
@@ -18,25 +14,11 @@
   useNavigationListener();
   const navigate = useNavigate();
   const [searchParams] = useSearchParams();
-<<<<<<< HEAD
-  const [activeTab, setActiveTab] = useState("settings");
-  const { session, organizations } = useAuth();
-
-  // Set initial tab from URL parameter
-  useEffect(() => {
-    const tab = searchParams.get("tab");
-    if (tab) {
-      setActiveTab(tab);
-    }
-  }, [searchParams]);
-
-=======
   const [activeTab, setActiveTab] = useState(() => {
     return searchParams.get("tab") || "settings";
   });
   const { session, organizations } = useAuth();
 
->>>>>>> d9b426d1
   const allTabs = getAllTabs();
   const shouldRenderOrgInfo =
     session && organizations.length > 1 && !isOnPremSession(session);
