--- conflicted
+++ resolved
@@ -25,325 +25,6 @@
 function ConfigPage() {
   useNavigationListener();
   const navigate = useNavigate();
-<<<<<<< HEAD
-  const ideMessenger = useContext(IdeMessengerContext);
-
-  const {
-    session,
-    logout,
-    login,
-    profiles,
-    selectedProfile,
-    controlServerBetaEnabled,
-    selectedOrganization,
-  } = useAuth();
-
-  const changeProfileId = (id: string) => {
-    dispatch(selectProfileThunk(id));
-  };
-
-  const hubEnabled = false;
-
-  function handleOpenConfig() {
-    if (!selectedProfile) {
-      return;
-    }
-    ideMessenger.post("config/openProfile", {
-      profileId: selectedProfile.id,
-    });
-  }
-
-  // NOTE Hub takes priority over Continue for Teams
-  // Since teams will be moving to hub, not vice versa
-
-  /////// User settings section //////
-  const config = useAppSelector((state) => state.config.config);
-  const selectedChatModel = useAppSelector(selectDefaultModel);
-
-  function handleUpdate(sharedConfig: SharedConfigSchema) {
-    // Optimistic update
-    const updatedConfig = modifyAnyConfigWithSharedConfig(config, sharedConfig);
-    dispatch(updateConfig(updatedConfig));
-    // IMPORTANT no need for model role updates (separate logic for selected model roles)
-    // simply because this function won't be used to update model roles
-
-    // Actual update to core which propagates back with config update event
-    ideMessenger.post("config/updateSharedConfig", sharedConfig);
-  }
-
-  function handleRoleUpdate(role: ModelRole, model: ModelDescription | null) {
-    if (!selectedProfile) {
-      return;
-    }
-    // Optimistic update
-    dispatch(
-      updateConfig({
-        ...config,
-        selectedModelByRole: {
-          ...config.selectedModelByRole,
-          [role]: model,
-        },
-      }),
-    );
-    ideMessenger.post("config/updateSelectedModel", {
-      profileId: selectedProfile.id,
-      role,
-      title: model?.title ?? null,
-    });
-  }
-
-  // TODO use handleRoleUpdate for chat
-  function handleChatModelSelection(model: ModelDescription | null) {
-    if (!model) {
-      return;
-    }
-    dispatch(setDefaultModel({ title: model.title }));
-  }
-
-  // TODO defaults are in multiple places, should be consolidated and probably not explicit here
-  const showSessionTabs = config.ui?.showSessionTabs ?? false;
-  const codeWrap = config.ui?.codeWrap ?? false;
-  const showChatScrollbar = config.ui?.showChatScrollbar ?? false;
-  const displayRawMarkdown = config.ui?.displayRawMarkdown ?? false;
-  const disableSessionTitles = config.disableSessionTitles ?? false;
-  const readResponseTTS = config.experimental?.readResponseTTS ?? false;
-
-  const allowAnonymousTelemetry = config.allowAnonymousTelemetry ?? true;
-  const disableIndexing = config.disableIndexing ?? false;
-
-  const useAutocompleteCache = config.tabAutocompleteOptions?.useCache ?? false;
-  const useChromiumForDocsCrawling =
-    config.experimental?.useChromiumForDocsCrawling ?? false;
-  const codeBlockToolbarPosition = config.ui?.codeBlockToolbarPosition ?? "top";
-  const useAutocompleteMultilineCompletions =
-    config.tabAutocompleteOptions?.multilineCompletions ?? "auto";
-  const fontSize = getFontSize();
-
-  // Disable autocomplete
-  const disableAutocompleteInFiles = (
-    config.tabAutocompleteOptions?.disableInFiles ?? []
-  ).join(", ");
-  const [formDisableAutocomplete, setFormDisableAutocomplete] = useState(
-    disableAutocompleteInFiles,
-  );
-  const cancelChangeDisableAutocomplete = () => {
-    setFormDisableAutocomplete(disableAutocompleteInFiles);
-  };
-  const handleDisableAutocompleteSubmit = () => {
-    handleUpdate({
-      disableAutocompleteInFiles: formDisableAutocomplete
-        .split(",")
-        .map((val) => val.trim())
-        .filter((val) => !!val),
-    });
-  };
-
-  useEffect(() => {
-    // Necessary so that reformatted/trimmed values don't cause dirty state
-    setFormDisableAutocomplete(disableAutocompleteInFiles);
-  }, [disableAutocompleteInFiles]);
-
-  // Workspace prompts
-  const promptPath = config.experimental?.promptPath || "";
-  const [formPromptPath, setFormPromptPath] = useState(promptPath);
-  const cancelChangePromptPath = () => {
-    setFormPromptPath(promptPath);
-  };
-  const handleSubmitPromptPath = () => {
-    handleUpdate({
-      promptPath: formPromptPath || "",
-    });
-  };
-
-  useEffect(() => {
-    // Necessary so that reformatted/trimmed values don't cause dirty state
-    setFormPromptPath(promptPath);
-  }, [promptPath]);
-
-  const jetbrains = isJetBrains();
-
-  return (
-    <div className="overflow-y-scroll">
-      <PageHeader showBorder onTitleClick={() => navigate("/")} title="Chat" />
-
-      <div className="divide-x-0 divide-y-2 divide-solid divide-zinc-700 px-4">
-        <div className="flex flex-col">
-          <div className="flex max-w-[400px] flex-col gap-4 py-6">
-            <h2 className="mb-1 mt-0">Configuration</h2>
-            {hubEnabled ? (
-              // Hub: show org selector
-              session && (
-                <div className="flex flex-col gap-1.5">
-                  <span className="text-lightgray text-sm">{`Organization`}</span>
-                  <ScopeSelect />
-                </div>
-              )
-            ) : (
-              // Continue for teams: show org text
-              false && <div>You are using Continue for Teams</div>
-            )}
-
-            {profiles && profiles.length > 1 ? (
-              <>
-                <div className="flex flex-col gap-1.5">
-                  <div className="flex items-center justify-between gap-1.5 text-sm">
-                    <span className="text-lightgray">{`${hubEnabled ? "Assistant" : "Profile"}`}</span>
-                  </div>
-                  <Listbox
-                    value={selectedProfile?.id}
-                    onChange={changeProfileId}
-                  >
-                    {({ open }) => (
-                      <div className="relative w-full">
-                        <Listbox.Button className="border-vsc-input-border bg-vsc-background hover:bg-vsc-input-background text-vsc-foreground relative m-0 flex w-full cursor-pointer items-center justify-between rounded-md border border-solid px-3 py-2 text-left">
-                          <div className="flex items-center gap-2">
-                            {selectedProfile && (
-                              <AssistantIcon assistant={selectedProfile} />
-                            )}
-                            <span className="lines lines-1">
-                              {selectedProfile?.title ??
-                                "No Assistant Selected"}
-                            </span>
-                          </div>
-                          <div className="pointer-events-none flex items-center">
-                            <ChevronUpDownIcon
-                              className="h-5 w-5"
-                              aria-hidden="true"
-                            />
-                          </div>
-                        </Listbox.Button>
-
-                        <Transition
-                          as={Fragment}
-                          show={open}
-                          enter="transition ease-out duration-100"
-                          enterFrom="transform opacity-0 scale-95"
-                          enterTo="transform opacity-100 scale-100"
-                          leave="transition ease-in duration-75"
-                          leaveFrom="transform opacity-100 scale-100"
-                          leaveTo="transform opacity-0 scale-95"
-                        >
-                          <Listbox.Options className="bg-vsc-background max-h-80vh absolute z-50 mt-0.5 w-full overflow-y-scroll rounded-sm p-0">
-                            {profiles.map((option, idx) => (
-                              <Listbox.Option
-                                key={idx}
-                                value={option.id}
-                                className={`text-vsc-foreground hover:text-list-active-foreground flex cursor-pointer flex-row items-center gap-3 px-3 py-2 ${selectedProfile?.id === option.id ? "bg-list-active" : "bg-vsc-input-background"}`}
-                              >
-                                <AssistantIcon assistant={option} />
-                                <span className="lines lines-1 relative flex h-5 items-center justify-between gap-3 pr-2 text-xs">
-                                  {option.title}
-                                </span>
-                              </Listbox.Option>
-                            ))}
-                            {hubEnabled && (
-                              <Listbox.Option
-                                key={"no-profiles"}
-                                value={null}
-                                className={`text-vsc-foreground hover:bg-list-active bg-vsc-input-background flex cursor-pointer flex-row items-center gap-2 px-3 py-2`}
-                                onClick={() => {
-                                  if (session) {
-                                    ideMessenger.post("controlPlane/openUrl", {
-                                      path: "new",
-                                      orgSlug: selectedOrganization?.slug,
-                                    });
-                                  } else {
-                                    login(false);
-                                  }
-                                }}
-                              >
-                                <PlusCircleIcon className="h-4 w-4" />
-                                <span className="lines lines-1 flex items-center justify-between text-xs">
-                                  Create new Assistant
-                                </span>
-                              </Listbox.Option>
-                            )}
-                          </Listbox.Options>
-                        </Transition>
-
-                        {selectedProfile && (
-                          <div className="mt-3 flex w-full justify-center">
-                            <span
-                              className="text-lightgray flex cursor-pointer items-center gap-1 hover:underline"
-                              onClick={handleOpenConfig}
-                            >
-                              <ArrowTopRightOnSquareIcon className="h-4 w-4" />
-                              {hubEnabled
-                                ? "Open Assistant configuration"
-                                : "View Workspace"}
-                            </span>
-                          </div>
-                        )}
-                      </div>
-                    )}
-                  </Listbox>
-                </div>
-              </>
-            ) : (
-              hubEnabled && <div>Loading...</div>
-            )}
-          </div>
-        </div>
-
-        {/* Model Roles as a separate section */}
-        <div className="flex flex-col">
-          <div className="flex max-w-[400px] flex-col gap-4 py-6">
-            <h2 className="mb-1 mt-0">Model Roles</h2>
-            <div className="grid grid-cols-1 gap-x-3 gap-y-2 sm:grid-cols-[auto_1fr]">
-              <ModelRoleSelector
-                displayName="Chat"
-                description="Used in the chat interface"
-                models={config.modelsByRole.chat}
-                selectedModel={
-                  selectedChatModel
-                    ? {
-                        title: selectedChatModel.title,
-                        provider: selectedChatModel.provider,
-                        model: selectedChatModel.model,
-                      }
-                    : null
-                }
-                onSelect={(model) => handleChatModelSelection(model)}
-              />
-              <ModelRoleSelector
-                displayName="Autocomplete"
-                description="Used to generate code completion suggestions"
-                models={config.modelsByRole.autocomplete}
-                selectedModel={config.selectedModelByRole.autocomplete}
-                onSelect={(model) => handleRoleUpdate("autocomplete", model)}
-              />
-              {/* Jetbrains has a model selector inline */}
-              {!jetbrains && (
-                <ModelRoleSelector
-                  displayName="Edit"
-                  description="Used for inline edits"
-                  models={config.modelsByRole.edit}
-                  selectedModel={config.selectedModelByRole.edit}
-                  onSelect={(model) => handleRoleUpdate("edit", model)}
-                />
-              )}
-              <ModelRoleSelector
-                displayName="Apply"
-                description="Used to apply generated codeblocks to files"
-                models={config.modelsByRole.apply}
-                selectedModel={config.selectedModelByRole.apply}
-                onSelect={(model) => handleRoleUpdate("apply", model)}
-              />
-              <ModelRoleSelector
-                displayName="Embed"
-                description="Used to generate and query embeddings for the @codebase and @docs context providers"
-                models={config.modelsByRole.embed}
-                selectedModel={config.selectedModelByRole.embed}
-                onSelect={(model) => handleRoleUpdate("embed", model)}
-              />
-              <ModelRoleSelector
-                displayName="Rerank"
-                description="Used for reranking results from the @codebase and @docs context providers"
-                models={config.modelsByRole.rerank}
-                selectedModel={config.selectedModelByRole.rerank}
-                onSelect={(model) => handleRoleUpdate("rerank", model)}
-              />
-=======
   const [activeTab, setActiveTab] = useState("settings");
 
   const tabs: TabOption[] = [
@@ -400,7 +81,6 @@
             >
               {tab.icon}
               {tab.label}
->>>>>>> c887e6bd
             </div>
           ))}
         </div>
