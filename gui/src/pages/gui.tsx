--- conflicted
+++ resolved
@@ -501,23 +501,13 @@
                                       "Continue your response exactly where you left off:",
                                   },
                                 },
-<<<<<<< HEAD
-                              },
-                              "*",
-                            );
-                          }}
-                          onDelete={() => {dispatch(deleteMessage(index))}}
-                        />
-                      </TimelineItem>
-=======
                                 "*",
                               );
                             }}
-                            onDelete={() => {}}
+                            onDelete={() => {dispatch(deleteMessage(index))}}
                           />
                         </TimelineItem>
                       </div>
->>>>>>> a758d75c
                     )}
                   </ErrorBoundary>
                 </Fragment>
