--- conflicted
+++ resolved
@@ -58,11 +58,8 @@
 import { FREE_TRIAL_LIMIT_REQUESTS } from "../util/freeTrial";
 import { getLocalStorage, setLocalStorage } from "../util/localStorage";
 import { isBareChatMode } from '../util/bareChatMode';
-<<<<<<< HEAD
-=======
 import { Badge } from "../components/ui/badge";
 
->>>>>>> ba37be13
 
 
 const TopGuiDiv = styled.div`
@@ -223,14 +220,9 @@
 
 
 
-<<<<<<< HEAD
-  const [showAiderHint, setShowAiderHint] = useState<boolean>(
-    true
-=======
   // AIDER HINT BUTTON HIDDEN IN V1.4.0
   const [showAiderHint, setShowAiderHint] = useState<boolean>(
     false
->>>>>>> ba37be13
   );
 
   const bareChatMode = isBareChatMode();
@@ -255,14 +247,11 @@
     </NewSessionButton>
   );
 
-<<<<<<< HEAD
   const perplexityMode = (): boolean => {
     return defaultModel?.model?.toLowerCase() === "perplexity";
   };
 
 
-=======
->>>>>>> ba37be13
   const handleScroll = () => {
     // Temporary fix to account for additional height when code blocks are added
     const OFFSET_HERUISTIC = 300;
@@ -458,15 +447,6 @@
   return (
     <>
       <TopGuiDiv ref={topGuiDivRef} onScroll={handleScroll}>
-<<<<<<< HEAD
-        <div className="mx-2">
-          {defaultModel?.title?.toLowerCase() === "aider" && (
-            <div className="pl-2 mt-8 border-b border-gray-700">
-              <h1 className="text-2xl font-bold mb-2">PearAI Creator (Powered by <a href="https://aider.chat/2024/06/02/main-swe-bench.html" target="_blank" rel="noopener noreferrer">Aider</a>)</h1>
-              <p className="text-sm text-gray-400">Ask for a feature, describe a bug, or ask for a change to your project. We'll take care of everything for you!</p>
-            </div>
-          )}
-=======
           <div className="mx-2">
             {defaultModel?.title?.toLowerCase().includes("aider") && (
               <div className="pl-2 mt-8 border-b border-gray-700">
@@ -489,7 +469,6 @@
                 </p>
               </div>
             )}
->>>>>>> ba37be13
           <StepsDiv>
 
             {state.history.map((item, index: number) => {
@@ -615,11 +594,7 @@
               <NewSessionButton
                 onClick={() => {
                   saveSession();
-<<<<<<< HEAD
-                  if (defaultModel?.provider?.toLowerCase() === "aider") {
-=======
                   if (defaultModel?.title?.toLowerCase().includes("aider")) {
->>>>>>> ba37be13
                     ideMessenger.post("aiderResetSession", undefined)
                   }
                 }}
@@ -628,7 +603,6 @@
                 New Session
                 {!bareChatMode && ` (${getMetaKeyLabel()} ${isJetBrains() ? "J" : "L"})`}
               </NewSessionButton>{" "}
-<<<<<<< HEAD
               {!perplexityMode() && !bareChatMode && !!showAiderHint && <AiderBetaButton />}
               {!perplexityMode() && <NewSessionButton
                     onClick={async () => {
@@ -638,17 +612,6 @@
                   >
                     {perplexityMode() ? "Exit Perplexity" : "dev: pearai search (perplexity)"  }                     
               </NewSessionButton>}
-=======
-              {!bareChatMode && !!showAiderHint && <AiderBetaButton />}
-              {/* <NewSessionButton
-                onClick={() => {
-                  navigate("/inventory");
-                }}
-                className="mr-auto"
-              >
-                Inventory
-              </NewSessionButton>{" "} */}
->>>>>>> ba37be13
             </div>
           ) : (
             <>
@@ -680,7 +643,6 @@
                 </div>
               )}
               {!bareChatMode && !!showAiderHint && <AiderBetaButton />}
-<<<<<<< HEAD
               {!perplexityMode() && <NewSessionButton
                     onClick={async () => {
                       ideMessenger.post("perplexityMode", undefined);
@@ -689,8 +651,6 @@
                   >
                     {perplexityMode() ? "Exit Perplexity" : "dev: pearai search (perplexity)"  }                  
               </NewSessionButton>}
-=======
->>>>>>> ba37be13
             </>
           )}
         </div>
@@ -711,11 +671,7 @@
             ) {
               dispatch(clearLastResponse());
             }
-<<<<<<< HEAD
-            if (defaultModel?.provider?.toLowerCase() === "aider") {
-=======
             if (defaultModel?.title?.toLowerCase().includes("aider")) {
->>>>>>> ba37be13
               ideMessenger.post("aiderCtrlC", undefined)
             }
           }}
