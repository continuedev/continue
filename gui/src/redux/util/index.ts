import { ContextItem, ToolCallState, ToolStatus } from "core";
import { IIdeMessenger } from "../../context/IdeMessenger";
import { ChatHistoryItemWithMessageId } from "../slices/sessionSlice";
import { RootState } from "../store";

/**
 * Checks if there are any current tool calls in the most recent assistant message.
 *
 * @param chatHistory - The chat history array from Redux state
 * @returns True if there are any current tool calls, false otherwise
 */
export function hasCurrentToolCalls(
  chatHistory: RootState["session"]["history"],
<<<<<<< HEAD
): ToolCallState | undefined {
  for (let i = chatHistory.length - 1; i >= 0; i--) {
    const item = chatHistory[i];
    if (item.message.role !== "assistant") {
      break;
    }
    if (item.toolCallState) {
      return item.toolCallState;
    }
  }
=======
): boolean {
  return findAllCurToolCalls(chatHistory).length > 0;
}

/**
 * Finds current tool calls with a specific status.
 *
 * @param chatHistory - The chat history array from Redux state
 * @param status - The tool call status to filter by
 * @returns Array of tool call states with the specified status
 */
export function findAllCurToolCallsByStatus(
  chatHistory: RootState["session"]["history"],
  status: ToolStatus,
): ToolCallState[] {
  return findAllCurToolCalls(chatHistory).filter(
    (toolCall) => toolCall.status === status,
  );
>>>>>>> 989aeea2
}

/**
 * Finds all current tool calls from the most recent assistant message with tool call states.
 *
 * @param chatHistory - The chat history array from Redux state
 * @returns An array of all current tool call states, or empty array if none found
 */
export function findAllCurToolCalls(
  chatHistory: RootState["session"]["history"],
): ToolCallState[] {
  // Find the most recent assistant message that has tool call states
  for (let i = chatHistory.length - 1; i >= 0; i--) {
    const item = chatHistory[i];
    if (
      item.message.role === "assistant" &&
      item.toolCallStates &&
      item.toolCallStates.length > 0
    ) {
      return item.toolCallStates;
    }
  }

  return [];
}

/**
 * Finds a specific tool call by its ID anywhere in the chat history.
 *
 * @param chatHistory - The chat history array from Redux state
 * @param toolCallId - The unique identifier of the tool call to find
 * @returns The tool call state with the matching ID, or undefined if not found
 */
export function findToolCallById(
  chatHistory: RootState["session"]["history"],
  toolCallId: string,
): ToolCallState | undefined {
  for (const item of chatHistory) {
    if (item.toolCallStates) {
      const toolCallState = item.toolCallStates.find(
        (state) => state.toolCallId === toolCallId,
      );
      if (toolCallState) {
        return toolCallState;
      }
    }
  }

  return undefined;
}

export function findChatHistoryItemByToolCallId(
  chatHistory: RootState["session"]["history"],
  toolCallId: string,
): ChatHistoryItemWithMessageId | undefined {
  return chatHistory.find(
    (item) =>
      item.message.role === "tool" && item.message.toolCallId === toolCallId,
  );
}

export function logToolUsage(
  toolCallState: ToolCallState,
  accepted: boolean,
  success: boolean,
  messenger: IIdeMessenger,
  finalOutput?: ContextItem[],
) {
  messenger.post("devdata/log", {
    name: "toolUsage",
    data: {
      toolCallId: toolCallState.toolCallId,

      functionName:
        toolCallState.tool?.function?.name ||
        toolCallState.toolCall.function.name,

      functionParams: toolCallState.tool?.function.parameters,

      toolCallArgs: toolCallState.toolCall.function.arguments,
      accepted: accepted,
      output: finalOutput || toolCallState.output || [],
      succeeded: success,
    },
  });
}<|MERGE_RESOLUTION|>--- conflicted
+++ resolved
@@ -11,18 +11,6 @@
  */
 export function hasCurrentToolCalls(
   chatHistory: RootState["session"]["history"],
-<<<<<<< HEAD
-): ToolCallState | undefined {
-  for (let i = chatHistory.length - 1; i >= 0; i--) {
-    const item = chatHistory[i];
-    if (item.message.role !== "assistant") {
-      break;
-    }
-    if (item.toolCallState) {
-      return item.toolCallState;
-    }
-  }
-=======
 ): boolean {
   return findAllCurToolCalls(chatHistory).length > 0;
 }
@@ -41,7 +29,6 @@
   return findAllCurToolCalls(chatHistory).filter(
     (toolCall) => toolCall.status === status,
   );
->>>>>>> 989aeea2
 }
 
 /**
