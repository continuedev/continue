import {
  ActionReducerMapBuilder,
  AsyncThunk,
  PayloadAction,
  createSelector,
  createSlice,
} from "@reduxjs/toolkit";
import { JSONContent } from "@tiptap/react";
import {
  ApplyState,
  AssistantChatMessage,
  ChatHistoryItem,
  ChatMessage,
  ContextItem,
  ContextItemWithId,
  FileSymbolMap,
  MessageModes,
  PromptLog,
  RuleWithSource,
  Session,
  SessionMetadata,
  ThinkingChatMessage,
  Tool,
  ToolCallDelta,
  ToolCallState,
  WarningMessage,
} from "core";
import { BuiltInToolNames } from "core/tools/builtIn";
import { NEW_SESSION_TITLE } from "core/util/constants";
import {
  renderChatMessage,
  renderContextItems,
} from "core/util/messageContent";
import { findUriInDirs, getUriPathBasename } from "core/util/uri";
import { findLastIndex } from "lodash";
import { v4 as uuidv4 } from "uuid";
import { toolCallCtxItemToCtxItemWithId } from "../../pages/gui/ToolCallDiv/utils";
import { addToolCallDeltaToState } from "../../util/toolCallState";
import { RootState } from "../store";
import { streamResponseThunk } from "../thunks/streamResponse";
import { findChatHistoryItemByToolCallId, findToolCallById } from "../util";

/**
 * Helper function to filter out duplicate edit/search-replace tool calls.
 * Only keeps the first occurrence of edit tools.
 *
 * We don't support multiple parallel apply calls - see tool definitions for
 * instructions we provide to models to prevent this behavior.
 */
function filterMultipleEditToolCalls(
  toolCalls: ToolCallDelta[],
): ToolCallDelta[] {
  const editToolNames = [
    BuiltInToolNames.EditExistingFile,
    BuiltInToolNames.SearchAndReplaceInFile,
  ];
  let hasSeenEditTool = false;

  return toolCalls.filter((toolCall) => {
    const isEditTool = editToolNames.includes(toolCall.function?.name as any);

    if (isEditTool) {
      if (hasSeenEditTool) {
        return false; // Skip this duplicate edit tool
      }
      hasSeenEditTool = true;
    }

    return true;
  });
}

/**
 * Initializes tool call states for a new message containing tool calls.
 * This function is called when we receive a complete message with tool calls,
 * typically in non-streaming scenarios or when processing the first chunk
 * of a streaming message that contains tool calls.
 *
 * @param message - The chat message containing tool calls to process
 * @param lastItem - The chat history item to attach tool call states to
 */
export function handleToolCallsInMessage(
  message: ChatMessage,
  lastItem: ChatHistoryItemWithMessageId,
): void {
  if (
    (message.role === "assistant" || message.role === "thinking") &&
    message.toolCalls?.length
  ) {
    // Filter out duplicate edit/search-replace tool calls - only keep the first one
    const filteredToolCalls = filterMultipleEditToolCalls(message.toolCalls);

    // Initialize tool call states for each filtered tool call in the message
    // Each tool call gets its own state to track generation/execution progress
    lastItem.toolCallStates = filteredToolCalls.map((toolCallDelta) =>
      addToolCallDeltaToState(toolCallDelta, undefined),
    );

    // Update the message's toolCalls array to reflect the processed tool calls
    // We can safely cast because we verified the role above
    const curMessage = lastItem.message as
      | AssistantChatMessage
      | ThinkingChatMessage;
    curMessage.toolCalls = lastItem.toolCallStates.map(
      (state) => state.toolCall,
    );
  }
}

/**
 * Applies a single tool call delta to the tool call states array.
 *
 * This function handles the core logic for OpenAI-style tool call streaming where:
 * - Initial tool calls come with full details (ID, name, arguments)
 * - Subsequent argument fragments come without IDs and need to update the most recent tool call
 * - Multiple parallel tool calls can be streamed simultaneously
 *
 * @param toolCallDelta - The incoming tool call delta from the LLM stream
 * @param toolCallStates - Array of existing tool call states (modified in place)
 */
function applyToolCallDelta(
  toolCallDelta: ToolCallDelta,
  toolCallStates: ToolCallState[],
): void {
  // Find existing state by matching toolCallId - this ensures we update
  // the correct tool call even when multiple tool calls are being streamed
  let existingStateIndex = -1;

  if (toolCallDelta.id) {
    // Tool call has an ID - find by exact match
    // This handles: new tool calls or explicit updates to existing ones
    existingStateIndex = toolCallStates.findIndex(
      (state) => state.toolCallId === toolCallDelta.id,
    );
  } else {
    // No ID in delta (common in OpenAI streaming fragments)
    // Strategy: Update the most recently added tool call that's still being generated
    // This handles the pattern: initial tool call with ID, then fragments without ID
    existingStateIndex = toolCallStates.length - 1;

    // Ensure we have at least one tool call to update
    if (existingStateIndex < 0) {
      existingStateIndex = -1; // Will create new tool call
    }
  }

  const existingState =
    existingStateIndex >= 0 ? toolCallStates[existingStateIndex] : undefined;

  // Apply the delta to create an updated state (either updating existing or creating new)
  const updatedState = addToolCallDeltaToState(toolCallDelta, existingState);

  if (existingStateIndex >= 0) {
    // Update existing tool call state in place
    toolCallStates[existingStateIndex] = updatedState;
  } else {
    // Add new tool call state for a newly discovered tool call
    toolCallStates.push(updatedState);
  }
}

/**
 * Handles incremental updates to tool calls during streaming responses.
 * This function processes streaming deltas for tool calls, updating existing
 * tool call states or creating new ones as needed. It uses ID-based matching
 * to ensure tool call updates are applied to the correct tool call state.
 *
 * @param message - The streaming message chunk containing tool call deltas
 * @param lastItem - The chat history item containing existing tool call states
 */
export function handleStreamingToolCallUpdates(
  message: ChatMessage,
  lastItem: ChatHistoryItemWithMessageId,
): void {
  if (
    message.role === "assistant" &&
    message.toolCalls?.length &&
    lastItem.message.role === "assistant"
  ) {
    // Start with existing tool call states or empty array if none exist
    const existingToolCallStates = lastItem.toolCallStates || [];
    const updatedToolCallStates: ToolCallState[] = [...existingToolCallStates];

    // Filter out duplicate edit/search-replace tool calls - only keep the first one
    const filteredToolCalls = filterMultipleEditToolCalls(message.toolCalls);

    // Process each filtered tool call delta, matching by ID to update the correct state
    filteredToolCalls.forEach((toolCallDelta) => {
      applyToolCallDelta(toolCallDelta, updatedToolCallStates);
    });

    // Replace the entire tool call states array with the updated version
    lastItem.toolCallStates = updatedToolCallStates;

    // Update the message's toolCalls array to reflect current tool call states
    (lastItem.message as any).toolCalls = updatedToolCallStates.map(
      (state) => state.toolCall,
    );
  }
}

// We need this to handle reorderings (e.g. a mid-array deletion) of the messages array.
// The proper fix is adding a UUID to all chat messages, but this is the temp workaround.
export type ChatHistoryItemWithMessageId = ChatHistoryItem & {
  message: ChatMessage & { id: string };
};

type SessionState = {
  lastSessionId?: string;
  isSessionMetadataLoading: boolean;
  allSessionMetadata: SessionMetadata[];
  history: ChatHistoryItemWithMessageId[];
  isStreaming: boolean;
  title: string;
  id: string;
  streamAborter: AbortController;
  mainEditorContentTrigger?: JSONContent | undefined;
  symbols: FileSymbolMap;
  mode: MessageModes;
  isInEdit: boolean;
  codeBlockApplyStates: {
    states: ApplyState[];
    curIndex: number;
  };
  newestToolbarPreviewForInput: Record<string, string>;
  hasReasoningEnabled?: boolean;
<<<<<<< HEAD
  compactionLoading: Record<number, boolean>; // Track compaction loading by message index
=======
  warningMessage?: WarningMessage;
>>>>>>> 4dfad5aa
};

const initialState: SessionState = {
  isSessionMetadataLoading: false,
  allSessionMetadata: [],
  history: [],
  isStreaming: false,
  title: NEW_SESSION_TITLE,
  id: uuidv4(),
  streamAborter: new AbortController(),
  symbols: {},
  mode: "agent",
  isInEdit: false,
  codeBlockApplyStates: {
    states: [],
    curIndex: 0,
  },
  lastSessionId: undefined,
  newestToolbarPreviewForInput: {},
  compactionLoading: {},
};

export const sessionSlice = createSlice({
  name: "session",
  initialState,
  reducers: {
    addPromptCompletionPair: (
      state,
      { payload }: PayloadAction<PromptLog[]>,
    ) => {
      if (!state.history.length) {
        return;
      }

      const lastMessage = state.history[state.history.length - 1];

      lastMessage.promptLogs = lastMessage.promptLogs
        ? lastMessage.promptLogs.concat(payload)
        : payload;

      // Inactive thinking for reasoning models when '</think>' tag is not received on request completion
      if (lastMessage.reasoning?.active) {
        lastMessage.reasoning.active = false;
        lastMessage.reasoning.endAt = Date.now();
      }
    },
    setActive: (state) => {
      state.isStreaming = true;
    },
    setIsGatheringContext: (state, { payload }: PayloadAction<boolean>) => {
      const curMessage = state.history.at(-1);
      if (curMessage) {
        curMessage.isGatheringContext = payload;
      }
    },
    clearDanglingMessages: (state) => {
      // This is used during cancellation
      // After the last user or tool message, we can have thinking and or valid assitant message (content or generated tool calls) OR nothing.
      // The only thing allowed after the last assistant message that has either content or generated tool calls
      // is a user or tool message
      if (state.history.length < 2) {
        return;
      }
      const lastUserOrToolIdx = findLastIndex(
        state.history,
        (item) => item.message.role === "tool" || item.message.role === "user",
      );

      let validAssistantMessageIdx = -1;
      for (let i = state.history.length - 1; i > lastUserOrToolIdx; i--) {
        const message = state.history[i];
        const hasGeneratedMsg = message.toolCallStates?.some(
          (toolCallState) => toolCallState.status !== "generating",
        );
        if (message.message.content || hasGeneratedMsg) {
          validAssistantMessageIdx = i;
          // Cancel any tool calls that are dangling and generated
          if (message.toolCallStates) {
            message.toolCallStates.forEach((toolCallState) => {
              if (toolCallState.status === "generated") {
                toolCallState.status = "canceled";
              }
            });
          }
          break;
        }
      }

      if (validAssistantMessageIdx === -1) {
        state.history = state.history.slice(0, lastUserOrToolIdx + 1);
      } else {
        state.history = state.history.slice(0, validAssistantMessageIdx + 1);
      }
    },
    // Trigger value picked up by editor with isMainInput to set its content
    setMainEditorContentTrigger: (
      state,
      action: PayloadAction<JSONContent | undefined>,
    ) => {
      state.mainEditorContentTrigger = action.payload;
    },
    updateFileSymbols: (state, action: PayloadAction<FileSymbolMap>) => {
      state.symbols = {
        ...state.symbols,
        ...action.payload,
      };
    },
    setContextItemsAtIndex: (
      state,
      {
        payload: { index, contextItems },
      }: PayloadAction<{
        index: number;
        contextItems: ChatHistoryItem["contextItems"];
      }>,
    ) => {
      if (state.history[index]) {
        state.history[index].contextItems = contextItems;
      }
    },
    submitEditorAndInitAtIndex: (
      state,
      {
        payload,
      }: PayloadAction<{
        index: number;
        editorState: JSONContent;
      }>,
    ) => {
      const { index, editorState } = payload;

      if (state.history.length && index < state.history.length) {
        // Resubmission - update input message, truncate history after resubmit with new empty response message
        if (index % 2 === 1) {
          console.warn(
            "Corrupted history: resubmitting at odd index, shouldn't happen",
          );
        }
        const historyItem = state.history[index];

        historyItem.message.content = ""; // IMPORTANT - this is quickly updated by resolveEditorContent based on editor state prior to streaming
        historyItem.editorState = payload.editorState;
        historyItem.contextItems = [];

        state.history = state.history.slice(0, index + 1).concat({
          message: {
            id: uuidv4(),
            role: "assistant",
            content: "", // IMPORTANT - this is subsequently updated by response streaming
          },
          contextItems: [],
        });
      } else {
        // New input/response messages
        state.history = state.history.concat([
          {
            message: {
              id: uuidv4(),
              role: "user",
              content: "", // IMPORTANT - this is quickly updated by resolveEditorContent based on editor state prior to streaming
            },
            contextItems: [],
            editorState,
          },
          {
            message: {
              id: uuidv4(),
              role: "assistant",
              content: "", // IMPORTANT - this is subsequently updated by response streaming
            },
            contextItems: [],
          },
        ]);
      }

      state.isStreaming = true;
    },
    truncateHistoryToMessage: (
      state,
      {
        payload,
      }: PayloadAction<{
        index: number;
      }>,
    ) => {
      const { index } = payload;

      if (state.history.length && index < state.history.length) {
        state.codeBlockApplyStates.curIndex = 0;
        state.history = state.history.slice(0, index + 1).concat({
          message: {
            id: uuidv4(),
            role: "assistant",
            content: "", // IMPORTANT - this is subsequently updated by response streaming
          },
          contextItems: [],
        });
      }
    },
    deleteMessage: (state, action: PayloadAction<number>) => {
      // Deletes the current assistant message and the previous user message
      state.history.splice(action.payload - 1, 2);
      state.warningMessage = undefined;
    },
    updateHistoryItemAtIndex: (
      state,
      {
        payload,
      }: PayloadAction<{
        index: number;
        updates: Partial<ChatHistoryItemWithMessageId>;
      }>,
    ) => {
      const { index, updates } = payload;
      if (index !== 0 && !state.history[index]) {
        console.error(
          `attempting to update history item at nonexistent index ${index}`,
          updates,
        );
        return;
      }
      state.history[index] = {
        ...state.history[index],
        ...updates,
      };
    },
    addContextItemsAtIndex: (
      state,
      {
        payload,
      }: PayloadAction<{
        index: number;
        contextItems: ContextItemWithId[];
      }>,
    ) => {
      const historyItem = state.history[payload.index];

      if (!historyItem) {
        return;
      }

      historyItem.contextItems = [
        ...historyItem.contextItems,
        ...payload.contextItems,
      ];
    },
    setAppliedRulesAtIndex: (
      state,
      {
        payload,
      }: PayloadAction<{
        index: number;
        appliedRules: RuleWithSource[];
      }>,
    ) => {
      if (state.history[payload.index]) {
        state.history[payload.index].appliedRules = payload.appliedRules;
      }
    },
    setInactive: (state) => {
      const curMessage = state.history.at(-1);

      if (curMessage) {
        curMessage.isGatheringContext = false;
      }

      state.isStreaming = false;
    },
    abortStream: (state) => {
      state.streamAborter.abort();
      state.streamAborter = new AbortController();
    },
    streamUpdate: (state, action: PayloadAction<ChatMessage[]>) => {
      if (state.history.length) {
        for (const message of action.payload) {
          let lastItem = state.history[state.history.length - 1];
          let lastMessage = lastItem.message;

          if (message.role === "thinking" && message.redactedThinking) {
            state.history.push({
              message: {
                role: "thinking",
                content: "internal reasoning is hidden due to safety reasons",
                redactedThinking: message.redactedThinking,
                id: uuidv4(),
              },
              contextItems: [],
            });
            continue;
          }

          const messageContent = message.content
            ? renderChatMessage(message)
            : "";

          // OpenAI-compatible models in agent mode sometimes send
          // all of their data in one message, so we handle that case early.
          if (messageContent) {
            const thinkMatches = messageContent.match(
              /<think>([\s\S]*)<\/think>([\s\S]*)/,
            );
            if (thinkMatches) {
              // The order that they seem to consistently use is:
              //
              // <think>Thinking text</think>
              // Text to show to the user

              lastItem.reasoning = {
                text: thinkMatches[1].trim(),
                startAt: Date.now(),
                endAt: Date.now(),
                active: false,
              };

              // This is the chat message that we should show to the user.
              // We always need to push this even if it is empty,
              // because we cannot attach tool calls to a Thinking message.
              // That would break `messageHasToolCallId`.
              state.history.push({
                message: {
                  role: "assistant",
                  content: thinkMatches[2].trim(),
                  id: uuidv4(),
                },
                contextItems: [],
              });
              lastItem = state.history[state.history.length - 1];
              lastMessage = lastItem.message;

              handleToolCallsInMessage(message, lastItem);

              return;
            }
          }

          // The remainder of this function handles streaming messages
          if (
            lastMessage.role !== message.role ||
            message.role === "tool" // Tool messages should always create new messages
          ) {
            // Create a new message
            const historyItem: ChatHistoryItemWithMessageId = {
              message: {
                ...message,
                content: "", // Start with empty content, let accumulation logic handle it
                id: uuidv4(),
              },
              contextItems: [],
            };
            handleToolCallsInMessage(message, historyItem);
            state.history.push(historyItem);
            lastItem = state.history[state.history.length - 1];
            lastMessage = lastItem.message;
          }

          // Add to the existing message
          if (messageContent) {
            if (messageContent.includes("<think>")) {
              lastItem.reasoning = {
                startAt: Date.now(),
                active: true,
                text: messageContent.replace("<think>", "").trim(),
              };
            } else if (
              lastItem.reasoning?.active &&
              messageContent.includes("</think>")
            ) {
              const [reasoningEnd, answerStart] =
                messageContent.split("</think>");
              lastItem.reasoning.text += reasoningEnd.trimEnd();
              lastItem.reasoning.active = false;
              lastItem.reasoning.endAt = Date.now();
              lastMessage.content += answerStart.trimStart();
            } else if (lastItem.reasoning?.active) {
              if (
                lastItem.reasoning.text.length > 0 ||
                messageContent.trim().length > 0
              ) {
                lastItem.reasoning.text += messageContent;
              }
            } else {
              // Note this only works because new message above
              // was already rendered from parts to string
              if (
                lastMessage.content.length > 0 ||
                messageContent.trim().length > 0
              ) {
                lastMessage.content += messageContent;
              }
            }
          } else if (message.role === "thinking" && message.signature) {
            if (lastMessage.role === "thinking") {
              lastMessage.signature = message.signature;
            }
          } else if (
            message.role === "assistant" &&
            message.toolCalls?.length &&
            lastMessage.role === "assistant"
          ) {
            handleStreamingToolCallUpdates(message, lastItem);
          }
        }
      }
    },
    newSession: (state, { payload }: PayloadAction<Session | undefined>) => {
      state.lastSessionId = state.id;

      state.streamAborter.abort();
      state.streamAborter = new AbortController();

      state.isStreaming = false;
      state.symbols = {};

      if (payload) {
        state.history = payload.history as any;
        state.title = payload.title;
        state.id = payload.sessionId;
      } else {
        state.history = [];
        state.title = NEW_SESSION_TITLE;
        state.id = uuidv4();
      }
    },
    updateSessionTitle: (state, { payload }: PayloadAction<string>) => {
      state.title = payload;
    },
    setIsSessionMetadataLoading: (
      state,
      { payload }: PayloadAction<boolean>,
    ) => {
      state.isSessionMetadataLoading = payload;
    },
    setAllSessionMetadata: (
      state,
      { payload }: PayloadAction<SessionMetadata[]>,
    ) => {
      state.allSessionMetadata = payload;
    },
    //////////////////////////////////////////////////////////////////////////////////
    // These are for optimistic session metadata updates, especially for History page
    addSessionMetadata: (
      state,
      { payload }: PayloadAction<SessionMetadata>,
    ) => {
      state.allSessionMetadata = [...state.allSessionMetadata, payload];
    },
    updateSessionMetadata: (
      state,
      {
        payload,
      }: PayloadAction<
        {
          sessionId: string;
        } & Partial<SessionMetadata>
      >,
    ) => {
      state.allSessionMetadata = state.allSessionMetadata.map((session) =>
        session.sessionId === payload.sessionId
          ? {
              ...session,
              ...payload,
            }
          : session,
      );
      if (payload.title && payload.sessionId === state.id) {
        state.title = payload.title;
      }
    },
    deleteSessionMetadata: (state, { payload }: PayloadAction<string>) => {
      // Note, should not be allowed to delete current session from chat session
      state.allSessionMetadata = state.allSessionMetadata.filter(
        (session) => session.sessionId !== payload,
      );
    },
    //////////////////////////////////////////////////////////////////////////////////
    addHighlightedCode: (
      state,
      {
        payload,
      }: PayloadAction<{ rangeInFileWithContents: any; edit: boolean }>,
    ) => {
      let contextItems =
        state.history[state.history.length - 1].contextItems ?? [];

      contextItems = contextItems.map((item) => {
        return { ...item, editing: false };
      });

      const { relativePathOrBasename } = findUriInDirs(
        payload.rangeInFileWithContents.filepath,
        window.workspacePaths ?? [],
      );
      const fileName = getUriPathBasename(
        payload.rangeInFileWithContents.filepath,
      );

      const lineNums = `(${
        payload.rangeInFileWithContents.range.start.line + 1
      }-${payload.rangeInFileWithContents.range.end.line + 1})`;

      contextItems.push({
        name: `${fileName} ${lineNums}`,
        description: relativePathOrBasename,
        id: {
          providerTitle: "code",
          itemId: uuidv4(),
        },
        content: payload.rangeInFileWithContents.contents,
        editing: true,
        editable: true,
        uri: {
          type: "file",
          value: payload.rangeInFileWithContents.filepath,
        },
      });

      state.history[state.history.length - 1].contextItems = contextItems;
    },
    updateApplyState: (state, { payload }: PayloadAction<ApplyState>) => {
      const applyState = state.codeBlockApplyStates.states.find(
        (state) => state.streamId === payload.streamId,
      );

      if (!applyState) {
        state.codeBlockApplyStates.states.push(payload);
      } else {
        applyState.status = payload.status ?? applyState.status;
        applyState.numDiffs = payload.numDiffs ?? applyState.numDiffs;
        applyState.filepath = payload.filepath ?? applyState.filepath;
      }

      if (payload.status === "done") {
        state.codeBlockApplyStates.curIndex++;
      }
    },
    resetNextCodeBlockToApplyIndex: (state) => {
      state.codeBlockApplyStates.curIndex = 0;
    },

    // TOOL CALL STATE
    setToolGenerated: (
      state,
      action: PayloadAction<{
        toolCallId: string;
        tools: Tool[];
      }>,
    ) => {
      const toolCallState = findToolCallById(
        state.history,
        action.payload.toolCallId,
      );

      if (toolCallState) {
        toolCallState.status = "generated";

        const tool = action.payload.tools.find(
          (t) => t.function.name === toolCallState.toolCall.function.name,
        );
        if (tool) {
          toolCallState.tool = tool;
        }
      }
    },
    updateToolCallOutput: (
      state,
      action: PayloadAction<{
        toolCallId: string;
        contextItems: ContextItem[];
      }>,
    ) => {
      // Update tool call state and corresponding tool output message
      const toolCallState = findToolCallById(
        state.history,
        action.payload.toolCallId,
      );
      if (toolCallState) {
        toolCallState.output = action.payload.contextItems;
      }
      const toolItem = findChatHistoryItemByToolCallId(
        state.history,
        action.payload.toolCallId,
      );
      if (toolItem) {
        toolItem.message.content = renderContextItems(
          action.payload.contextItems,
        );
        toolItem.contextItems = action.payload.contextItems.map((item) =>
          toolCallCtxItemToCtxItemWithId(item, action.payload.toolCallId),
        );
      }
    },
    cancelToolCall: (
      state,
      action: PayloadAction<{
        toolCallId: string;
      }>,
    ) => {
      const toolCallState = findToolCallById(
        state.history,
        action.payload.toolCallId,
      );
      if (toolCallState) {
        toolCallState.status = "canceled";
      }
    },
    errorToolCall: (
      state,
      action: PayloadAction<{
        toolCallId: string;
      }>,
    ) => {
      const toolCallState = findToolCallById(
        state.history,
        action.payload.toolCallId,
      );
      if (toolCallState) {
        toolCallState.status = "errored";
      }
    },
    acceptToolCall: (
      state,
      action: PayloadAction<{
        toolCallId: string;
      }>,
    ) => {
      const toolCallState = findToolCallById(
        state.history,
        action.payload.toolCallId,
      );
      if (toolCallState) {
        toolCallState.status = "done";
      }
    },
    setToolCallCalling: (
      state,
      action: PayloadAction<{
        toolCallId: string;
      }>,
    ) => {
      const toolCallState = findToolCallById(
        state.history,
        action.payload.toolCallId,
      );
      if (toolCallState) {
        toolCallState.status = "calling";
      }
    },
    setMode: (state, action: PayloadAction<MessageModes>) => {
      state.mode = action.payload;
    },
    setIsInEdit: (state, action: PayloadAction<boolean>) => {
      state.isInEdit = action.payload;
    },
    setHasReasoningEnabled: (state, action: PayloadAction<boolean>) => {
      state.hasReasoningEnabled = action.payload;
    },
    setNewestToolbarPreviewForInput: (
      state,
      {
        payload,
      }: PayloadAction<{
        inputId: string;
        contextItemId: string;
      }>,
    ) => {
      state.newestToolbarPreviewForInput[payload.inputId] =
        payload.contextItemId;
    },
<<<<<<< HEAD
    setCompactionLoading: (
      state,
      action: PayloadAction<{ index: number; loading: boolean }>,
    ) => {
      const { index, loading } = action.payload;
      if (loading) {
        state.compactionLoading[index] = true;
      } else {
        delete state.compactionLoading[index];
      }
=======
    setWarningMessage: (
      state,
      action: PayloadAction<WarningMessage | undefined>,
    ) => {
      state.warningMessage = action.payload;
>>>>>>> 4dfad5aa
    },
  },
  selectors: {
    selectIsGatheringContext: (state) => {
      const curHistoryItem = state.history.at(-1);
      return curHistoryItem?.isGatheringContext || false;
    },
  },
  extraReducers: (builder) => {
    addPassthroughCases(builder, [streamResponseThunk]);
  },
});

function addPassthroughCases(
  builder: ActionReducerMapBuilder<SessionState>,
  thunks: AsyncThunk<any, any, any>[],
) {
  thunks.forEach((thunk) => {
    builder
      .addCase(thunk.fulfilled, (_state, _action) => {})
      .addCase(thunk.rejected, (_state, _action) => {})
      .addCase(thunk.pending, (_state, _action) => {});
  });
}

export const selectApplyStateByStreamId = createSelector(
  [
    (state: RootState) => state.session.codeBlockApplyStates.states,
    (_state: RootState, streamId?: string) => streamId,
  ],
  (states, streamId) => {
    return states.find((state) => state.streamId === streamId);
  },
);

export const selectApplyStateByToolCallId = createSelector(
  [
    (state: RootState) => state.session.codeBlockApplyStates.states,
    (_state: RootState, toolCallId?: string) => toolCallId,
  ],
  (states, toolCallId) => {
    if (toolCallId) {
      return states.find((state) => state.toolCallId === toolCallId);
    }
  },
);

export const {
  updateFileSymbols,
  setContextItemsAtIndex,
  addContextItemsAtIndex,
  setAppliedRulesAtIndex,
  setInactive,
  streamUpdate,
  newSession,
  updateSessionTitle,
  addHighlightedCode,
  addPromptCompletionPair,
  setActive,
  submitEditorAndInitAtIndex,
  truncateHistoryToMessage,
  updateHistoryItemAtIndex,
  clearDanglingMessages,
  setMainEditorContentTrigger,
  deleteMessage,
  setIsGatheringContext,
  resetNextCodeBlockToApplyIndex,
  updateApplyState,
  abortStream,
  setToolCallCalling,
  cancelToolCall,
  errorToolCall,
  acceptToolCall,
  setToolGenerated,
  updateToolCallOutput,
  setMode,
  setIsSessionMetadataLoading,
  setAllSessionMetadata,
  addSessionMetadata,
  updateSessionMetadata,
  deleteSessionMetadata,
  setNewestToolbarPreviewForInput,
  setIsInEdit,
  setHasReasoningEnabled,
<<<<<<< HEAD
  setCompactionLoading,
=======
  setWarningMessage,
>>>>>>> 4dfad5aa
} = sessionSlice.actions;

export const { selectIsGatheringContext } = sessionSlice.selectors;

export default sessionSlice.reducer;<|MERGE_RESOLUTION|>--- conflicted
+++ resolved
@@ -224,11 +224,8 @@
   };
   newestToolbarPreviewForInput: Record<string, string>;
   hasReasoningEnabled?: boolean;
-<<<<<<< HEAD
   compactionLoading: Record<number, boolean>; // Track compaction loading by message index
-=======
   warningMessage?: WarningMessage;
->>>>>>> 4dfad5aa
 };
 
 const initialState: SessionState = {
@@ -897,7 +894,6 @@
       state.newestToolbarPreviewForInput[payload.inputId] =
         payload.contextItemId;
     },
-<<<<<<< HEAD
     setCompactionLoading: (
       state,
       action: PayloadAction<{ index: number; loading: boolean }>,
@@ -908,13 +904,12 @@
       } else {
         delete state.compactionLoading[index];
       }
-=======
+    },
     setWarningMessage: (
       state,
       action: PayloadAction<WarningMessage | undefined>,
     ) => {
       state.warningMessage = action.payload;
->>>>>>> 4dfad5aa
     },
   },
   selectors: {
@@ -999,11 +994,8 @@
   setNewestToolbarPreviewForInput,
   setIsInEdit,
   setHasReasoningEnabled,
-<<<<<<< HEAD
   setCompactionLoading,
-=======
   setWarningMessage,
->>>>>>> 4dfad5aa
 } = sessionSlice.actions;
 
 export const { selectIsGatheringContext } = sessionSlice.selectors;
