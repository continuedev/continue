--- conflicted
+++ resolved
@@ -553,35 +553,7 @@
               lastItem = state.history[state.history.length - 1];
               lastMessage = lastItem.message;
 
-<<<<<<< HEAD
-              if (
-                (message.role === "assistant" || message.role === "thinking") &&
-                message.toolCalls?.[0]
-              ) {
-                // Only support one tool call for now.
-                // There are further changes required throughout the system
-                // to support multiple tool calls in a single message from
-                // OpenAI-compatible providers.
-                const toolCallDelta = message.toolCalls[0];
-                const newToolCallState = addToolCallDeltaToState(
-                  toolCallDelta,
-                  lastItem.toolCallState,
-                );
-                console.log(newToolCallState);
-                lastItem.toolCallState = newToolCallState;
-                // We know this is one of these two types because we just added it
-                const curMessage = lastMessage as
-                  | AssistantChatMessage
-                  | ThinkingChatMessage;
-                if (curMessage.toolCalls) {
-                  curMessage.toolCalls.push(newToolCallState.toolCall);
-                } else {
-                  curMessage.toolCalls = [newToolCallState.toolCall];
-                }
-              }
-=======
               handleToolCallsInMessage(message, lastItem);
->>>>>>> 989aeea2
 
               return;
             }
