--- conflicted
+++ resolved
@@ -102,14 +102,8 @@
     }
 
     // Get tools and filter them based on the selected model
-<<<<<<< HEAD
     const allActiveTools = selectActiveTools(state);
     const activeTools = filterToolsForModel(allActiveTools, selectedChatModel);
-=======
-    const activeTools = selectActiveTools(state);
-
-    const supportsNativeTools = modelSupportsNativeTools(selectedChatModel);
->>>>>>> e9ba98e7
 
     // Use the centralized selector to determine if system message tools should be used
     const useNativeTools = state.config.config.experimental
