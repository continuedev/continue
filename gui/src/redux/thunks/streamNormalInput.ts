import { createAsyncThunk } from "@reduxjs/toolkit";
import { LLMFullCompletionOptions, ModelDescription, Tool } from "core";
import { modelSupportsTools } from "core/llm/autodetect";
import { getRuleId } from "core/llm/rules/getSystemMessageWithRules";
import { ToCoreProtocol } from "core/protocol";
import { BuiltInToolNames } from "core/tools/builtIn";
import { selectActiveTools } from "../selectors/selectActiveTools";
import { selectSelectedChatModel } from "../slices/configSlice";
import {
  abortStream,
  addPromptCompletionPair,
  setActive,
  setAppliedRulesAtIndex,
  setInactive,
  setToolGenerated,
  streamUpdate,
} from "../slices/sessionSlice";
import { AppThunkDispatch, RootState, ThunkApiType } from "../store";
import {
  constructMessages,
  getBaseSystemMessage,
} from "../util/constructMessages";
<<<<<<< HEAD
=======

import { selectCurrentToolCalls } from "../selectors/selectToolCalls";
import { callToolById } from "./callToolById";

/**
 * Handles the execution of tool calls that may be automatically accepted.
 * Sets all tools as generated first, then executes auto-approved tool calls.
 */
async function handleToolCallExecution(
  dispatch: AppThunkDispatch,
  getState: () => RootState,
): Promise<void> {
  const newState = getState();
  const toolSettings = newState.ui.toolSettings;
  const allToolCallStates = selectCurrentToolCalls(newState);

  // Only process tool calls that are in "generating" status (newly created during this streaming session)
  const toolCallStates = allToolCallStates.filter(
    (toolCallState) => toolCallState.status === "generating",
  );

  // If no generating tool calls, nothing to process
  if (toolCallStates.length === 0) {
    return;
  }

  // Check if ALL tool calls are auto-approved - if not, wait for user approval
  const allAutoApproved = toolCallStates.every(
    (toolCallState) =>
      toolSettings[toolCallState.toolCall.function.name] ===
      "allowedWithoutPermission",
  );

  // Set all tools as generated first
  toolCallStates.forEach((toolCallState) => {
    dispatch(
      setToolGenerated({
        toolCallId: toolCallState.toolCallId,
        tools: newState.config.config.tools,
      }),
    );
  });

  // Only run if we have auto-approve for all
  if (allAutoApproved && toolCallStates.length > 0) {
    const toolCallPromises = toolCallStates.map(async (toolCallState) => {
      const response = await dispatch(
        callToolById({ toolCallId: toolCallState.toolCallId }),
      );
      unwrapResult(response);
    });

    await Promise.all(toolCallPromises);
  }
}
>>>>>>> 3828e1e6

/**
 * Filters tools based on the selected model's capabilities.
 * Returns either the edit file tool or search and replace tool, but not both.
 */
function filterToolsForModel(
  tools: Tool[],
  selectedModel: ModelDescription,
): Tool[] {
  const editFileTool = tools.find(
    (tool) => tool.function.name === BuiltInToolNames.EditExistingFile,
  );
  const searchAndReplaceTool = tools.find(
    (tool) => tool.function.name === BuiltInToolNames.SearchAndReplaceInFile,
  );

  // If we don't have both tools, return tools as-is
  if (!editFileTool || !searchAndReplaceTool) {
    return tools;
  }

  // Determine which tool to use based on the model
  const shouldUseFindReplace = shouldUseFindReplaceEdits(selectedModel);

  // Filter out the unwanted tool
  return tools.filter((tool) => {
    if (tool.function.name === BuiltInToolNames.EditExistingFile) {
      return !shouldUseFindReplace;
    }
    if (tool.function.name === BuiltInToolNames.SearchAndReplaceInFile) {
      return shouldUseFindReplace;
    }
    return true;
  });
}

/**
 * Determines whether to use search and replace tool instead of edit file
 * Right now we only know that this is reliable with Claude models
 */
function shouldUseFindReplaceEdits(model: ModelDescription): boolean {
  return model.model.includes("claude");
}

export const streamNormalInput = createAsyncThunk<
  void,
  {
    legacySlashCommandData?: ToCoreProtocol["llm/streamChat"][0]["legacySlashCommandData"];
  },
  ThunkApiType
>(
  "chat/streamNormalInput",
  async ({ legacySlashCommandData }, { dispatch, extra, getState }) => {
    const state = getState();
    const selectedChatModel = selectSelectedChatModel(state);

    if (!selectedChatModel) {
      throw new Error("No chat model selected");
    }

    // Get tools and filter them based on the selected model
    const allActiveTools = selectActiveTools(state);
    const activeTools = filterToolsForModel(allActiveTools, selectedChatModel);
    const toolsSupported = modelSupportsTools(selectedChatModel);

    // Construct completion options
    let completionOptions: LLMFullCompletionOptions = {};
    if (toolsSupported && activeTools.length > 0) {
      completionOptions = {
        tools: activeTools,
      };
    }

    if (state.session.hasReasoningEnabled) {
      completionOptions = {
        ...completionOptions,
        reasoning: true,
        reasoningBudgetTokens: completionOptions.reasoningBudgetTokens ?? 2048,
      };
    }

    // Construct messages (excluding system message)
    const baseSystemMessage = getBaseSystemMessage(
      state.session.mode,
      selectedChatModel,
    );

    const withoutMessageIds = state.session.history.map((item) => {
      const { id, ...messageWithoutId } = item.message;
      return { ...item, message: messageWithoutId };
    });
    const { messages, appliedRules, appliedRuleIndex } = constructMessages(
      withoutMessageIds,
      baseSystemMessage,
      state.config.config.rules,
      state.ui.ruleSettings,
    );

    // TODO parallel tool calls will cause issues with this
    // because there will be multiple tool messages, so which one should have applied rules?
    dispatch(
      setAppliedRulesAtIndex({
        index: appliedRuleIndex,
        appliedRules: appliedRules,
      }),
    );

    dispatch(setActive());

    // Send request and stream response
    const streamAborter = state.session.streamAborter;
    const gen = extra.ideMessenger.llmStreamChat(
      {
        completionOptions,
        title: selectedChatModel.title,
        messages: messages,
        legacySlashCommandData,
      },
      streamAborter.signal,
    );

    let next = await gen.next();
    while (!next.done) {
      if (!getState().session.isStreaming) {
        dispatch(abortStream());
        break;
      }

      dispatch(streamUpdate(next.value));
      next = await gen.next();
    }

    // Attach prompt log and end thinking for reasoning models
    if (next.done && next.value) {
      dispatch(addPromptCompletionPair([next.value]));

      try {
        extra.ideMessenger.post("devdata/log", {
          name: "chatInteraction",
          data: {
            prompt: next.value.prompt,
            completion: next.value.completion,
            modelProvider: selectedChatModel.underlyingProviderName,
            modelTitle: selectedChatModel.title,
            sessionId: state.session.id,
            ...(!!activeTools.length && {
              tools: activeTools.map((tool) => tool.function.name),
            }),
            ...(appliedRules.length > 0 && {
              rules: appliedRules.map((rule) => ({
                id: getRuleId(rule),
                rule: rule.rule,
              })),
            }),
          },
        });
      } catch (e) {
        console.error("Failed to send dev data interaction log", e);
      }
    }

<<<<<<< HEAD
    // If it's a tool call that is automatically accepted, we should call it
    const newState = getState();
    const toolCallState = selectCurrentToolCall(newState);
    if (toolCallState) {
      dispatch(
        setToolGenerated({
          toolCallId: toolCallState.toolCallId,
          tools: state.config.config.tools,
        }),
      );
    }

    // Always set inactive when streaming completes to let state settle
=======
    await handleToolCallExecution(dispatch, getState);

>>>>>>> 3828e1e6
    dispatch(setInactive());
  },
);<|MERGE_RESOLUTION|>--- conflicted
+++ resolved
@@ -20,8 +20,6 @@
   constructMessages,
   getBaseSystemMessage,
 } from "../util/constructMessages";
-<<<<<<< HEAD
-=======
 
 import { selectCurrentToolCalls } from "../selectors/selectToolCalls";
 import { callToolById } from "./callToolById";
@@ -77,7 +75,6 @@
     await Promise.all(toolCallPromises);
   }
 }
->>>>>>> 3828e1e6
 
 /**
  * Filters tools based on the selected model's capabilities.
@@ -239,24 +236,8 @@
       }
     }
 
-<<<<<<< HEAD
-    // If it's a tool call that is automatically accepted, we should call it
-    const newState = getState();
-    const toolCallState = selectCurrentToolCall(newState);
-    if (toolCallState) {
-      dispatch(
-        setToolGenerated({
-          toolCallId: toolCallState.toolCallId,
-          tools: state.config.config.tools,
-        }),
-      );
-    }
-
-    // Always set inactive when streaming completes to let state settle
-=======
     await handleToolCallExecution(dispatch, getState);
 
->>>>>>> 3828e1e6
     dispatch(setInactive());
   },
 );