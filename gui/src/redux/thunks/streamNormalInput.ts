--- conflicted
+++ resolved
@@ -1,16 +1,10 @@
 import { createAsyncThunk, unwrapResult } from "@reduxjs/toolkit";
-<<<<<<< HEAD
-import { LLMFullCompletionOptions } from "core";
+import { LLMFullCompletionOptions, ModelDescription, Tool } from "core";
 import { modelSupportsNativeTools } from "core/llm/toolSupport";
 import { ToCoreProtocol } from "core/protocol";
+import { BuiltInToolNames } from "core/tools/builtIn";
 import { addSystemMessageToolsToSystemMessage } from "core/tools/systemMessageTools/buildXmlToolsSystemMessage";
 import { interceptXMLToolCalls } from "core/tools/systemMessageTools/interceptXmlToolCalls";
-=======
-import { LLMFullCompletionOptions, ModelDescription, Tool } from "core";
-import { modelSupportsTools } from "core/llm/autodetect";
-import { ToCoreProtocol } from "core/protocol";
-import { BuiltInToolNames } from "core/tools/builtIn";
->>>>>>> 683c0156
 import { selectActiveTools } from "../selectors/selectActiveTools";
 import { selectCurrentToolCall } from "../selectors/selectCurrentToolCall";
 import { selectSelectedChatModel } from "../slices/configSlice";
@@ -87,19 +81,13 @@
       throw new Error("No chat model selected");
     }
 
-<<<<<<< HEAD
     // Get tools
-    const activeTools = selectActiveTools(state);
+    const allActiveTools = selectActiveTools(state);
+    const activeTools = filterToolsForModel(allActiveTools, selectedChatModel);
     // TODO only use native tools for the best models
     const useNativeTools =
       !state.config.config.experimental?.onlyUseSystemMessageTools &&
       modelSupportsNativeTools(selectedChatModel);
-=======
-    // Get tools and filter them based on the selected model
-    const allActiveTools = selectActiveTools(state);
-    const activeTools = filterToolsForModel(allActiveTools, selectedChatModel);
-    const toolsSupported = modelSupportsTools(selectedChatModel);
->>>>>>> 683c0156
 
     // Construct completion options
     let completionOptions: LLMFullCompletionOptions = {};
