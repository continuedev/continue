--- conflicted
+++ resolved
@@ -18,17 +18,9 @@
   setWarningMessage,
   streamUpdate,
 } from "../slices/sessionSlice";
-<<<<<<< HEAD
-import { ThunkApiType } from "../store";
+import { AppThunkDispatch, RootState, ThunkApiType } from "../store";
 import { constructMessages } from "../util/constructMessages";
 import { getBaseSystemMessage } from "../util/getBaseSystemMessage";
-import { callCurrentTool } from "./callCurrentTool";
-=======
-import { AppThunkDispatch, RootState, ThunkApiType } from "../store";
-import {
-  constructMessages,
-  getBaseSystemMessage,
-} from "../util/constructMessages";
 
 import { selectCurrentToolCalls } from "../selectors/selectToolCalls";
 import { callToolById } from "./callToolById";
@@ -84,7 +76,6 @@
     await Promise.all(toolCallPromises);
   }
 }
->>>>>>> 989aeea2
 
 /**
  * Filters tools based on the selected model's capabilities.
