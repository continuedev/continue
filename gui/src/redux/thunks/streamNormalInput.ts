--- conflicted
+++ resolved
@@ -280,7 +280,9 @@
     // Tool call sequence:
     // 1. Mark generating tool calls as generated
     const state1 = getState();
-
+    if (streamAborter.signal.aborted || !state1.session.isStreaming) {
+      return;
+    }
     const originalToolCalls = selectCurrentToolCalls(state1);
     const generatingCalls = originalToolCalls.filter(
       (tc) => tc.status === "generating",
@@ -295,7 +297,6 @@
     }
 
     // 2. Pre-process args to catch invalid args before checking policies
-
     const state2 = getState();
     if (streamAborter.signal.aborted || !state2.session.isStreaming) {
       return;
@@ -305,12 +306,9 @@
 
     // 3. Security check: evaluate updated policies based on args
     const state3 = getState();
-<<<<<<< HEAD
-=======
     if (streamAborter.signal.aborted || !state3.session.isStreaming) {
       return;
     }
->>>>>>> 93a2dfff
     const generatedCalls3 = selectPendingToolCalls(state3);
     const toolPolicies = state3.ui.toolSettings;
     const policies = await evaluateToolPolicies(
