--- conflicted
+++ resolved
@@ -100,14 +100,6 @@
 
         const toolOutput = toolCallState.output ?? [];
 
-<<<<<<< HEAD
-        resetStateForNewMessage();
-
-        // TODO parallel tool calls - dispatch one tool message per tool call
-        const newMessage: ChatMessage = {
-          role: "tool",
-          content: renderContextItems(toolOutput),
-=======
         dispatch(resetNextCodeBlockToApplyIndex());
         await new Promise((resolve) => setTimeout(resolve, 0));
 
@@ -118,7 +110,6 @@
         const history = getState().session.history;
         const assistantMessage = findAssistantMessageWithToolCall(
           history,
->>>>>>> 3828e1e6
           toolCallId,
         );
 
