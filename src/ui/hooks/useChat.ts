import { useApp } from "ink";
import { ChatCompletionMessageParam } from "openai/resources.mjs";
import { useEffect, useState } from "react";

import { findCompactionIndex } from "../../compaction.js";
import { toolPermissionManager } from "../../permissions/permissionManager.js";
import { loadSession, saveSession } from "../../session.js";
import { handleSlashCommands } from "../../slashCommands.js";
import { telemetryService } from "../../telemetry/telemetryService.js";
import { formatError } from "../../util/formatError.js";
import { logger } from "../../util/logger.js";
import { DisplayMessage } from "../types.js";

<<<<<<< HEAD
interface UseChatProps {
  assistant?: AssistantUnrolled;
  model?: ModelConfig;
  llmApi?: BaseLlmApi;
  initialPrompt?: string;
  resume?: boolean;
  additionalRules?: string[];
  onShowOrgSelector: () => void;
  onShowConfigSelector: () => void;
  onShowModelSelector?: () => void;
  onShowMCPSelector?: () => void;
  onLoginPrompt?: (promptText: string) => Promise<string>;
  onReload?: () => Promise<void>;
  // Remote mode props
  isRemoteMode?: boolean;
  remoteUrl?: string;
}
=======
import {
  handleCompactCommand,
  initChatHistory,
  processSlashCommandResult,
  trackUserMessage,
  handleAutoCompaction,
  formatMessageWithFiles,
  handleSpecialCommands,
} from "./useChat.helpers.js";
import {
  handleRemoteMessage,
  setupRemotePolling,
} from "./useChat.remote.helpers.js";
import {
  createStreamCallbacks,
  executeStreaming,
} from "./useChat.stream.helpers.js";
import {
  UseChatProps,
  AttachedFile,
  ActivePermissionRequest,
} from "./useChat.types.js";
>>>>>>> a31510d2

export function useChat({
  assistant,
  model,
  llmApi,
  initialPrompt,
  resume,
  additionalRules,
  onShowOrgSelector,
  onShowConfigSelector,
  onShowModelSelector,
  onShowMCPSelector,
  onLoginPrompt: _onLoginPrompt,
  isRemoteMode = false,
  remoteUrl,
}: UseChatProps) {
  const { exit } = useApp();

  const [chatHistory, setChatHistory] = useState<ChatCompletionMessageParam[]>(
    () => {
      // In remote mode, start with empty history (will be populated by polling)
      if (isRemoteMode) {
        return [];
      }

      // Synchronously initialize chat history to prevent race conditions
      // Load previous session if resume flag is used
      // If no session loaded or not resuming, we'll need to add system message
      // We can't make this async, so we'll handle it in the useEffect
      return resume ? (loadSession() ?? []) : [];
    },
  );

  const [messages, setMessages] = useState<DisplayMessage[]>(() => {
    if (resume) {
      const savedHistory = loadSession();
      if (savedHistory) {
        return savedHistory
          .filter((msg) => msg.role !== "system")
          .map((msg) => ({
            role: msg.role,
            content: msg.content as string,
          }));
      }
    }
    return [];
  });

  const [isWaitingForResponse, setIsWaitingForResponse] = useState(false);
  const [responseStartTime, setResponseStartTime] = useState<number | null>(
    null,
  );
  const [inputMode, setInputMode] = useState(true);
  const [abortController, setAbortController] =
    useState<AbortController | null>(null);
  const [isChatHistoryInitialized, setIsChatHistoryInitialized] = useState(
    // If we're resuming and found a saved session, we're already initialized
    // If we're in remote mode, we're initialized (will be populated by polling)
    isRemoteMode || (resume && loadSession() !== null),
  );

  // Capture initial rules to prevent re-initialization when rules change
  const [initialRules] = useState(additionalRules);
  const [attachedFiles, setAttachedFiles] = useState<AttachedFile[]>([]);
  const [activePermissionRequest, setActivePermissionRequest] =
    useState<ActivePermissionRequest | null>(null);
  const [compactionIndex, setCompactionIndex] = useState<number | null>(() => {
    // When resuming, check for compaction markers in the loaded history
    if (resume) {
      const savedHistory = loadSession();
      if (savedHistory) {
        return findCompactionIndex(savedHistory);
      }
    }
    return null;
  });

  // Remote mode polling
  useEffect(() => {
    if (!isRemoteMode || !remoteUrl || process.env.NODE_ENV === "test") return;

    return setupRemotePolling({
      remoteUrl,
      setMessages,
      setChatHistory,
      setIsWaitingForResponse,
      responseStartTime,
      setResponseStartTime,
    });
  }, [isRemoteMode, remoteUrl, responseStartTime]);

  useEffect(() => {
    // Skip initialization in remote mode or if already initialized
    if (isRemoteMode || isChatHistoryInitialized) return;

    // Initialize chat history with system message only if we don't have a session
    const initializeHistory = async () => {
      // Only add system message if we don't have any messages yet
      if (chatHistory.length === 0) {
        const history = await initChatHistory(resume, initialRules);
        setChatHistory(history);
      }
      setIsChatHistoryInitialized(true);
    };

    initializeHistory();
    // Note: Using initialRules instead of additionalRules to prevent re-initialization
    // when rules change during the conversation
  }, [
    isRemoteMode,
    isChatHistoryInitialized,
    chatHistory.length,
    resume,
    initialRules,
  ]);

  useEffect(() => {
    // Only handle initial prompt after chat history is initialized
    // This prevents race conditions where the prompt runs before system message is loaded
    if (initialPrompt && isChatHistoryInitialized) {
      handleUserMessage(initialPrompt);
    }
  }, [initialPrompt, isChatHistoryInitialized]);

  const handleUserMessage = async (message: string) => {
    // Handle special commands
    const handled = await handleSpecialCommands({
      message,
      isRemoteMode,
      remoteUrl,
      onShowOrgSelector,
      onShowConfigSelector,
      exit,
      setMessages,
    });

    if (handled) return;

    // Handle slash commands (skip in remote mode except for /exit which we handled above)
    if (!isRemoteMode && assistant) {
      const commandResult = await handleSlashCommands(message, assistant);
      if (commandResult) {
<<<<<<< HEAD
        if (commandResult.exit) {
          exit();
          return;
        }

        if (commandResult.openConfigSelector) {
          onShowConfigSelector();
          return;
        }

        if (commandResult.openModelSelector && onShowModelSelector) {
          onShowModelSelector();
          return;
        }

        if (commandResult.openMCPSelector && onShowMCPSelector) {
          onShowMCPSelector();
          return;
        }

        if (commandResult.clear) {
          const systemMessage = chatHistory.find(
            (msg) => msg.role === "system",
          );
          const newHistory = systemMessage ? [systemMessage] : [];
          setChatHistory(newHistory);
          setMessages([]);

          if (commandResult.output) {
            const output = commandResult.output;
            setMessages([
              {
                role: "system",
                content: output,
                messageType: "system" as const,
              },
            ]);
          }
          return;
        }

=======
>>>>>>> a31510d2
        if (commandResult.compact) {
          await handleCompactCommand({
            chatHistory,
            model,
            llmApi,
            setChatHistory,
            setMessages,
            setCompactionIndex,
          });
          return;
        }

        const newInput = processSlashCommandResult({
          result: commandResult,
          chatHistory,
          setChatHistory,
          setMessages,
          exit,
          onShowConfigSelector,
          onShowModelSelector,
        });

        if (newInput) {
          message = newInput;
        } else {
          return;
        }
      }
    }

    // Track telemetry
    trackUserMessage(message, model);

    // Add user message to history and display
    const messageContent = formatMessageWithFiles(message, attachedFiles);
    if (attachedFiles.length > 0) {
      setAttachedFiles([]);
    }

    // In remote mode, send message to server instead of processing locally
    if (isRemoteMode && remoteUrl) {
      await handleRemoteMessage({
        remoteUrl,
        messageContent,
        setMessages,
      });
      return;
    }

    // Check if auto-compacting is needed BEFORE adding user message
    const { currentChatHistory, currentCompactionIndex } =
      await handleAutoCompaction({
        chatHistory,
        model,
        llmApi,
        compactionIndex,
        setMessages,
        setChatHistory,
        setCompactionIndex,
      });

    // NOW add user message to history and UI
    const newUserMessage: ChatCompletionMessageParam = {
      role: "user",
      content: messageContent,
    };
    const newHistory = [...currentChatHistory, newUserMessage];
    setChatHistory(newHistory);
    setMessages((prev) => [...prev, { role: "user", content: message }]);

    // Start streaming response
    const controller = new AbortController();
    setAbortController(controller);
    setIsWaitingForResponse(true);
    setResponseStartTime(Date.now());
    setInputMode(false);
    logger.debug("Starting chat response stream", {
      messageLength: message.length,
      historyLength: newHistory.length,
    });

    try {
      const currentStreamingMessageRef = {
        current: null as DisplayMessage | null,
      };
      const streamCallbacks = createStreamCallbacks(
        { setMessages, setActivePermissionRequest },
        currentStreamingMessageRef,
      );

      // Execute streaming chat response
      await executeStreaming({
        newHistory,
        model,
        llmApi,
        controller,
        streamCallbacks,
        currentCompactionIndex,
      });

      if (
        currentStreamingMessageRef.current &&
        currentStreamingMessageRef.current.content
      ) {
        const messageContent = currentStreamingMessageRef.current.content;
        setMessages((prev) => [
          ...prev,
          {
            role: "assistant",
            content: messageContent,
            isStreaming: false,
          },
        ]);
      }

      // Update the chat history with the complete conversation after streaming
      setChatHistory(newHistory);
      logger.debug("Chat history updated", {
        finalHistoryLength: newHistory.length,
      });

      // Save the updated history to session
      logger.debug("Saving session", { historyLength: newHistory.length });
      saveSession(newHistory);
      logger.debug("Session saved");
    } catch (error: any) {
      const errorMessage = `Error: ${formatError(error)}`;
      setMessages((prev) => [
        ...prev,
        {
          role: "system",
          content: errorMessage,
          messageType: "system" as const,
        },
      ]);
    } finally {
      // Stop active time tracking
      telemetryService.stopActiveTime();

      setAbortController(null);
      setIsWaitingForResponse(false);
      setResponseStartTime(null);
      setInputMode(true);
    }
  };

  const handleInterrupt = () => {
    // In remote mode, send interrupt signal to server
    if (isRemoteMode && remoteUrl) {
      // Send a message to interrupt the remote server
      fetch(`${remoteUrl}/message`, {
        method: "POST",
        headers: {
          "Content-Type": "application/json",
        },
        body: JSON.stringify({ message: "" }), // Empty message triggers interrupt
      }).catch((error) => {
        logger.error("Failed to send interrupt to remote server:", error);
      });
      return;
    }

    // Local mode: abort the controller
    if (abortController && isWaitingForResponse) {
      abortController.abort();
      setMessages((prev) => [
        ...prev,
        {
          role: "system",
          content: "[Interrupted by user]",
          messageType: "system" as const,
        },
      ]);
    }
  };

  const handleFileAttached = (filePath: string, content: string) => {
    setAttachedFiles((prev) => [...prev, { path: filePath, content }]);
  };

  const resetChatHistory = async () => {
    const newHistory = await initChatHistory(
      false, // Don't resume when resetting
      additionalRules,
    );
    setChatHistory(newHistory);
    setMessages([]);
  };

  const handleToolPermissionResponse = async (
    requestId: string,
    approved: boolean,
    createPolicy?: boolean,
  ) => {
    // Capture the current permission request before clearing it
    const currentRequest = activePermissionRequest;

    // Clear the active permission request
    setActivePermissionRequest(null);

    // Handle policy creation if requested
    if (approved && createPolicy && currentRequest) {
      try {
        const { generatePolicyRule, addPolicyToYaml } = await import(
          "../../permissions/policyWriter.js"
        );

        const policyRule = generatePolicyRule(
          currentRequest.toolName,
          currentRequest.toolArgs,
        );

        await addPolicyToYaml(policyRule);

        logger.debug(`Policy created: ${policyRule}`);
      } catch (error) {
        logger.error("Failed to create policy", { error });
        // Continue with the approval even if policy creation fails
      }
    }

    // Send response to permission manager
    // The streamChatResponse will handle showing the appropriate message
    // through its normal onToolStart/onToolError flow
    if (approved) {
      toolPermissionManager.approveRequest(requestId);
    } else {
      toolPermissionManager.rejectRequest(requestId);
    }
  };

  return {
    messages,
    setMessages,
    chatHistory,
    setChatHistory,
    isWaitingForResponse,
    responseStartTime,
    inputMode,
    attachedFiles,
    activePermissionRequest,
    handleUserMessage,
    handleInterrupt,
    handleFileAttached,
    resetChatHistory,
    handleToolPermissionResponse,
  };
}<|MERGE_RESOLUTION|>--- conflicted
+++ resolved
@@ -11,25 +11,6 @@
 import { logger } from "../../util/logger.js";
 import { DisplayMessage } from "../types.js";
 
-<<<<<<< HEAD
-interface UseChatProps {
-  assistant?: AssistantUnrolled;
-  model?: ModelConfig;
-  llmApi?: BaseLlmApi;
-  initialPrompt?: string;
-  resume?: boolean;
-  additionalRules?: string[];
-  onShowOrgSelector: () => void;
-  onShowConfigSelector: () => void;
-  onShowModelSelector?: () => void;
-  onShowMCPSelector?: () => void;
-  onLoginPrompt?: (promptText: string) => Promise<string>;
-  onReload?: () => Promise<void>;
-  // Remote mode props
-  isRemoteMode?: boolean;
-  remoteUrl?: string;
-}
-=======
 import {
   handleCompactCommand,
   initChatHistory,
@@ -52,7 +33,6 @@
   AttachedFile,
   ActivePermissionRequest,
 } from "./useChat.types.js";
->>>>>>> a31510d2
 
 export function useChat({
   assistant,
@@ -195,50 +175,6 @@
     if (!isRemoteMode && assistant) {
       const commandResult = await handleSlashCommands(message, assistant);
       if (commandResult) {
-<<<<<<< HEAD
-        if (commandResult.exit) {
-          exit();
-          return;
-        }
-
-        if (commandResult.openConfigSelector) {
-          onShowConfigSelector();
-          return;
-        }
-
-        if (commandResult.openModelSelector && onShowModelSelector) {
-          onShowModelSelector();
-          return;
-        }
-
-        if (commandResult.openMCPSelector && onShowMCPSelector) {
-          onShowMCPSelector();
-          return;
-        }
-
-        if (commandResult.clear) {
-          const systemMessage = chatHistory.find(
-            (msg) => msg.role === "system",
-          );
-          const newHistory = systemMessage ? [systemMessage] : [];
-          setChatHistory(newHistory);
-          setMessages([]);
-
-          if (commandResult.output) {
-            const output = commandResult.output;
-            setMessages([
-              {
-                role: "system",
-                content: output,
-                messageType: "system" as const,
-              },
-            ]);
-          }
-          return;
-        }
-
-=======
->>>>>>> a31510d2
         if (commandResult.compact) {
           await handleCompactCommand({
             chatHistory,
@@ -259,6 +195,7 @@
           exit,
           onShowConfigSelector,
           onShowModelSelector,
+          onShowMCPSelector,
         });
 
         if (newInput) {
