package com.github.continuedev.continueintellijextension.editor

<<<<<<< HEAD
import com.github.continuedev.continueintellijextension.ContinueIcons
=======
import com.github.continuedev.continueintellijextension.Icons
>>>>>>> 9f144898
import com.github.continuedev.continueintellijextension.`continue`.GetTheme
import com.github.continuedev.continueintellijextension.services.ContinueExtensionSettings
import com.github.continuedev.continueintellijextension.services.ContinuePluginService
import com.github.continuedev.continueintellijextension.utils.castNestedOrNull
import com.github.continuedev.continueintellijextension.utils.getMetaKeyLabel
import com.github.continuedev.continueintellijextension.utils.getShiftKeyLabel
import com.intellij.openapi.Disposable
import com.intellij.openapi.components.service
import com.intellij.openapi.editor.Editor
import com.intellij.openapi.editor.colors.EditorColorsManager
import com.intellij.openapi.editor.colors.EditorFontType
import com.intellij.openapi.editor.impl.EditorImpl
import com.intellij.openapi.project.Project
import com.intellij.openapi.util.IconLoader
import com.intellij.openapi.util.Ref
import com.intellij.openapi.util.TextRange
import com.intellij.ui.JBColor
import com.intellij.util.ui.JBUI
import com.intellij.util.ui.UIUtil
import java.awt.*
import java.awt.event.*
import java.awt.geom.AffineTransform
import java.awt.geom.Path2D
import java.awt.geom.RoundRectangle2D
import javax.swing.*
import javax.swing.event.DocumentEvent
import javax.swing.event.DocumentListener
import javax.swing.event.ListDataListener
import javax.swing.plaf.basic.BasicComboBoxUI
import kotlin.math.max
import net.miginfocom.swing.MigLayout
import org.jdesktop.swingx.JXPanel
import org.jdesktop.swingx.JXTextArea

const val MAIN_FONT_SIZE = 13
const val DOWN_ARROW = " ▾"
const val MAX_MODEL_WAIT_TIME = 1500

/**
 * Fetches and combines available model titles from both "edit" and "chat" roles.
 * Edit models are prioritized and appear first in the returned list.
 * Handles duplicate models by only including them once (prioritizing edit role).
 *
 * @param continuePluginService The service used to fetch config information
 * @return List of model titles with edit models first, duplicates removed
 * @throws No exceptions, but will return empty list if request fails or times out after 1.5 seconds
 */
fun getModelTitles(continuePluginService: ContinuePluginService): List<String> {
    val modelTitles = mutableListOf<String>()

    continuePluginService.coreMessenger?.request("config/getSerializedProfileInfo", null, null) { response ->
        val modelsByRole =
            response.castNestedOrNull<Map<String, Any>>("content", "result", "config", "modelsByRole") ?: return@request

        // Get edit models first
        val editModels = modelsByRole.castNestedOrNull<List<*>>("edit")
            ?.mapNotNull { it.castNestedOrNull<String>("title") } ?: emptyList()

        // Then get chat models
        val chatModels = modelsByRole.castNestedOrNull<List<*>>("chat")
            ?.mapNotNull { it.castNestedOrNull<String>("title") } ?: emptyList()

        // Add edit models first, then chat models (avoiding duplicates)
        modelTitles.addAll(editModels)
        modelTitles.addAll(chatModels.filter { it !in editModels })
    }

    val startTime = System.currentTimeMillis()
    while (modelTitles.isEmpty() && System.currentTimeMillis() - startTime < MAX_MODEL_WAIT_TIME) {
        Thread.sleep(20)
    }

    return modelTitles
}

fun makeTextArea(): JTextArea {
    val textArea =
        CustomTextArea(1, 40).apply {
            lineWrap = true
            wrapStyleWord = true
            isOpaque = false
            background = GetTheme().getSecondaryDark()
            maximumSize = Dimension(400, Short.MAX_VALUE.toInt())
            margin = JBUI.insets(6, 8, 2, 4)
            font = UIUtil.getFontWithFallback("Arial", Font.PLAIN, MAIN_FONT_SIZE)
            preferredSize = Dimension(400, 75)
        }
    textArea.putClientProperty(UIUtil.HIDE_EDITOR_FROM_DATA_CONTEXT_PROPERTY, true)
    return textArea
}

fun makePanel(
    project: Project,
    customPanelRef: Ref<CustomPanel>,
    textArea: JTextArea,
    inlayRef: Ref<Disposable>,
    comboBoxRef: Ref<JComboBox<String>>,
    leftInset: Int,
    modelTitles: List<String>,
    onEnter: () -> Unit,
    onCancel: () -> Unit,
    onAccept: () -> Unit,
    onReject: () -> Unit
): JPanel {
    val topPanel =
        ShadowPanel(MigLayout("wrap 1, insets 2 $leftInset 2 2, gap 0!")).apply {
            background = JBColor(0x20888888, 0x20888888)
            isOpaque = false
        }

    val panel =
        CustomPanel(
            MigLayout("wrap 1, insets 4 10 0 2, gap 0!, fillx"),
            project,
            modelTitles,
            comboBoxRef,
            onEnter,
            onCancel,
            onAccept,
            onReject,
            textArea
        )
            .apply {
                val globalScheme = EditorColorsManager.getInstance().globalScheme
                val defaultBackground = globalScheme.defaultBackground
                background = defaultBackground
                add(textArea, "grow, gap 0!, height 100%")

                putClientProperty(UIUtil.HIDE_EDITOR_FROM_DATA_CONTEXT_PROPERTY, true)
                preferredSize = textArea.preferredSize
                setup()
            }

    customPanelRef.set(panel)

    textArea.addComponentListener(
        object : ComponentAdapter() {
            override fun componentResized(e: ComponentEvent?) {
                panel.revalidate()
                panel.repaint()
            }
        })

    topPanel.add(panel, "grow, gap 0!")

    return topPanel
}

fun openInlineEdit(project: Project?, editor: Editor) {
    if (project == null) return

    val editorUtils = EditorUtils(editor)

    // Don't open in terminal
    if (editorUtils.isTerminal()) {
        return
    }

    val manager = EditorComponentInlaysManager.from(editor, true)

    val continuePluginService = project.service<ContinuePluginService>()
    val modelTitles = getModelTitles(continuePluginService)

    val highlightedRIF = editorUtils.getHighlightedRIF() ?: return
    val (startLineNumber, endLineNumber) = highlightedRIF.lines
    val (highlightedStartOffset, highlightedEndOffset) = highlightedRIF.offsets


    val (prefix, highlighted, suffix) = editorUtils.getHighlightedRangeTriplet()
    val lineNumber = if (startLineNumber == 0) 0 else max(0, startLineNumber - 1)

    editorUtils.removeSelection()

    // Get indentation width in pixels
    val indentationLineNum = if (startLineNumber == 0) 0 else lineNumber + 1
    val lineStart = editor.document.getLineStartOffset(indentationLineNum)
    val lineEnd = editor.document.getLineEndOffset(indentationLineNum)
    val text = editor.document.getText(TextRange(lineStart, lineEnd))
    val indentation = text.takeWhile { it == ' ' }.length
    val charWidth =
        editor.contentComponent
            .getFontMetrics(editor.colorsScheme.getFont(EditorFontType.PLAIN))
            .charWidth(' ')
    val leftInset = indentation * charWidth * 2 / 3

    val inlayRef = Ref<Disposable>()
    val customPanelRef = Ref<CustomPanel>()

    // Create text area, attach key listener
    val textArea = makeTextArea()

    // Create diff stream handler
    val diffStreamHandler =
        DiffStreamHandler(
            project,
            editor,
            startLineNumber,
            endLineNumber,
            {
                inlayRef.get()?.dispose()
            },
            {
                textArea.document.insertString(textArea.caretPosition, ", ", null)
                textArea.requestFocus()
                customPanelRef.get().finish()
            },
            null,
            null
        )

    val diffStreamService = project.service<DiffStreamService>()
    diffStreamService.register(diffStreamHandler, editor)

    val comboBoxRef = Ref<JComboBox<String>>()

    fun onEnter() {
        val selectedModelStrippedOfCaret = (comboBoxRef.get().selectedItem as String).removeSuffix(DOWN_ARROW)
        customPanelRef.get().enter()
        diffStreamHandler.streamDiffLinesToEditor(
            textArea.text, prefix, highlighted, suffix, selectedModelStrippedOfCaret, true
        )
    }

    val panel =
        makePanel(
            project,
            customPanelRef,
            textArea,
            inlayRef,
            comboBoxRef,
            leftInset,
            modelTitles,
            { onEnter() },
            {
                diffStreamService.reject(editor)
                editorUtils.editor.selectionModel.setSelection(highlightedStartOffset, highlightedEndOffset)
            },
            {
                diffStreamService.accept(editor)
                inlayRef.get().dispose()
            },
            {
                diffStreamService.reject(editor)
                inlayRef.get().dispose()
            })

    val inlay = manager.insert(startLineNumber, panel, true)

    panel.revalidate()
    inlayRef.set(inlay)
    val viewport = (editor as? EditorImpl)?.scrollPane?.viewport
    viewport?.dispatchEvent(ComponentEvent(viewport, ComponentEvent.COMPONENT_RESIZED))

    // Add key listener to text area
    textArea.addKeyListener(
        object : KeyAdapter() {
            override fun keyTyped(e: KeyEvent) {
                if (customPanelRef.get().isFinished) {
                    customPanelRef.get().setup()
                }
            }

            override fun keyPressed(e: KeyEvent) {
                when (e.keyCode) {
                    KeyEvent.VK_ESCAPE -> {
                        diffStreamService.reject(editor)
                        editorUtils.editor.selectionModel.setSelection(
                            highlightedStartOffset,
                            highlightedEndOffset
                        )
                    }

                    KeyEvent.VK_ENTER -> {
                        when (e.modifiersEx) {
                            KeyEvent.SHIFT_DOWN_MASK -> {
                                textArea.document.insertString(textArea.caretPosition, "\n", null)
                            }

                            0 -> {
                                onEnter()
                                e.consume()
                            }
                        }
                    }
                }
            }

            // We need this because backspace/delete is not registering properly on keyPressed for an
            // unknown reason
            override fun keyReleased(e: KeyEvent) {
                if (e.keyCode == KeyEvent.VK_BACK_SPACE || e.keyCode == KeyEvent.VK_DELETE) {
                    if (customPanelRef.get().isFinished) {
                        customPanelRef.get().setup()
                    }
                }
            }
        })

    // Listen for changes to textarea line count
    textArea.document.addDocumentListener(
        object : DocumentListener {
            private var lastNumLines: Int = 0

            private fun updateSize() {
                val numLines = textArea.text.lines().size
                if (numLines != lastNumLines) {
                    lastNumLines = numLines
                    viewport?.dispatchEvent(ComponentEvent(viewport, ComponentEvent.COMPONENT_RESIZED))
                }
            }

            override fun insertUpdate(e: DocumentEvent?) {
                updateSize()
            }

            override fun removeUpdate(e: DocumentEvent?) {
                updateSize()
            }

            override fun changedUpdate(e: DocumentEvent?) {
                updateSize()
            }
        })

    textArea.requestFocus()
}


class CustomPanel(
    layout: MigLayout,
    project: Project,
    modelTitles: List<String>,
    comboBoxRef: Ref<JComboBox<String>>,
    private val onEnter: () -> Unit,
    private val onCancel: () -> Unit,
    private val onAccept: () -> Unit,
    private val onReject: () -> Unit,
    private val textArea: JTextArea
) : JPanel(layout) {
    private val shadowSize = 5
    private val cornerRadius = 8
    private val shadowColor = Color(0, 0, 0, 40) // Lighter shadow
    private val borderColor = Color(128, 128, 128, 128)
    private val borderThickness = 1
    private val triangleSize = 6
    private val rightMargin = 3.0
    private val closeButton: JComponent = createCloseButton()
    private val originalTextColor: Color = textArea.foreground
    private val greyTextColor: Color = Color(128, 128, 128, 200)
    var isFinished = false

    init {
        isOpaque = false
        add(closeButton, "pos 100%-33 0 -3 3, w 20!, h 20!")
    }

    private fun createCloseButton(): JComponent {
<<<<<<< HEAD
        return JLabel(ContinueIcons.CLOSE).apply {
=======
        return JLabel(Icons.Close).apply {
>>>>>>> 9f144898
            background = Color(0, 0, 0, 0)
            border = JBUI.Borders.empty(2, 6, 2, 0)
            toolTipText = "`esc` to cancel"
            isOpaque = false
            addMouseListener(
                object : MouseAdapter() {
                    override fun mouseEntered(e: MouseEvent) {
                        cursor = Cursor(Cursor.HAND_CURSOR)
                    }

                    override fun mouseExited(e: MouseEvent) {
                        cursor = Cursor.getDefaultCursor()
                    }

                    override fun mouseClicked(e: MouseEvent) {
                        onCancel()
                    }
                })
        }
    }

    private val subPanelA: JPanel =
        JPanel(MigLayout("insets 0, fillx")).apply {
            val globalScheme = EditorColorsManager.getInstance().globalScheme
            val defaultBackground = globalScheme.defaultBackground
            val continueSettingsService = service<ContinueExtensionSettings>()
            val dropdown =
                JComboBox(modelTitles.toTypedArray()).apply {
                    setUI(TransparentArrowButtonUI())
                    isEditable = true
                    background = defaultBackground
                    foreground = Color(128, 128, 128, 200)
                    font = UIUtil.getFontWithFallback("Arial", Font.PLAIN, 12)
                    border = JBUI.Borders.empty(8)
                    isOpaque = false
                    isEditable = false
                    cursor = Cursor.getPredefinedCursor(Cursor.HAND_CURSOR)
                    preferredSize = Dimension(200, 30)

                    renderer = object : DefaultListCellRenderer() {
                        override fun getListCellRendererComponent(
                            list: JList<*>?,
                            value: Any?,
                            index: Int,
                            isSelected: Boolean,
                            cellHasFocus: Boolean
                        ): Component {
                            val component =
                                super.getListCellRendererComponent(list, value, index, isSelected, cellHasFocus)
                            if (component is JLabel) {
                                component.border = JBUI.Borders.empty(4, 6)
                            }
                            return component
                        }
                    }.apply {
                        horizontalAlignment = SwingConstants.LEFT
                    }

                    selectedIndex =
                        if (itemCount == 0) -1 else continueSettingsService.continueState.lastSelectedInlineEditModel?.let {
                            if (modelTitles.isEmpty()) -1
                            else {
                                val index = modelTitles.indexOf(it)
                                if (index != -1) index else 0
                            }
                        } ?: 0

                    addActionListener {
                        continueSettingsService.continueState.lastSelectedInlineEditModel =
                            (selectedItem as String).removeSuffix(DOWN_ARROW)
                    }
                }

            comboBoxRef.set(dropdown)

            val rightButton =
                CustomButton("⏎  Enter") { onEnter() }
                    .apply {
                        background = JBColor.namedColor("Button.startBackground")
                        foreground = JBColor.namedColor("Button.foreground")
                        border = JBUI.Borders.empty(2, 6)
                    }

            val rightPanel = JPanel(MigLayout("insets 0, fillx")).apply {
                isOpaque = false
                add(rightButton, "align right")
            }

            border = JBUI.Borders.empty(0, 0, 16, 12)
            isOpaque = false

            add(dropdown, "align left")
            add(rightPanel, "align right")

            cursor = Cursor.getPredefinedCursor(Cursor.TEXT_CURSOR)
        }

    private val subPanelB: JPanel =
        JPanel(BorderLayout()).apply {
            isOpaque = false

            val progressBar = JProgressBar().apply { isIndeterminate = true }

            add(progressBar, BorderLayout.CENTER)
            border = JBUI.Borders.empty(0, 0, 16, 12)
        }

    private val subPanelC: JPanel =
        JPanel(MigLayout("insets 0, fillx")).apply {
            val leftLabel =
                JLabel("Type to re-prompt").apply {
                    foreground = Color(156, 163, 175) // text-gray-400
                    font = UIUtil.getFontWithFallback("Arial", Font.PLAIN, 11)
                    border = JBUI.Borders.emptyLeft(4)
                }

            val leftButton =
                CustomButton("Reject All (${getMetaKeyLabel()}${getShiftKeyLabel()}⌫)") { onReject() }
                    .apply {
                        background = Color(0, 0, 0, 0)
                        foreground = JBColor.foreground()
                        border = JBUI.Borders.empty(2, 6)
                    }

            val rightButton =
                CustomButton("Accept All (${getMetaKeyLabel()}${getShiftKeyLabel()}⏎)") { onAccept() }
                    .apply {
                        background = JBColor.namedColor("Button.startBackground")
                        foreground = JBColor.namedColor("Button.foreground")
                        border = JBUI.Borders.empty(2, 6)
                    }

            val rightPanel =
                JPanel(MigLayout("insets 0, fillx")).apply {
                    isOpaque = false
                    add(leftButton, "align right")
                    add(rightButton, "align right")
                    border = JBUI.Borders.empty()
                }

            add(leftLabel, "align left")
            add(rightPanel, "align right")
            border = JBUI.Borders.empty(0, 0, 16, 12)
            isOpaque = false
        }

    fun setup() {
        remove(subPanelB)
        remove(subPanelC)
        add(subPanelA, "grow, gap 0!")
        isFinished = false
        revalidate()
        repaint()
        textArea.foreground = originalTextColor
    }

    fun enter() {
        remove(subPanelA)
        remove(subPanelC)
        add(subPanelB, "grow, gap 0!")
        revalidate()
        repaint()
    }

    fun finish() {
        remove(subPanelB)
        add(subPanelC, "grow, gap 0!")
        revalidate()
        repaint()
        isFinished = true
        textArea.foreground = greyTextColor
    }

    override fun paintComponent(g: Graphics) {
        super.paintComponent(g)

        val g2 = g as Graphics2D
        g2.setRenderingHint(RenderingHints.KEY_ANTIALIASING, RenderingHints.VALUE_ANTIALIAS_ON)

        val w = width - shadowSize
        val h = height - shadowSize

        // Create the shape for the tooltip/triangle
        val shape = Path2D.Double()
        shape.moveTo(borderThickness / 2.0, cornerRadius.toDouble())
        shape.quadTo(
            borderThickness / 2.0,
            borderThickness / 2.0,
            cornerRadius.toDouble(),
            borderThickness / 2.0
        )
        shape.lineTo(w - cornerRadius.toDouble() - rightMargin, borderThickness / 2.0)
        shape.quadTo(
            w - borderThickness / 2.0 - rightMargin,
            borderThickness / 2.0,
            w - borderThickness / 2.0 - rightMargin,
            cornerRadius.toDouble()
        )
        shape.lineTo(
            w - borderThickness / 2.0 - rightMargin, h - cornerRadius - triangleSize.toDouble()
        )
        shape.quadTo(
            w - borderThickness / 2.0 - rightMargin,
            h - triangleSize.toDouble(),
            w - cornerRadius.toDouble() - rightMargin,
            h - triangleSize.toDouble()
        )
        shape.lineTo(triangleSize.toDouble(), h - triangleSize.toDouble())
        shape.lineTo(borderThickness / 2.0, h.toDouble())
        shape.lineTo(borderThickness / 2.0, cornerRadius.toDouble())

        // Draw shadow
        g2.color = shadowColor
        g2.fill(
            shape.createTransformedShape(
                AffineTransform.getTranslateInstance(shadowSize.toDouble(), shadowSize.toDouble())
            )
        )

        // Draw main shape
        g2.color = background
        g2.fill(shape)

        // Draw border
        g2.color = borderColor
        g2.stroke = BasicStroke(borderThickness.toFloat())
        g2.draw(shape)
    }
}

class CustomButton(text: String, onClick: () -> Unit) : JLabel(text, CENTER) {
    private var isHovered = false

    init {
        isOpaque = false
        cursor = Cursor.getPredefinedCursor(Cursor.HAND_CURSOR)
        addMouseListener(
            object : MouseAdapter() {
                override fun mouseEntered(e: MouseEvent?) {
                    isHovered = true
                    repaint()
                }

                override fun mouseExited(e: MouseEvent?) {
                    isHovered = false
                    repaint()
                }

                override fun mouseClicked(e: MouseEvent?) {
                    onClick()
                }
            })

        font = UIUtil.getFontWithFallback("Arial", Font.PLAIN, 11)
        border = JBUI.Borders.empty(2, 6)
    }

    override fun paintComponent(g: Graphics) {
        val g2 = g as Graphics2D
        g2.setRenderingHint(RenderingHints.KEY_ANTIALIASING, RenderingHints.VALUE_ANTIALIAS_ON)

        val cornerRadius = 8
        val rect = Rectangle(0, 0, width, height)
        val roundRect =
            RoundRectangle2D.Float(
                rect.x.toFloat(),
                rect.y.toFloat(),
                rect.width.toFloat(),
                rect.height.toFloat(),
                cornerRadius.toFloat(),
                cornerRadius.toFloat()
            )
        g2.color = background
        g2.fill(roundRect)
        g2.color = foreground
        g2.drawString(
            text,
            (width / 2 - g.fontMetrics.stringWidth(text) / 2).toFloat(),
            (height / 2 + g.fontMetrics.ascent / 2).toFloat()
        )
    }
}

class CustomTextArea(rows: Int, columns: Int) : JXTextArea("") {
    init {
        setRows(rows)
        setColumns(columns)
    }

    override fun paintComponent(g: Graphics) {
        // Draw placeholder
        if (text.isEmpty()) {
            g.color = Color(128, 128, 128, 255)
            g.font = UIUtil.getFontWithFallback("Arial", Font.PLAIN, MAIN_FONT_SIZE)
            g.drawString("Enter instructions...", 8, 20)
        }

        super.paintComponent(g)
    }
}

class ShadowPanel(layout: LayoutManager) : JXPanel(layout) {
    override fun getPreferredSize(): Dimension {
        val prefSize = super.getPreferredSize()
        val insets = getInsets()
        prefSize.width += insets.left + insets.right
        prefSize.height += insets.top + insets.bottom
        return prefSize
    }

    override fun paintComponent(g: Graphics) {
        super.paintComponent(g)
    }
}

class TransparentArrowButtonUI : BasicComboBoxUI() {
    override fun createArrowButton() =
        JButton().apply {
            isVisible = false
            preferredSize = Dimension(0, 0)
        }

    override fun getInsets(): Insets {
        return JBUI.insetsLeft(6)
    }

    override fun installUI(c: JComponent?) {
        super.installUI(c)
        comboBox.isOpaque = false
        val globalScheme = EditorColorsManager.getInstance().globalScheme
        val defaultBackground = globalScheme.defaultBackground
        comboBox.background = defaultBackground

        // Modify the ComboBoxModel to include the down symbol
        val originalModel = comboBox.model
        comboBox.model =
            object : ComboBoxModel<Any> {
                override fun getSize(): Int = originalModel.size

                override fun getElementAt(index: Int): Any? = originalModel.getElementAt(index)

                override fun setSelectedItem(anItem: Any?) {
                    originalModel.selectedItem = anItem
                }

                override fun getSelectedItem(): Any? {
                    val item = originalModel.selectedItem
                    return "$item$DOWN_ARROW"
                }

                override fun addListDataListener(l: ListDataListener?) {
                    originalModel.addListDataListener(l)
                }

                override fun removeListDataListener(l: ListDataListener?) {
                    originalModel.removeListDataListener(l)
                }
            }
    }

    override fun paintCurrentValueBackground(g: Graphics, bounds: Rectangle, hasFocus: Boolean) {
        // Do nothing to prevent painting the background
    }

    override fun paintCurrentValue(g: Graphics, bounds: Rectangle, hasFocus: Boolean) {
        val renderer = comboBox.renderer
        val item = comboBox.selectedItem

        if (item != null) {
            val c = renderer.getListCellRendererComponent(listBox, item, -1, false, false)
            c.font = comboBox.font
            c.foreground = Color(156, 163, 175) // text-gray-400
            c.background = comboBox.background

            if (c is JComponent) {
                c.isOpaque = false
            }

            val currentValuePane = currentValuePane
            currentValuePane.paintComponent(
                g, c, comboBox, bounds.x, bounds.y, bounds.width, bounds.height, true
            )
        }
    }
}<|MERGE_RESOLUTION|>--- conflicted
+++ resolved
@@ -1,10 +1,6 @@
 package com.github.continuedev.continueintellijextension.editor
 
-<<<<<<< HEAD
-import com.github.continuedev.continueintellijextension.ContinueIcons
-=======
 import com.github.continuedev.continueintellijextension.Icons
->>>>>>> 9f144898
 import com.github.continuedev.continueintellijextension.`continue`.GetTheme
 import com.github.continuedev.continueintellijextension.services.ContinueExtensionSettings
 import com.github.continuedev.continueintellijextension.services.ContinuePluginService
@@ -362,11 +358,7 @@
     }
 
     private fun createCloseButton(): JComponent {
-<<<<<<< HEAD
-        return JLabel(ContinueIcons.CLOSE).apply {
-=======
         return JLabel(Icons.Close).apply {
->>>>>>> 9f144898
             background = Color(0, 0, 0, 0)
             border = JBUI.Borders.empty(2, 6, 2, 0)
             toolTipText = "`esc` to cancel"
