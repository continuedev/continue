--- conflicted
+++ resolved
@@ -1,10 +1,7 @@
 package com.github.continuedev.continueintellijextension.listeners
 
 import com.github.continuedev.continueintellijextension.nextEdit.NextEditService
-<<<<<<< HEAD
-=======
 import com.github.continuedev.continueintellijextension.nextEdit.NextEditStatusService
->>>>>>> ff4283c3
 import com.intellij.openapi.application.EDT
 import com.intellij.openapi.components.Service
 import com.intellij.openapi.components.service
@@ -107,11 +104,7 @@
 
     // SelectionListener implementation
     override fun selectionChanged(event: SelectionEvent) {
-<<<<<<< HEAD
-        if (isHandlingEvent.get() || event.editor.isDisposed) return
-=======
         if (isHandlingEvent.get() || event.editor.isDisposed || !isNextEditEnabled()) return
->>>>>>> ff4283c3
 
         coroutineScope.launch {
             handleCursorMovement(event.editor, event.newRange.startOffset)
@@ -120,11 +113,7 @@
 
     // CaretListener implementation
     override fun caretPositionChanged(event: CaretEvent) {
-<<<<<<< HEAD
-        if (isHandlingEvent.get() || event.editor.isDisposed) return
-=======
         if (isHandlingEvent.get() || event.editor.isDisposed || !isNextEditEnabled()) return
->>>>>>> ff4283c3
         coroutineScope.launch(Dispatchers.IO) {
             withContext(Dispatchers.EDT) {
                 handleCursorMovement(event.editor, event.caret?.offset ?: return@withContext)
