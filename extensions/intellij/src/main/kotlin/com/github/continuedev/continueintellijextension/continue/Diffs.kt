package com.github.continuedev.continueintellijextension.`continue`

import com.github.continuedev.continueintellijextension.services.ContinuePluginService
import com.github.continuedev.continueintellijextension.utils.getAltKeyLabel
import com.intellij.diff.DiffContentFactory
import com.intellij.diff.DiffManager
import com.intellij.diff.DiffRequestPanel
import com.intellij.diff.contents.DiffContent
import com.intellij.diff.requests.SimpleDiffRequest
import com.intellij.openapi.application.ApplicationManager
import com.intellij.openapi.command.WriteCommandAction
import com.intellij.openapi.components.ServiceManager
import com.intellij.openapi.fileEditor.FileDocumentManager
import com.intellij.openapi.project.DumbAware
import com.intellij.openapi.project.Project
import com.intellij.openapi.ui.DialogWrapper
import com.intellij.openapi.util.Disposer
import com.intellij.openapi.vfs.LocalFileSystem
import java.awt.Toolkit
import java.io.File
import java.nio.file.Paths
import javax.swing.Action
import javax.swing.JComponent


fun getDiffDirectory(): File {
    val homeDirectory = System.getProperty("user.home")
    val diffDirPath = Paths.get(homeDirectory).resolve(".continue").resolve(".diffs").toString()
    val diffDir = File(diffDirPath)
    if (!diffDir.exists()) {
        diffDir.mkdirs()
        diffDir.setWritable(true)
    }
    return diffDir
}

fun escapeFilepath(filepath: String): String {
    return filepath.replace("/", "_f_").replace("\\", "_b_").replace(":", "_c_")
}

interface DiffInfo {
    val originalFilepath: String
    val newFilepath: String
    var diffRequestPanel: DiffRequestPanel?
    val stepIndex: Int
    var dialog: DialogWrapper?
}

class DiffManager(private val project: Project) : DumbAware {

    // Mapping from file2 to relevant info
    private val diffInfoMap: MutableMap<String, DiffInfo> = mutableMapOf()
    private var lastFile2: String? = null

    fun showDiff(filepath: String, replacement: String, stepIndex: Int) {
        val diffDir = getDiffDirectory()
        val escapedPath = escapeFilepath(filepath)
        val file = diffDir.resolve(escapedPath)

        if (!file.exists()) {
            file.createNewFile()
        }
        file.writeText(replacement)
        openDiffWindow(filepath, file.path, stepIndex)
    }

    private fun cleanUpFile(file2: String) {
        diffInfoMap[file2]?.dialog?.close(0)
        diffInfoMap.remove(file2)
        File(file2).delete()
        if (lastFile2 == file2) {
            lastFile2 = null
        }
    }


    fun acceptDiff(file2: String?) {
        val file = (file2 ?: lastFile2) ?: return
        val diffInfo = diffInfoMap[file] ?: return

        // Write contents to original file
        val virtualFile = LocalFileSystem.getInstance().findFileByPath(diffInfo.originalFilepath) ?: return
        val document = FileDocumentManager.getInstance().getDocument(virtualFile) ?: return
        WriteCommandAction.runWriteCommandAction(project) {
            document.setText(File(file).readText())
        }
        FileDocumentManager.getInstance().saveDocument(document)

        // Notify server of acceptance
        val continuePluginService = ServiceManager.getService(
            project,
            ContinuePluginService::class.java
        )
        continuePluginService.ideProtocolClient?.sendAcceptRejectDiff(true, diffInfo.stepIndex)

        // Clean up state
        cleanUpFile(file)
    }

    fun rejectDiff(file2: String?) {
        val file = (file2 ?: lastFile2) ?: return
        val diffInfo = diffInfoMap[file] ?: return
        val continuePluginService = ServiceManager.getService(
            project,
            ContinuePluginService::class.java
        )
        continuePluginService.ideProtocolClient?.deleteAtIndex(diffInfo.stepIndex)
        continuePluginService.ideProtocolClient?.sendAcceptRejectDiff(false, diffInfo.stepIndex)

        cleanUpFile(file)
    }

    private fun openDiffWindow(
        file1: String,
        file2: String,
        stepIndex: Int
    ) {
        lastFile2 = file2

        // Create a DiffContent for each of the texts you want to compare
        val content1: DiffContent = DiffContentFactory.getInstance().create(File(file1).readText())
        val content2: DiffContent = DiffContentFactory.getInstance().create(File(file2).readText())

        // Create a SimpleDiffRequest and populate it with the DiffContents and titles
<<<<<<< HEAD
        val diffRequest = SimpleDiffRequest("Jarvis Diff", content1, content2, "Old", "New")
        
=======
        val diffRequest = SimpleDiffRequest("Continue Diff", content1, content2, "Old", "New")

>>>>>>> 46e45dfb
        // Get a DiffRequestPanel from the DiffManager and set the DiffRequest to it
        val diffInfo = diffInfoMap[file2]

        var shouldShowDialog = false
        if (diffInfo == null) {
            diffInfoMap[file2] = object : DiffInfo {
                override var dialog: DialogWrapper? = null
                override var diffRequestPanel: DiffRequestPanel? = null
                override val stepIndex: Int = stepIndex
                override val newFilepath: String = file2
                override val originalFilepath: String = file1
            }
            shouldShowDialog = true
        }

        ApplicationManager.getApplication().invokeLater {
            val diffPanel: DiffRequestPanel = diffInfo?.diffRequestPanel ?: DiffManager.getInstance()
                .createRequestPanel(project, Disposer.newDisposable(), null)
            diffPanel.setRequest(diffRequest)

            diffPanel.component.revalidate()
            diffPanel.component.repaint()

            if (shouldShowDialog) {
                // Create a dialog and add the DiffRequestPanel to it
                val dialog: DialogWrapper = diffInfo?.dialog
                    ?: object : DialogWrapper(project, true, IdeModalityType.MODELESS) {
                        init {
                            init()
                            title = "Jarvis Diff"
                        }

                        override fun createCenterPanel(): JComponent? {
                            return diffPanel.component
                        }

                        override fun doOKAction() {
                            super.doOKAction()
                            acceptDiff(file2)
                        }

                        override fun doCancelAction() {
                            super.doCancelAction()
                            rejectDiff(file2)
                        }

                        override fun createActions(): Array<Action> {
                            val okAction = okAction
                            okAction.putValue(Action.NAME, "Accept (${getAltKeyLabel()} ⇧ Y)")

                            val cancelAction = cancelAction
                            cancelAction.putValue(Action.NAME, "Reject (${getAltKeyLabel()} ⇧ N)")

                            return arrayOf(okAction, cancelAction)
                        }
                    }

                dialog.rootPane.isDoubleBuffered = true
                val screenSize = Toolkit.getDefaultToolkit().screenSize
                dialog.setSize(screenSize.width, screenSize.height)
                dialog.show()
                diffInfoMap[file2]?.dialog = dialog
                diffInfoMap[file2]?.diffRequestPanel = diffPanel
            }
        }
    }
}<|MERGE_RESOLUTION|>--- conflicted
+++ resolved
@@ -122,13 +122,7 @@
         val content2: DiffContent = DiffContentFactory.getInstance().create(File(file2).readText())
 
         // Create a SimpleDiffRequest and populate it with the DiffContents and titles
-<<<<<<< HEAD
         val diffRequest = SimpleDiffRequest("Jarvis Diff", content1, content2, "Old", "New")
-        
-=======
-        val diffRequest = SimpleDiffRequest("Continue Diff", content1, content2, "Old", "New")
-
->>>>>>> 46e45dfb
         // Get a DiffRequestPanel from the DiffManager and set the DiffRequest to it
         val diffInfo = diffInfoMap[file2]
 
