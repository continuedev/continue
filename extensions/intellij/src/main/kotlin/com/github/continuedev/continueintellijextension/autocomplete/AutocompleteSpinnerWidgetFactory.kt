package com.github.continuedev.continueintellijextension.autocomplete

<<<<<<< HEAD
import com.github.continuedev.continueintellijextension.ContinueIcons
=======
import com.github.continuedev.continueintellijextension.Icons
>>>>>>> 9f144898
import com.github.continuedev.continueintellijextension.activities.ContinuePluginDisposable
import com.github.continuedev.continueintellijextension.services.ContinueExtensionSettings
import com.intellij.openapi.Disposable
import com.intellij.openapi.components.service
import com.intellij.openapi.project.Project
import com.intellij.openapi.util.Disposer
import com.intellij.openapi.wm.StatusBar
import com.intellij.openapi.wm.StatusBarWidget
import com.intellij.openapi.wm.StatusBarWidgetFactory
import com.intellij.openapi.wm.WindowManager
import com.intellij.openapi.wm.impl.status.EditorBasedWidget
import com.intellij.util.Consumer
import java.awt.event.MouseEvent
import javax.swing.Icon
import javax.swing.JLabel

class AutocompleteSpinnerWidget(project: Project) : EditorBasedWidget(project), StatusBarWidget.IconPresentation,
    Disposable {
    private val iconLabel = JLabel()
    private var isLoading = false
    
    private val animatedIcon = ContinueIcons.SPINNING

    init {
        Disposer.register(project.service<ContinuePluginDisposable>(), this)
        updateIcon()
    }

    fun show() {
        println("Showing autocomplete spinner widget")
    }

    override fun dispose() {}

    override fun ID(): String {
        return ID
    }

    override fun getTooltipText(): String {
        val enabled = service<ContinueExtensionSettings>().state.enableTabAutocomplete
        return if (enabled) "Continue autocomplete enabled" else "Continue autocomplete disabled"
    }

    override fun getClickConsumer(): Consumer<MouseEvent>? {
        return null
    }

    override fun getIcon(): Icon = if (isLoading) animatedIcon else
<<<<<<< HEAD
        ContinueIcons.CONTINUE
=======
        Icons.Continue
>>>>>>> 9f144898

    fun setLoading(loading: Boolean) {
        isLoading = loading
        updateIcon()
    }

    private fun updateIcon() {
        iconLabel.icon = getIcon()


        // Update the widget
        val statusBar = WindowManager.getInstance().getStatusBar(project)
        statusBar?.updateWidget(ID())
    }

    override fun install(statusBar: StatusBar) {
        updateIcon()
    }

    override fun getPresentation(): StatusBarWidget.WidgetPresentation {
        return this
    }

    companion object {
        const val ID = "AutocompleteSpinnerWidget"
    }
}

class AutocompleteSpinnerWidgetFactory : StatusBarWidgetFactory {
    fun create(project: Project): AutocompleteSpinnerWidget {
        return AutocompleteSpinnerWidget(project)
    }

    override fun getId(): String {
        return AutocompleteSpinnerWidget.ID
    }

    override fun getDisplayName(): String {
        return "Continue Autocomplete"
    }

    override fun isAvailable(p0: Project): Boolean {
        return true
    }

    override fun createWidget(project: Project): StatusBarWidget {
        return create(project)
    }

    override fun disposeWidget(p0: StatusBarWidget) {
        Disposer.dispose(p0)
    }

    override fun canBeEnabledOn(p0: StatusBar): Boolean = true
}<|MERGE_RESOLUTION|>--- conflicted
+++ resolved
@@ -1,10 +1,7 @@
 package com.github.continuedev.continueintellijextension.autocomplete
 
-<<<<<<< HEAD
+import com.github.continuedev.continueintellijextension.Icons
 import com.github.continuedev.continueintellijextension.ContinueIcons
-=======
-import com.github.continuedev.continueintellijextension.Icons
->>>>>>> 9f144898
 import com.github.continuedev.continueintellijextension.activities.ContinuePluginDisposable
 import com.github.continuedev.continueintellijextension.services.ContinueExtensionSettings
 import com.intellij.openapi.Disposable
@@ -53,11 +50,7 @@
     }
 
     override fun getIcon(): Icon = if (isLoading) animatedIcon else
-<<<<<<< HEAD
-        ContinueIcons.CONTINUE
-=======
         Icons.Continue
->>>>>>> 9f144898
 
     fun setLoading(loading: Boolean) {
         isLoading = loading
