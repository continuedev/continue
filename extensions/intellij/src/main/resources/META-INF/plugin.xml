<!-- Plugin Configuration File. Read more: https://plugins.jetbrains.com/docs/intellij/plugin-configuration-file.html -->
<idea-plugin>
    <id>com.github.continuedev.continueintellijextension</id>
    <name>Continue</name>
    <vendor url="https://www.continue.dev/">continue-dev</vendor>
    <change-notes>
        <![CDATA[View the latest release notes on <a href="https://github.com/continuedev/continue/releases">GitHub</a>]]></change-notes>

    <depends>com.intellij.modules.platform</depends>
    <depends>org.jetbrains.plugins.terminal</depends>

    <!-- See here for why this is optional:  https://github.com/continuedev/continue/issues/2775#issuecomment-2535620877-->
    <depends optional="true" config-file="continueintellijextension-withJSON.xml">
        com.intellij.modules.json
    </depends>

<<<<<<< HEAD
    <depends optional="true" config-file="continueintellijextension-withGit4Idea.xml">
        Git4Idea
    </depends>

    <!-- com.intellij.openapi.module.ModuleManager.Companion is only available since this build -->
    <idea-version since-build="223.7571.182"/>

=======
>>>>>>> 451f43c6
    <extensions defaultExtensionNs="com.intellij">
        <editorFactoryListener
                implementation="com.github.continuedev.continueintellijextension.autocomplete.AutocompleteEditorListener"/>
        <toolWindow id="Continue" anchor="right" icon="com.github.continuedev.continueintellijextension.Icons.Continue"
                    factoryClass="com.github.continuedev.continueintellijextension.toolWindow.ContinuePluginToolWindowFactory"/>
        <projectService id="ContinuePluginService"
                        serviceImplementation="com.github.continuedev.continueintellijextension.services.ContinuePluginService"/>
        <projectService
                id="DiffStreamService"
                serviceImplementation="com.github.continuedev.continueintellijextension.editor.DiffStreamService"/>
        <projectService
                id="AutocompleteLookupListener"
                serviceImplementation="com.github.continuedev.continueintellijextension.autocomplete.AutocompleteLookupListener"/>
        <statusBarWidgetFactory
                implementation="com.github.continuedev.continueintellijextension.autocomplete.AutocompleteSpinnerWidgetFactory"
                id="AutocompleteSpinnerWidget"/>
        <notificationGroup id="Continue"
                           displayType="BALLOON"/>
        <actionPromoter order="last"
                        implementation="com.github.continuedev.continueintellijextension.actions.ContinueActionPromote"/>
        <errorHandler implementation="com.github.continuedev.continueintellijextension.error.ContinueErrorSubmitter"/>
        <postStartupActivity
                implementation="com.github.continuedev.continueintellijextension.activities.ContinuePluginStartupActivity"/>
        <postStartupActivity implementation="com.github.continuedev.continueintellijextension.proxy.ProxyPoolingActivity"/>
        <applicationConfigurable
                parentId="tools"
                instance="com.github.continuedev.continueintellijextension.services.ContinueExtensionConfigurable"
                id="com.github.continuedev.continueintellijextension.services.ContinueExtensionConfigurable"
                displayName="Continue"/>
        <applicationService
                serviceImplementation="com.github.continuedev.continueintellijextension.services.ContinueExtensionSettings"/>
    </extensions>

    <actions>
        <action class="com.github.continuedev.continueintellijextension.editor.InlineEditAction"
                id="continue.inlineEdit"
                description="Inline Edit"
                text="Inline Edit">
            <keyboard-shortcut keymap="$default"
                               first-keystroke="ctrl I"/>
            <keyboard-shortcut keymap="Mac OS X"
                               first-keystroke="meta I"/>
            <override-text place="GoToAction" text="Continue: Edit Code"/>
        </action>

        <action id="continue.acceptDiff"
                class="com.github.continuedev.continueintellijextension.actions.AcceptDiffAction"
                text="Accept Diff" description="Accept Diff">
            <keyboard-shortcut keymap="$default"
                               first-keystroke="shift ctrl ENTER"/>
            <keyboard-shortcut keymap="Mac OS X"
                               first-keystroke="shift meta ENTER"/>
            <override-text place="GoToAction" text="Continue: Accept Diff"/>
        </action>

        <action id="continue.restartProcess"
                class="com.github.continuedev.continueintellijextension.actions.RestartContinueProcess"
                text="Restart Process"
                description="Restart Process">
            <override-text place="GoToAction" text="Continue: Restart Process"/>
        </action>

        <action id="continue.rejectDiff"
                class="com.github.continuedev.continueintellijextension.actions.RejectDiffAction"
                text="Reject Diff" description="Reject Diff">
            <keyboard-shortcut keymap="$default"
                               first-keystroke="shift ctrl BACK_SPACE"/>
            <keyboard-shortcut keymap="Mac OS X"
                               first-keystroke="shift meta BACK_SPACE"/>
            <override-text place="GoToAction" text="Continue: Reject Diff"/>
        </action>

        <action id="continue.acceptVerticalDiffBlock"
                class="com.github.continuedev.continueintellijextension.actions.AcceptDiffAction"
                text="Accept Diff" description="Accept Vertical Diff Block">
            <keyboard-shortcut keymap="$default"
                               first-keystroke="alt shift Y"/>
            <keyboard-shortcut keymap="Mac OS X"
                               first-keystroke="alt shift Y"/>
            <override-text place="GoToAction" text="Continue: Accept Vertical Diff Block"/>
        </action>

        <action id="continue.rejectVerticalDiffBlock"
                class="com.github.continuedev.continueintellijextension.actions.RejectDiffAction"
                text="Reject Diff" description="Reject Vertical Diff Block">
            <keyboard-shortcut keymap="$default"
                               first-keystroke="alt shift N"/>
            <keyboard-shortcut keymap="Mac OS X"
                               first-keystroke="alt shift N"/>
            <override-text place="GoToAction" text="Continue: Reject Vertical Diff Block"/>
        </action>

        <action id="continue.focusContinueInputWithoutClear"
                class="com.github.continuedev.continueintellijextension.actions.FocusContinueInputWithoutClearAction"
                text="Add selected code to context"
                description="Focus Continue Input With Edit">
            <keyboard-shortcut keymap="$default"
                               first-keystroke="ctrl shift J"/>
            <keyboard-shortcut keymap="Mac OS X"
                               first-keystroke="meta shift J"/>
            <override-text place="GoToAction" text="Continue: Add Highlighted Code to Context"/>
        </action>

        <action id="continue.newContinueSession"
                icon="AllIcons.General.Add"
                class="com.github.continuedev.continueintellijextension.actions.NewContinueSessionAction"
                text="New Session"
                description="New Session">

            <override-text place="GoToAction" text="New Session"/>
        </action>

        <action id="continue.viewHistory"
                icon="AllIcons.Vcs.History"
                class="com.github.continuedev.continueintellijextension.actions.ViewHistoryAction"
                text="View History"
                description="View History">
            <override-text place="GoToAction" text="View History"/>
        </action>

        <action id="continue.openConfigPage"
                class="com.github.continuedev.continueintellijextension.actions.OpenConfigAction"
                icon="AllIcons.General.GearPlain"
                text="Continue Config"
                description="Continue Config">
            <override-text place="GoToAction" text="Continue Config"/>
        </action>

        <action id="continue.openLogs"
                class="com.github.continuedev.continueintellijextension.actions.OpenLogsAction"
                icon="AllIcons.General.ShowInfos"
                text="Open Logs"
                description="Open Continue Logs">
            <override-text place="GoToAction" text="Open Continue Logs"/>
        </action>

        <group id="ContinueSidebarActionsGroup">
            <reference ref="continue.newContinueSession"/>
            <reference ref="continue.viewHistory"/>
            <reference ref="continue.openConfigPage"/>
        </group>

        <action id="continue.focusContinueInput"
                class="com.github.continuedev.continueintellijextension.actions.FocusContinueInputAction"
                text="Add selected code to context"
                description="Focus Continue Input">
            <keyboard-shortcut keymap="$default"
                               first-keystroke="ctrl J"/>
            <keyboard-shortcut keymap="Mac OS X"
                               first-keystroke="meta J"/>
            <add-to-group group-id="EditorPopupMenu"/>
            <override-text place="GoToAction" text="Continue: Add Highlighted Code to Context and Clear Chat"/>
        </action>

        <action id="com.github.continuedev.continueintellijextension.autocomplete.AcceptAutocompleteAction"
                class="com.github.continuedev.continueintellijextension.autocomplete.AcceptAutocompleteAction"
                text="Accept Autocomplete Suggestion" description="Accept Autocomplete Suggestion">
            <keyboard-shortcut keymap="$default" first-keystroke="TAB"/>
            <keyboard-shortcut keymap="Mac OS X" first-keystroke="TAB"/>
        </action>

        <action id="com.github.continuedev.continueintellijextension.nextEdit.AcceptNextEditAction"
                class="com.github.continuedev.continueintellijextension.nextEdit.AcceptNextEditAction"
                text="Accept Autocomplete Suggestion" description="Accept Next Edit Prediction">
            <keyboard-shortcut keymap="$default" first-keystroke="TAB"/>
            <keyboard-shortcut keymap="Mac OS X" first-keystroke="TAB"/>
        </action>

        <action id="com.github.continuedev.continueintellijextension.autocomplete.CancelAutocompleteAction"
                class="com.github.continuedev.continueintellijextension.autocomplete.CancelAutocompleteAction"
                text="Cancel Autocomplete Suggestion" description="Cancel Autocomplete Suggestion">
            <keyboard-shortcut keymap="$default" first-keystroke="ESCAPE"/>
        </action>

        <action id="com.github.continuedev.continueintellijextension.autocomplete.PartialAcceptAutocompleteAction"
                class="com.github.continuedev.continueintellijextension.autocomplete.PartialAcceptAutocompleteAction"
                text="Partial Accept Autocomplete Suggestion"
                description="Partial Accept Autocomplete Suggestion">
            <keyboard-shortcut first-keystroke="control alt RIGHT" keymap="$default"/>
            <keyboard-shortcut first-keystroke="alt meta RIGHT" keymap="Mac OS X"/>
        </action>
    </actions>
</idea-plugin><|MERGE_RESOLUTION|>--- conflicted
+++ resolved
@@ -14,7 +14,6 @@
         com.intellij.modules.json
     </depends>
 
-<<<<<<< HEAD
     <depends optional="true" config-file="continueintellijextension-withGit4Idea.xml">
         Git4Idea
     </depends>
@@ -22,8 +21,6 @@
     <!-- com.intellij.openapi.module.ModuleManager.Companion is only available since this build -->
     <idea-version since-build="223.7571.182"/>
 
-=======
->>>>>>> 451f43c6
     <extensions defaultExtensionNs="com.intellij">
         <editorFactoryListener
                 implementation="com.github.continuedev.continueintellijextension.autocomplete.AutocompleteEditorListener"/>
