--- conflicted
+++ resolved
@@ -1,16 +1,10 @@
 <!-- Plugin Configuration File. Read more: https://plugins.jetbrains.com/docs/intellij/plugin-configuration-file.html -->
 <idea-plugin>
     <id>com.github.continuedev.continueintellijextension</id>
-<<<<<<< HEAD
     <name>Jarvis</name>
-    <vendor>continue-dev</vendor>
-=======
-    <name>Continue</name>
     <vendor url="https://www.continue.dev/">continue-dev</vendor>
     <change-notes>
         <![CDATA[View the latest release notes on <a href="https://github.com/continuedev/continue/releases">GitHub</a>]]></change-notes>
-
->>>>>>> 46e45dfb
     <depends>com.intellij.modules.platform</depends>
     <depends>com.intellij.modules.json</depends>
     <!-- com.intellij.openapi.module.ModuleManager.Companion is only available since this build -->
