#!/usr/bin/env node

// MUST be the first import - intercepts console/stdout/stderr before any dependencies load
import "./init.js";

import { Command } from "commander";

import { chat } from "./commands/chat.js";
import { login } from "./commands/login.js";
import { logout } from "./commands/logout.js";
import { listSessionsCommand } from "./commands/ls.js";
import { remoteTest } from "./commands/remote-test.js";
import { remote } from "./commands/remote.js";
import { serve } from "./commands/serve.js";
import {
  handleValidationErrors,
  validateFlags,
} from "./flags/flagValidator.js";
import { configureConsoleForHeadless, safeStderr } from "./init.js";
import { sentryService } from "./sentry.js";
import { addCommonOptions, mergeParentOptions } from "./shared-options.js";
import { posthogService } from "./telemetry/posthogService.js";
import { gracefulExit } from "./util/exit.js";
import { logger } from "./util/logger.js";
import { readStdinSync } from "./util/stdin.js";
import { getVersion } from "./version.js";

// TUI lifecycle and two-stage exit state management
let tuiUnmount: (() => void) | null;
let showExitMessage: boolean;
let exitMessageCallback: (() => void) | null;
let lastCtrlCTime: number;

// Initialize state immediately to avoid temporal dead zone issues with exported functions
(function initializeTUIState() {
  tuiUnmount = null;
  showExitMessage = false;
  exitMessageCallback = null;
  lastCtrlCTime = 0;
})();

// Register TUI cleanup function for graceful shutdown
export function setTUIUnmount(unmount: () => void) {
  tuiUnmount = unmount;
}

// Register callback to trigger UI updates when exit message state changes
export function setExitMessageCallback(callback: () => void) {
  exitMessageCallback = callback;
}

// Sets up SIGINT handler that requires double Ctrl+C within 1 second to exit
export function enableSigintHandler() {
  // Remove all existing SIGINT listeners first
  process.removeAllListeners("SIGINT");

  process.on("SIGINT", async () => {
    const now = Date.now();
    const timeSinceLastCtrlC = now - lastCtrlCTime;

    if (timeSinceLastCtrlC <= 1000 && lastCtrlCTime !== 0) {
      // Second Ctrl+C within 1 second - exit
      showExitMessage = false;
      if (tuiUnmount) {
        tuiUnmount();
      }
      await gracefulExit(0);
    } else {
      // First Ctrl+C or too much time elapsed - show exit message
      lastCtrlCTime = now;
      showExitMessage = true;
      if (exitMessageCallback) {
        exitMessageCallback();
      }

      // Hide message after 1 second
      setTimeout(() => {
        showExitMessage = false;
        if (exitMessageCallback) {
          exitMessageCallback();
        }
      }, 1000);
    }
  });
}

// Check if "ctrl+c to exit" message should be displayed
export function shouldShowExitMessage(): boolean {
  return showExitMessage;
}

// Add global error handlers to prevent uncaught errors from crashing the process
process.on("unhandledRejection", (reason, promise) => {
  logger.error("Unhandled Rejection at:", { promise, reason });
  sentryService.captureException(
    reason instanceof Error ? reason : new Error(String(reason)),
    {
      promise: String(promise),
    },
  );
  // Don't exit the process, just log the error
});

process.on("uncaughtException", (error) => {
  logger.error("Uncaught Exception:", error);
  sentryService.captureException(error);
  // Don't exit the process, just log the error
});

// keyboard interruption handler for non-TUI flows
process.on("SIGINT", async () => {
  await gracefulExit(130);
});

const program = new Command();

program
  .name("cn")
  .description(
    "Continue CLI - AI-powered development assistant. Starts an interactive session by default, use -p/--print for non-interactive output.",
  )
  .version(getVersion(), "-v, --version", "Display version number");

// Root command - chat functionality (default)
// Add common options to the root command
addCommonOptions(program)
  .argument("[prompt]", "Optional prompt to send to the assistant")
  .option("-p, --print", "Print response and exit (useful for pipes)")
  .option(
    "--format <format>",
    "Output format for headless mode (json). Only works with -p/--print flag.",
  )
  .option(
    "--silent",
    "Strip <think></think> tags and excess whitespace from output. Only works with -p/--print flag.",
  )
  .option("--resume", "Resume from last session")
  .option("--fork <sessionId>", "Fork from an existing session ID")
  .action(async (prompt, options) => {
    // Telemetry: record command invocation
    await posthogService.capture("cliCommand", { command: "cn" });
    // Handle piped input - detect it early and decide on mode
    let stdinInput = null;

    if (!options.print) {
      // Check if there's piped input available
      stdinInput = readStdinSync();
      if (stdinInput) {
        // Use piped input as the initial prompt
        if (prompt) {
          // Combine stdin and prompt argument
          prompt = `${stdinInput}\n\n${prompt}`;
        } else {
          // Only stdin input, use as initial prompt
          prompt = stdinInput;
        }

        // We have piped input but want to use TUI mode
        // Store a flag to pass custom stdin to TUI
        (options as any).hasPipedInput = true;
      }
    }

    // Configure console overrides FIRST, before any other logging
    const isHeadless = options.print;
    configureConsoleForHeadless(isHeadless);
    logger.configureHeadlessMode(isHeadless);

    // Validate all command line flags
    const validation = validateFlags({
      print: options.print,
      format: options.format,
      silent: options.silent,
      readonly: options.readonly,
      auto: options.auto,
      config: options.config,
      resume: options.resume,
      fork: options.fork,
      allow: options.allow,
      ask: options.ask,
      exclude: options.exclude,
      isRootCommand: true,
      commandName: "cn",
    });

    if (!validation.isValid) {
      handleValidationErrors(validation.errors);
    }

    if (options.verbose) {
      logger.setLevel("debug");
      const logPath = logger.getLogPath();
      const sessionId = logger.getSessionId();
      // In headless mode, suppress these verbose logs
      if (!isHeadless) {
        console.log(`Verbose logging enabled (session: ${sessionId})`);
        console.log(`Logs: ${logPath}`);
        console.log(
          `Filter this session: grep '\\[${sessionId}\\]' ${logPath}`,
        );
      }
      logger.debug("Verbose logging enabled");
    }

    // Handle piped input for headless mode (only if we haven't already read it)
    if (options.print && !stdinInput) {
      const headlessStdinInput = readStdinSync();
      if (headlessStdinInput) {
        if (prompt) {
          // Combine stdin and prompt argument - stdin comes first in XML block
          prompt = `<stdin>\n${headlessStdinInput}\n</stdin>\n\n${prompt}`;
        } else {
          // Only stdin input, use as-is
          prompt = headlessStdinInput;
        }
      }
    }

    // In headless mode, ensure we have a prompt
    if (options.print && !prompt) {
      safeStderr(
        "Error: A prompt is required when using the -p/--print flag.\n\n",
      );
      safeStderr("Usage examples:\n");
      safeStderr('  cn -p "please review my current git diff"\n');
      safeStderr('  echo "hello" | cn -p\n');
      safeStderr('  cn -p "analyze the code in src/"\n');
      await gracefulExit(1);
    }

    // Map --print to headless mode
    options.headless = options.print;
    options.print = undefined;
    await chat(prompt, options);
  });

// Login subcommand
program
  .command("login")
  .description("Authenticate with Continue")
  .action(async () => {
    // Telemetry: record command invocation
    await posthogService.capture("cliCommand", { command: "login" });
    await login();
  });

// Logout subcommand
program
  .command("logout")
  .description("Log out from Continue")
  .action(async () => {
    // Telemetry: record command invocation
    await posthogService.capture("cliCommand", { command: "logout" });
    await logout();
  });

// List sessions subcommand
program
  .command("ls")
  .description("List recent chat sessions and select one to resume")
  .option("--json", "Output in JSON format")
  .action(async (options) => {
    // Telemetry: record command invocation
    await posthogService.capture("cliCommand", { command: "ls" });
    await listSessionsCommand({
      format: options.json ? "json" : undefined,
    });
  });

// Remote subcommand
addCommonOptions(
  program
    .command("remote [prompt]", { hidden: true })
    .description("Launch a remote instance of the cn agent"),
)
  .option(
    "--url <url>",
    "Connect directly to the specified URL instead of creating a new remote environment",
  )
  .option(
    "--idempotency-key <key>",
    "Idempotency key for session management - allows resuming existing sessions",
  )
  .option(
    "-s, --start",
    "Create remote environment and print connection details without starting TUI",
  )
  .option(
    "--branch <branch>",
    "Specify the git branch name to use in the remote environment",
  )
  .option(
    "--repo <url>",
    "Specify the repository URL to use in the remote environment",
  )
  .action(async (prompt: string | undefined, options) => {
    // Telemetry: record command invocation
    await posthogService.capture("cliCommand", {
      command: "remote",
      flagS: options.start,
    });
    await remote(prompt, options);
  });

// Serve subcommand
program
  .command("serve [prompt]", { hidden: true })
  .description("Start an HTTP server with /state and /message endpoints")
  .option(
    "--timeout <seconds>",
    "Inactivity timeout in seconds (default: 300)",
    "300",
  )
  .option("--port <port>", "Port to run the server on (default: 8000)", "8000")
  .action(async (prompt, options) => {
    // Telemetry: record command invocation
    await posthogService.capture("cliCommand", { command: "serve" });
    // Merge parent options with subcommand options
    const mergedOptions = mergeParentOptions(program, options);

    if (mergedOptions.verbose) {
      logger.setLevel("debug");
      logger.debug("Verbose logging enabled");
    }

    await serve(prompt, mergedOptions);
  });

// Remote test subcommand (for development)
program
  .command("remote-test [prompt]")
  .description("Test remote TUI mode with a local server")
  .option("--url <url>", "Server URL (default: http://localhost:8000)")
  .action(async (prompt: string | undefined, options) => {
    // Telemetry: record command invocation
    await posthogService.capture("cliCommand", { command: "remote-test" });
    await remoteTest(prompt, options.url);
  });

// Handle unknown commands
program.on("command:*", () => {
  console.error(`Error: Unknown command '${program.args.join(" ")}'\n`);
  program.outputHelp();
  void gracefulExit(1);
});

<<<<<<< HEAD
export async function runCli(): Promise<void> {
  // Parse arguments and handle errors
  try {
    program.parse();
  } catch (error) {
    console.error(error);
    sentryService.captureException(
      error instanceof Error ? error : new Error(String(error)),
    );
    process.exit(1);
  }

  process.on("SIGTERM", async () => {
    await sentryService.flush();
    process.exit(0);
  });
}
=======
// Parse arguments and handle errors
try {
  program.parse();
} catch (error) {
  console.error(error);
  sentryService.captureException(
    error instanceof Error ? error : new Error(String(error)),
  );
  void gracefulExit(1);
}

process.on("SIGTERM", async () => {
  await gracefulExit(0);
});
>>>>>>> c5d202c5
<|MERGE_RESOLUTION|>--- conflicted
+++ resolved
@@ -344,7 +344,6 @@
   void gracefulExit(1);
 });
 
-<<<<<<< HEAD
 export async function runCli(): Promise<void> {
   // Parse arguments and handle errors
   try {
@@ -358,23 +357,6 @@
   }
 
   process.on("SIGTERM", async () => {
-    await sentryService.flush();
-    process.exit(0);
-  });
-}
-=======
-// Parse arguments and handle errors
-try {
-  program.parse();
-} catch (error) {
-  console.error(error);
-  sentryService.captureException(
-    error instanceof Error ? error : new Error(String(error)),
-  );
-  void gracefulExit(1);
-}
-
-process.on("SIGTERM", async () => {
-  await gracefulExit(0);
-});
->>>>>>> c5d202c5
+    await gracefulExit(0);
+  });
+}