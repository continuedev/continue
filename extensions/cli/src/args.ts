export interface CommandLineArgs {
  configPath?: string;
  organizationSlug?: string; // Organization slug to use for this session
  prompt?: string; // Optional prompt argument
  resume?: boolean; // Resume from last session
  readonly?: boolean; // Start in plan mode (backward compatibility)
  rules?: string[]; // Array of rule specifications
<<<<<<< HEAD
  mcps?: string[]; // Array of MCP server slugs from the hub
  models?: string[]; // Array of model slugs from the hub
  prompts?: string[]; // Array of prompt slugs from the hub
=======
  prompts?: string[]; // Array of prompt specifications
>>>>>>> 8bcf8420
  format?: "json"; // Output format for headless mode
}

// Re-export hub loader functions for backward compatibility
export { loadMcpFromHub, processRule } from "./hubLoader.js";

/**
 * Extract values for a specific flag that can appear multiple times
 */
function extractMultipleFlags(args: string[], flagName: string): string[] {
  const indices: number[] = [];
  for (let i = 0; i < args.length; i++) {
    if (args[i] === flagName) {
      indices.push(i);
    }
  }

  const values: string[] = [];
  for (const index of indices) {
    if (index + 1 < args.length && !args[index + 1].startsWith("--")) {
      values.push(args[index + 1]);
    }
  }
  return values;
}

/**
<<<<<<< HEAD
 * Extract value for a single-value flag
 */
function extractSingleFlag(
  args: string[],
  flagName: string,
): string | undefined {
  const index = args.indexOf(flagName);
  if (index !== -1 && index + 1 < args.length) {
    return args[index + 1];
  }
  return undefined;
=======
 * Process a specification (rule or prompt) and return its content
 * @param spec - Can be a file path, hub slug, or direct string content
 * @returns The processed content
 */
export async function processPromptOrRule(spec: string): Promise<string> {
  // If it looks like a hub slug (contains / but doesn't start with . or /)
  if (spec.includes("/") && !spec.startsWith(".") && !spec.startsWith("/")) {
    return await loadRuleFromHub(spec);
  }

  // If it looks like a file path (contains . or / or ends with common file extensions)
  if (spec.includes(".") || spec.includes("/") || spec.includes("\\")) {
    return loadRuleFromFile(spec);
  }

  // Otherwise, treat it as direct string content
  return spec;
>>>>>>> 8bcf8420
}

/**
 * Parse command line arguments for non-permission related flags
 * @deprecated Most functionality has been moved to services. This is only kept for backward compatibility.
 * @returns Parsed command line arguments
 */
/* eslint-disable */
export function parseArgs(): CommandLineArgs {
  const args = process.argv.slice(2);
  const result: CommandLineArgs = {};

  // Parse boolean flags
  if (args.includes("--resume")) {
    result.resume = true;
  }
  if (args.includes("--readonly")) {
    result.readonly = true;
  }

  // Parse single-value flags
  const formatValue = extractSingleFlag(args, "--format");
  if (formatValue === "json") {
    result.format = "json";
  }

  result.configPath = extractSingleFlag(args, "--config");

  const orgValue = extractSingleFlag(args, "--org");
  if (orgValue) {
    result.organizationSlug =
      orgValue.toLowerCase() === "personal" ? undefined : orgValue;
  }

  // Parse multi-value flags
  const rules = extractMultipleFlags(args, "--rule");
  if (rules.length > 0) {
    result.rules = rules;
  } else if (args.includes("--rule")) {
    result.rules = [];
  }

  const mcps = extractMultipleFlags(args, "--mcp");
  if (mcps.length > 0) {
    result.mcps = mcps;
  } else if (args.includes("--mcp")) {
    // Ensure we have an empty array if --mcp flag is present but has no values
    result.mcps = [];
  }

  const models = extractMultipleFlags(args, "--model");
  if (models.length > 0) {
    result.models = models;
  } else if (args.includes("--model")) {
    result.models = [];
  }

<<<<<<< HEAD
  const prompts = extractMultipleFlags(args, "--prompt");
  if (prompts.length > 0) {
    result.prompts = prompts;
  } else if (args.includes("--prompt")) {
    result.prompts = [];
  }

  // Extract prompt from non-flag arguments
=======
  // Get prompts from --prompt flags (can be specified multiple times)
  const promptIndices: number[] = [];
  for (let i = 0; i < args.length; i++) {
    if (args[i] === "--prompt") {
      promptIndices.push(i);
    }
  }

  if (promptIndices.length > 0) {
    result.prompts = [];
    for (const promptIndex of promptIndices) {
      if (promptIndex + 1 >= args.length) {
        throw new Error("--prompt flag requires a value");
      }

      const promptValue = args[promptIndex + 1];

      // Check if the next argument is actually another flag
      if (promptValue.startsWith("--")) {
        throw new Error("--prompt flag requires a value, found flag instead");
      }

      result.prompts.push(promptValue);
    }
  }

  // Find the last argument that's not a flag or a flag value
>>>>>>> 8bcf8420
  const flagsWithValues = [
    "--config",
    "--org",
    "--rule",
<<<<<<< HEAD
    "--mcp",
    "--model",
=======
>>>>>>> 8bcf8420
    "--prompt",
    "--format",
  ];
  const nonFlagArgs = args.filter((arg, index) => {
    if (arg.startsWith("--") || arg === "-p") return false;
    const prevArg = index > 0 ? args[index - 1] : "";
    return !flagsWithValues.includes(prevArg);
  });

  if (nonFlagArgs.length > 0) {
    result.prompt = nonFlagArgs[nonFlagArgs.length - 1];
  }

  return result;
}<|MERGE_RESOLUTION|>--- conflicted
+++ resolved
@@ -5,18 +5,16 @@
   resume?: boolean; // Resume from last session
   readonly?: boolean; // Start in plan mode (backward compatibility)
   rules?: string[]; // Array of rule specifications
-<<<<<<< HEAD
   mcps?: string[]; // Array of MCP server slugs from the hub
   models?: string[]; // Array of model slugs from the hub
   prompts?: string[]; // Array of prompt slugs from the hub
-=======
-  prompts?: string[]; // Array of prompt specifications
->>>>>>> 8bcf8420
   format?: "json"; // Output format for headless mode
 }
 
 // Re-export hub loader functions for backward compatibility
 export { loadMcpFromHub, processRule } from "./hubLoader.js";
+// Alias processRule as processPromptOrRule for backward compatibility
+export { processRule as processPromptOrRule } from "./hubLoader.js";
 
 /**
  * Extract values for a specific flag that can appear multiple times
@@ -39,7 +37,6 @@
 }
 
 /**
-<<<<<<< HEAD
  * Extract value for a single-value flag
  */
 function extractSingleFlag(
@@ -51,25 +48,6 @@
     return args[index + 1];
   }
   return undefined;
-=======
- * Process a specification (rule or prompt) and return its content
- * @param spec - Can be a file path, hub slug, or direct string content
- * @returns The processed content
- */
-export async function processPromptOrRule(spec: string): Promise<string> {
-  // If it looks like a hub slug (contains / but doesn't start with . or /)
-  if (spec.includes("/") && !spec.startsWith(".") && !spec.startsWith("/")) {
-    return await loadRuleFromHub(spec);
-  }
-
-  // If it looks like a file path (contains . or / or ends with common file extensions)
-  if (spec.includes(".") || spec.includes("/") || spec.includes("\\")) {
-    return loadRuleFromFile(spec);
-  }
-
-  // Otherwise, treat it as direct string content
-  return spec;
->>>>>>> 8bcf8420
 }
 
 /**
@@ -77,7 +55,6 @@
  * @deprecated Most functionality has been moved to services. This is only kept for backward compatibility.
  * @returns Parsed command line arguments
  */
-/* eslint-disable */
 export function parseArgs(): CommandLineArgs {
   const args = process.argv.slice(2);
   const result: CommandLineArgs = {};
@@ -127,7 +104,6 @@
     result.models = [];
   }
 
-<<<<<<< HEAD
   const prompts = extractMultipleFlags(args, "--prompt");
   if (prompts.length > 0) {
     result.prompts = prompts;
@@ -136,44 +112,12 @@
   }
 
   // Extract prompt from non-flag arguments
-=======
-  // Get prompts from --prompt flags (can be specified multiple times)
-  const promptIndices: number[] = [];
-  for (let i = 0; i < args.length; i++) {
-    if (args[i] === "--prompt") {
-      promptIndices.push(i);
-    }
-  }
-
-  if (promptIndices.length > 0) {
-    result.prompts = [];
-    for (const promptIndex of promptIndices) {
-      if (promptIndex + 1 >= args.length) {
-        throw new Error("--prompt flag requires a value");
-      }
-
-      const promptValue = args[promptIndex + 1];
-
-      // Check if the next argument is actually another flag
-      if (promptValue.startsWith("--")) {
-        throw new Error("--prompt flag requires a value, found flag instead");
-      }
-
-      result.prompts.push(promptValue);
-    }
-  }
-
-  // Find the last argument that's not a flag or a flag value
->>>>>>> 8bcf8420
   const flagsWithValues = [
     "--config",
     "--org",
     "--rule",
-<<<<<<< HEAD
     "--mcp",
     "--model",
-=======
->>>>>>> 8bcf8420
     "--prompt",
     "--format",
   ];
