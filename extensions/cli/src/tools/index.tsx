--- conflicted
+++ resolved
@@ -52,25 +52,11 @@
   writeChecklistTool,
 ];
 
-<<<<<<< HEAD
-const MEMORY_TOOL_INSERT_INDEX = BASE_BUILTIN_TOOLS.findIndex(
-  (tool) => tool.name === fetchTool.name,
-);
-
-// Export BUILTIN_TOOLS as the base set of tools
-// Dynamic tools (like exit tool in headless mode) are added separately
-export const BUILTIN_TOOLS: Tool[] = BASE_BUILTIN_TOOLS;
-
-// Get dynamic tools based on current state
-function getDynamicTools(): Tool[] {
-  const dynamicTools: Tool[] = [];
-=======
 // Get all builtin tools including dynamic ones, with capability-based filtering
 export async function getAllAvailableTools(
   isHeadless: boolean,
 ): Promise<Tool[]> {
   const tools = [...BASE_BUILTIN_TOOLS];
->>>>>>> 6f992b74
 
   // If model is capable, exclude editTool in favor of multiEditTool
   const modelState = await serviceContainer.get<ModelServiceState>(
@@ -101,7 +87,6 @@
   if (isHeadless) {
     tools.push(exitTool);
   }
-<<<<<<< HEAD
   return false;
 }
 
@@ -186,12 +171,10 @@
     logger.debug(
       "Excluded Edit tool for capable model - MultiEdit will be used instead",
     );
-=======
 
   // Add beta status tool if --beta-status-tool flag is present
   if (process.argv.includes("--beta-status-tool")) {
     tools.push(statusTool);
->>>>>>> 6f992b74
   }
 
   const mcpState = await serviceContainer.get<MCPServiceState>(
