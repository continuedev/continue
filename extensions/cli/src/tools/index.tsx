--- conflicted
+++ resolved
@@ -27,12 +27,7 @@
 import { readFileTool } from "./readFile.js";
 import { reportFailureTool } from "./reportFailure.js";
 import { runTerminalCommandTool } from "./runTerminalCommand.js";
-<<<<<<< HEAD
 import { checkIfRipgrepIsInstalled, searchCodeTool } from "./searchCode.js";
-import { statusTool } from "./status.js";
-=======
-import { searchCodeTool } from "./searchCode.js";
->>>>>>> 9036fb81
 import {
   type Tool,
   type ToolCall,
@@ -65,7 +60,6 @@
   runTerminalCommandTool,
   fetchTool,
   writeChecklistTool,
-  reportFailureTool,
 ];
 
 const BUILTIN_SEARCH_TOOLS: Tool[] = [searchCodeTool];
@@ -76,25 +70,16 @@
 ): Promise<Tool[]> {
   const tools = [...BASE_BUILTIN_TOOLS];
 
-<<<<<<< HEAD
   const isRipgrepInstalled = await checkIfRipgrepIsInstalled();
   if (isRipgrepInstalled) {
     tools.push(...BUILTIN_SEARCH_TOOLS);
-=======
-  // Filter out ReportFailure tool if no agent ID is present
+  }
+
+  // Add ReportFailure tool if no agent ID is present
   // (it requires --id to function and will confuse the agent if unavailable)
   const agentId = getAgentIdFromArgs();
-  if (!agentId) {
-    const reportFailureIndex = tools.findIndex(
-      (t) => t.name === reportFailureTool.name,
-    );
-    if (reportFailureIndex !== -1) {
-      tools.splice(reportFailureIndex, 1);
-      logger.debug(
-        `Filtered out ${reportFailureTool.name} tool - no agent ID present (--id flag not provided)`,
-      );
-    }
->>>>>>> 9036fb81
+  if (agentId) {
+    tools.push(reportFailureTool);
   }
 
   // If model is capable, exclude editTool in favor of multiEditTool
