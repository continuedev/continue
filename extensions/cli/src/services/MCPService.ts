import { type AssistantConfig } from "@continuedev/sdk";
import { Client } from "@modelcontextprotocol/sdk/client/index.js";
import {
  SSEClientTransport,
  SseError,
} from "@modelcontextprotocol/sdk/client/sse.js";
import { StdioClientTransport } from "@modelcontextprotocol/sdk/client/stdio.js";
import { StreamableHTTPClientTransport } from "@modelcontextprotocol/sdk/client/streamableHttp.js";
import {
  HttpMcpServer,
  SseMcpServer,
  StdioMcpServer,
} from "node_modules/@continuedev/config-yaml/dist/schemas/mcp/index.js";

import { getErrorString } from "../util/error.js";
import { logger } from "../util/logger.js";

import {
  decodeSecretLocation,
  getTemplateVariables,
} from "@continuedev/config-yaml";
import { BaseService, ServiceWithDependencies } from "./BaseService.js";
import { serviceContainer } from "./ServiceContainer.js";
import {
  MCPConnectionInfo,
  MCPServerConfig,
  MCPServiceState,
  SERVICE_NAMES,
} from "./types.js";

function is401Error(error: unknown) {
  return (
    (error instanceof SseError && error.code === 401) ||
    (error instanceof Error && error.message.includes("401")) ||
    (error instanceof Error && error.message.includes("Unauthorized"))
  );
}

interface ServerConnection extends MCPConnectionInfo {
  client: Client | null;
}

export const EMPTY_MCP_STATE: MCPServiceState = {
  mcpService: null,
  connections: [],
  tools: [],
  prompts: [],
};

export class MCPService
  extends BaseService<MCPServiceState>
  implements ServiceWithDependencies
{
  private connections: Map<string, ServerConnection> = new Map();
  private assistant: AssistantConfig | null = null;
  private isShuttingDown = false;

  getDependencies(): string[] {
    return [SERVICE_NAMES.CONFIG];
  }
  constructor() {
    super("MCPService", {
      ...EMPTY_MCP_STATE,
    });

    // Register shutdown handler
    process.on("exit", () => this.cleanup());
    process.on("SIGINT", () => this.cleanup());
    process.on("SIGTERM", () => this.cleanup());
  }

  /**
   * Initialize the MCP service
   */
  async doInitialize(
    assistant: AssistantConfig,
    hasAgentFile: boolean,
    isHeadless: boolean | undefined,
  ): Promise<MCPServiceState> {
    logger.debug("Initializing MCPService", {
      configName: assistant.name,
      serverCount: assistant.mcpServers?.length || 0,
    });

    await this.shutdownConnections();

    this.assistant = assistant;
    this.connections.clear();

    if (assistant.mcpServers?.length) {
      logger.debug("Starting MCP server connections", {
        serverCount: assistant.mcpServers.length,
      });
    }
    const connectionPromises = assistant.mcpServers?.map(async (config) => {
      if (config) {
        return await this.connectServer(config);
      }
    });

    const connectionInit = Promise.all(connectionPromises ?? []).then(
      (connections) => {
        logger.debug("MCP connections established", {
          connectionCount: connections.length,
        });
      },
    );
    if (isHeadless || hasAgentFile) {
      await connectionInit;

      if (isHeadless) {
        // With headless or agent, throw error if any MCP server failed to connect
        const failedConnections = Array.from(this.connections.values()).filter(
          (c) => c.status === "error",
        );
        if (failedConnections.length > 0) {
          const errorMessages = failedConnections.map(
            (c) => `${c.config?.name}: ${c.error}`,
          );
          throw new Error(
            `MCP server(s) failed to load:\n${errorMessages.join("\n")}`,
          );
        }
      }
    } else {
      this.updateState();
    }

    return this.currentState;
  }

  /**
   * Update internal state based on current connections
   */
  private updateState() {
    const connections: MCPConnectionInfo[] = Array.from(
      this.connections.values(),
    ).map(({ client: _, ...rest }) => rest);
    const connectedServers = connections.filter(
      (c) => c.status === "connected",
    );
    const tools = connectedServers.flatMap((s) => s.tools);
    const prompts = connectedServers.flatMap((s) => s.prompts);

    const newState: MCPServiceState = {
      mcpService: this,
      connections,
      tools,
      prompts,
    };
    this.setState(newState);
    serviceContainer.set(SERVICE_NAMES.MCP, newState);
  }

  /**
   * Get current MCP service state
   */
  getState(): MCPServiceState {
    return { ...this.currentState };
  }

  /**
   * Get overall status for UI indicator
   */
  getOverallStatus(): {
    status: "idle" | "connecting" | "connected" | "error";
    hasWarnings: boolean;
  } {
    const connections = Array.from(this.connections.values());
    const hasWarnings = connections.some((c) => c.warnings.length > 0);

    if (connections.some((c) => c.status === "connecting")) {
      return { status: "connecting", hasWarnings };
    }
    if (connections.some((c) => c.status === "error")) {
      return { status: "error", hasWarnings };
    }
    if (connections.some((c) => c.status === "connected")) {
      return { status: "connected", hasWarnings };
    }

    return { status: "idle", hasWarnings };
  }

  /**
   * Run a tool by name
   */
  public async runTool(name: string, args: Record<string, any>) {
    for (const connection of this.connections.values()) {
      if (connection.status === "connected" && connection.client) {
        const tool = connection.tools.find((t) => t.name === name);
        if (tool) {
          return await connection.client.callTool({
            name,
            arguments: args,
          });
        }
      }
    }
    throw new Error(`Tool ${name} not found`);
  }

  /**
   * Restart all servers
   */
  public async restartAllServers(): Promise<void> {
    if (!this.assistant) return;

    logger.debug("Restarting all MCP servers");
    await this.shutdownConnections();
    await this.initialize(this.assistant);
  }

  /**
   * Restart a specific server
   */
  public async restartServer(serverName: string): Promise<void> {
    if (!this.assistant || !this.assistant.mcpServers) return;

    const serverConfig = this.assistant.mcpServers.find(
      (s, index) => s && (s.name || `server-${index}`) === serverName,
    );

    if (!serverConfig) {
      throw new Error(`Server ${serverName} not found in configuration`);
    }

    logger.debug("Restarting MCP server", { name: serverName });

    const existingConnection = this.connections.get(serverName);
    if (existingConnection) {
      if (existingConnection.status === "connected") {
        await this.shutdownConnection(existingConnection);
      }
      this.connections.delete(serverName);
    }
    await this.connectServer(serverConfig);
  }

  private async connectServer(serverConfig: MCPServerConfig) {
    const connection: ServerConnection = {
      config: serverConfig,
      client: null,
      prompts: [],
      tools: [],
      status: "connecting",
      warnings: [],
    };
    const serverName = serverConfig.name;
    this.connections.set(serverName, connection);
    this.updateState();

    const vars = getTemplateVariables(JSON.stringify(serverConfig));
    const unrendered = vars.map((v) => {
      return decodeSecretLocation(v.replace("secrets.", "")).secretName;
    });

    try {
<<<<<<< HEAD
      if (unrendered.length > 0) {
        const message = `${serverConfig.name} MCP Server has unresolved secrets: ${unrendered.join(", ")}
For personal use you can set the secret in the hub at https://hub.continue.dev/settings/secrets or pass it to the CLI environment.
Org-level secrets can only be used for MCP by Background Agents (https://docs.continue.dev/hub/agents/overview) when \"Include in Env\" is enabled for the secret.`;
        if (this.isHeadless) {
          throw new Error(message);
        } else {
          connection.warnings.push(message);
        }
      }

      const client = await this.getConnectedClient(serverConfig);
=======
      const client = await this.getConnectedClient(serverConfig, connection);
>>>>>>> 9bb396b0

      connection.client = client;
      connection.status = "connected";
      this.updateState();

      const capabilities = client.getServerCapabilities();
      logger.debug("MCP server capabilities", {
        name: serverName,
        hasPrompts: !!capabilities?.prompts,
        hasTools: !!capabilities?.tools,
      });

      if (capabilities?.prompts) {
        try {
          connection.prompts = (await client.listPrompts()).prompts;
          logger.debug("Loaded MCP prompts", {
            name: serverName,
            count: connection.prompts.length,
          });
        } catch (error) {
          const errorMessage = getErrorString(error);
          connection.warnings.push(`Failed to load prompts: ${errorMessage}`);
          logger.warn("Failed to load MCP prompts", {
            name: serverName,
            error: errorMessage,
          });
        }
      }

      if (capabilities?.tools) {
        try {
          connection.tools = (await client.listTools()).tools;
          logger.debug("Loaded MCP tools", {
            name: serverName,
            count: connection.tools.length,
          });
        } catch (error) {
          const errorMessage = getErrorString(error);
          connection.warnings.push(`Failed to load tools: ${errorMessage}`);
          logger.warn("Failed to load MCP tools", {
            name: serverName,
            error: errorMessage,
          });
        }
      }

      logger.debug("MCP server connected successfully", { name: serverName });
    } catch (error) {
      const errorMessage = getErrorString(error);
      connection.status = "error";

      // Convert any warnings to error at time of connection failure
      if (connection.warnings.length > 0) {
        const stderrContent = connection.warnings.join("\n");
        connection.error = `${errorMessage}\n\nServer stderr:\n${stderrContent}`;
        connection.warnings = [];
      } else {
        connection.error = errorMessage;
      }

      logger.error("Failed to connect to MCP server", {
        name: serverName,
        error: connection.error,
      });
    }

    this.updateState();
  }

  /**
   * Stop a specific server
   */
  public async stopServer(serverName: string): Promise<void> {
    logger.debug("Stopping MCP server", { name: serverName });

    const connection = this.connections.get(serverName);
    if (connection) {
      await this.shutdownConnection(connection);
    }
  }

  /**
   * Shutdown all connections
   */
  public async shutdownConnections(): Promise<void> {
    const shutdownPromises = Array.from(this.connections.values()).map(
      (connection) => this.shutdownConnection(connection),
    );
    await Promise.all(shutdownPromises);
    this.updateState();
  }

  /**
   * Shutdown a single connection
   */
  private async shutdownConnection(
    connection: ServerConnection,
  ): Promise<void> {
    try {
      if (connection.client) {
        await connection.client.close();
      }
      connection.status = "idle";
      connection.warnings = [];
      connection.client = null;
      connection.tools = [];
      connection.prompts = [];
      connection.error = undefined;
      this.updateState();
    } catch (error) {
      const errorMessage = getErrorString(error);
      logger.warn("Error shutting down MCP connection", {
        name: connection.config?.name,
        error: errorMessage,
      });
    }
  }

  public async cleanup(): Promise<void> {
    if (this.isShuttingDown) return;
    this.isShuttingDown = true;

    this.removeAllListeners();
    logger.debug("Shutting down MCPService");
    await this.shutdownConnections();
  }

  /**
   * Construct transport based on server configuration and connect client
   */
  private async getConnectedClient(
    serverConfig: MCPServerConfig,
    connection: ServerConnection,
  ): Promise<Client> {
    const client = new Client(
      { name: "continue-cli-client", version: "1.0.0" },
      { capabilities: {} },
    );

    if ("command" in serverConfig) {
      // STDIO: no need to check type, just if command is present
      logger.debug("Connecting to MCP server", {
        name: serverConfig.name,
        command: serverConfig.command,
      });
      const transport = this.constructStdioTransport(serverConfig, connection);
      await client.connect(transport, {});
    } else {
      // SSE/HTTP: if type isn't explicit: try http and fall back to sse
      logger.debug("Connecting to MCP server", {
        name: serverConfig.name,
        url: serverConfig.url,
      });

      try {
        if (serverConfig.type === "sse") {
          const transport = this.constructSseTransport(serverConfig);
          await client.connect(transport, {});
        } else if (serverConfig.type === "streamable-http") {
          const transport = this.constructHttpTransport(serverConfig);
          await client.connect(transport, {});
        }
      } catch (error: unknown) {
        // on authorization error, use "mcp-remote" with stdio transport to connect
        if (is401Error(error)) {
          const transport = this.constructStdioTransport(
            {
              name: serverConfig.name,
              command: "npx",
              args: ["-y", "mcp-remote", serverConfig.url],
            },
            connection,
          );
          await client.connect(transport, {});
        } else {
          throw error;
        }
      }

      if (typeof serverConfig.type === "undefined") {
        try {
          const transport = this.constructHttpTransport(serverConfig);
          await client.connect(transport, {});
        } catch {
          logger.debug(
            "MCP Connection: http connection failed, falling back to sse connection",
            {
              name: serverConfig.name,
            },
          );
          try {
            const transport = this.constructSseTransport(serverConfig);
            await client.connect(transport, {});
          } catch (e) {
            throw new Error(
              `MCP config with URL and no type specified failed both SSE and HTTP connection: ${e instanceof Error ? e.message : String(e)}`,
            );
          }
        }
      } else if (
        !["streamable-http", "sse", "stdio"].includes(serverConfig.type)
      ) {
        throw new Error(`Unsupported transport type: ${serverConfig.type}`);
      }
    }

    return client;
  }

  private constructSseTransport(
    serverConfig: SseMcpServer,
  ): SSEClientTransport {
    // Merge apiKey into headers if provided
    const headers = {
      ...serverConfig.requestOptions?.headers,
      ...(serverConfig.apiKey && {
        Authorization: `Bearer ${serverConfig.apiKey}`,
      }),
    };

    return new SSEClientTransport(new URL(serverConfig.url), {
      eventSourceInit: {
        fetch: (input, init) =>
          fetch(input, {
            ...init,
            headers: {
              ...init?.headers,
              ...headers,
            },
          }),
      },
      requestInit: { headers },
    });
  }
  private constructHttpTransport(
    serverConfig: HttpMcpServer,
  ): StreamableHTTPClientTransport {
    // Merge apiKey into headers if provided
    const headers = {
      ...serverConfig.requestOptions?.headers,
      ...(serverConfig.apiKey && {
        Authorization: `Bearer ${serverConfig.apiKey}`,
      }),
    };

    return new StreamableHTTPClientTransport(new URL(serverConfig.url), {
      requestInit: { headers },
    });
  }
  private constructStdioTransport(
    serverConfig: StdioMcpServer,
    connection: ServerConnection,
  ): StdioClientTransport {
    const env: Record<string, string> = serverConfig.env || {};
    if (process.env) {
      for (const [key, value] of Object.entries(process.env)) {
        if (!(key in env) && !!value) {
          env[key] = value;
        }
      }
    }

    const transport = new StdioClientTransport({
      command: serverConfig.command,
      args: serverConfig.args || [],
      env,
      cwd: serverConfig.cwd,
      stderr: "pipe",
    });

    const stderrStream = transport.stderr;
    if (stderrStream) {
      stderrStream.on("data", (data: Buffer) => {
        const stderrOutput = data.toString().trim();
        if (stderrOutput) {
          connection.warnings.push(stderrOutput);
        }
      });
    }

    return transport;
  }
}<|MERGE_RESOLUTION|>--- conflicted
+++ resolved
@@ -54,6 +54,7 @@
   private connections: Map<string, ServerConnection> = new Map();
   private assistant: AssistantConfig | null = null;
   private isShuttingDown = false;
+  private isHeadless: boolean | undefined;
 
   getDependencies(): string[] {
     return [SERVICE_NAMES.CONFIG];
@@ -77,6 +78,7 @@
     hasAgentFile: boolean,
     isHeadless: boolean | undefined,
   ): Promise<MCPServiceState> {
+    this.isHeadless = isHeadless;
     logger.debug("Initializing MCPService", {
       configName: assistant.name,
       serverCount: assistant.mcpServers?.length || 0,
@@ -251,12 +253,12 @@
     this.updateState();
 
     const vars = getTemplateVariables(JSON.stringify(serverConfig));
-    const unrendered = vars.map((v) => {
+    const secretVars = vars.filter((v) => v.startsWith("secrets."));
+    const unrendered = secretVars.map((v) => {
       return decodeSecretLocation(v.replace("secrets.", "")).secretName;
     });
 
     try {
-<<<<<<< HEAD
       if (unrendered.length > 0) {
         const message = `${serverConfig.name} MCP Server has unresolved secrets: ${unrendered.join(", ")}
 For personal use you can set the secret in the hub at https://hub.continue.dev/settings/secrets or pass it to the CLI environment.
@@ -268,10 +270,7 @@
         }
       }
 
-      const client = await this.getConnectedClient(serverConfig);
-=======
       const client = await this.getConnectedClient(serverConfig, connection);
->>>>>>> 9bb396b0
 
       connection.client = client;
       connection.status = "connected";
