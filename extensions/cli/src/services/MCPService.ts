--- conflicted
+++ resolved
@@ -48,10 +48,7 @@
   private assistant: AssistantConfig | null = null;
   private isShuttingDown = false;
   private isHeadless: boolean | undefined;
-<<<<<<< HEAD
-=======
   private apiKeyCache: Map<string, string> = new Map();
->>>>>>> b11c958c
 
   getDependencies(): string[] {
     return [SERVICE_NAMES.CONFIG, SERVICE_NAMES.AUTH];
@@ -76,13 +73,6 @@
     isHeadless: boolean | undefined,
   ): Promise<MCPServiceState> {
     this.isHeadless = isHeadless;
-<<<<<<< HEAD
-    logger.debug("Initializing MCPService", {
-      configName: assistant.name,
-      serverCount: assistant.mcpServers?.length || 0,
-    });
-=======
->>>>>>> b11c958c
 
     await this.shutdownConnections();
 
