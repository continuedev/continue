import chalk from "chalk";
import type { ChatHistoryItem } from "core/index.js";
import express, { Request, Response } from "express";

import { getAccessToken, getAssistantSlug } from "../auth/workos.js";
import { processCommandFlags } from "../flags/flagProcessor.js";
import { toolPermissionManager } from "../permissions/permissionManager.js";
import {
  getService,
  initializeServices,
  SERVICE_NAMES,
  services,
} from "../services/index.js";
import {
  AuthServiceState,
  ConfigServiceState,
  ModelServiceState,
} from "../services/types.js";
<<<<<<< HEAD
import { createSession, getCompleteStateSnapshot } from "../session.js";
=======
import { createSession, getSessionPersistenceSnapshot } from "../session.js";
import { messageQueue } from "../stream/messageQueue.js";
>>>>>>> 89e1ff2d
import { constructSystemMessage } from "../systemMessage.js";
import { telemetryService } from "../telemetry/telemetryService.js";
import { gracefulExit } from "../util/exit.js";
import { formatError } from "../util/formatError.js";
import { getGitDiffSnapshot } from "../util/git.js";
import { logger } from "../util/logger.js";
import { readStdinSync } from "../util/stdin.js";

import { ExtendedCommandOptions } from "./BaseCommandOptions.js";
import {
  streamChatResponseWithInterruption,
  type ServerState,
} from "./serve.helpers.js";

interface ServeOptions extends ExtendedCommandOptions {
  timeout?: string;
  port?: string;
  /** Storage identifier for remote sync */
  id?: string;
}

// eslint-disable-next-line max-statements
export async function serve(prompt?: string, options: ServeOptions = {}) {
  // Check if prompt should come from stdin instead of parameter
  let actualPrompt = prompt;
  if (!prompt) {
    // Try to read from stdin (for piped input like: cat file | cn serve)
    const stdinInput = readStdinSync();
    if (stdinInput) {
      actualPrompt = stdinInput;
    }
  }

  const timeoutSeconds = parseInt(options.timeout || "300", 10);
  const timeoutMs = timeoutSeconds * 1000;
  const port = parseInt(options.port || "8000", 10);

  // Initialize services with tool permission overrides
  const { permissionOverrides } = processCommandFlags(options);

  await initializeServices({
    options,
    toolPermissionOverrides: permissionOverrides,
    headless: true, // Skip onboarding in serve mode
  });

  // Get initialized services from the service container
  const [configState, modelState] = await Promise.all([
    getService<ConfigServiceState>(SERVICE_NAMES.CONFIG),
    getService<ModelServiceState>(SERVICE_NAMES.MODEL),
  ]);

  if (!configState.config || !modelState.llmApi || !modelState.model) {
    throw new Error("Failed to initialize required services");
  }

  const { config, llmApi, model } = {
    config: configState.config,
    llmApi: modelState.llmApi,
    model: modelState.model,
  };

  // Organization selection is already handled in initializeServices
  const authState = await getService<AuthServiceState>(SERVICE_NAMES.AUTH);
  if (authState.organizationId) {
    telemetryService.updateOrganization(authState.organizationId);
  }
  const accessToken = getAccessToken(authState.authConfig);

  // Log configuration information
  const organizationId = authState.organizationId || "personal";
  const assistantName = config.name;
  const assistantSlug = getAssistantSlug(authState.authConfig);
  const modelProvider = model.provider;
  const modelName = model.model;

  console.log(chalk.blue(`\nConfiguration:`));
  console.log(chalk.dim(`  Organization: ${organizationId}`));
  console.log(
    chalk.dim(
      `  Assistant: ${assistantName}${
        assistantSlug ? ` (${assistantSlug})` : ""
      }`,
    ),
  );
  console.log(chalk.dim(`  Model: ${modelProvider}/${modelName}`));
  if (options.config) {
    console.log(chalk.dim(`  Config file: ${options.config}`));
  }

  // Initialize session with system message
  const systemMessage = await constructSystemMessage(
    options.rule,
    undefined,
    true,
  );

  const initialHistory: ChatHistoryItem[] = [];
  if (systemMessage) {
    initialHistory.push({
      message: { role: "system" as const, content: systemMessage },
      contextItems: [],
    });
  }

  const session = createSession(initialHistory);

  // Align ChatHistoryService with server session and enable remote mode
  try {
    await services.chatHistory.initialize(session, false);
  } catch {
    // Fallback: continue even if service init fails; stream will still work with arrays
  }

  // Initialize server state
  const state: ServerState = {
    session,
    config,
    model,
    isProcessing: false,
    lastActivity: Date.now(),
    currentAbortController: null,
    serverRunning: true,
    pendingPermission: null,
  };

  const syncSessionHistory = () => {
    try {
      state.session.history = services.chatHistory.getHistory();
    } catch (e) {
      logger.debug(
        `Failed to sync session history from ChatHistoryService: ${formatError(e)}`,
      );
    }
  };

  const storageSyncService = services.storageSync;
  let storageSyncActive = await storageSyncService.startFromOptions({
    storageOption: options.id,
    accessToken,
    syncSessionHistory,
    getCompleteStateSnapshot: () =>
      getCompleteStateSnapshot(
        state.session,
        state.isProcessing,
        state.messageQueue.length,
        state.pendingPermission,
      ),
    isActive: () => state.serverRunning,
  });

  const stopStorageSync = () => {
    if (storageSyncActive) {
      storageSyncService.stop();
      storageSyncActive = false;
    }
  };

  // Record session start
  telemetryService.recordSessionStart();
  telemetryService.startActiveTime();

  const app = express();
  app.use(express.json());

  // GET /state - Return the current state
  app.get("/state", (_req: Request, res: Response) => {
    state.lastActivity = Date.now();
    syncSessionHistory();
<<<<<<< HEAD
    const stateSnapshot = getCompleteStateSnapshot(
      state.session,
      state.isProcessing,
      state.messageQueue.length,
      state.pendingPermission,
    );
    res.json(stateSnapshot);
=======
    res.json({
      session: state.session, // Return session directly instead of converting
      isProcessing: state.isProcessing,
      messageQueueLength: messageQueue.getQueueLength(),
      pendingPermission: state.pendingPermission,
    });
>>>>>>> 89e1ff2d
  });

  // POST /message - Queue a message and potentially interrupt
  app.post("/message", async (req: Request, res: Response) => {
    state.lastActivity = Date.now();

    const { message } = req.body;
    if (!message) {
      return res.status(400).json({ error: "Message field is required" });
    }

    // Queue the message
    await messageQueue.enqueueMessage(message);

    res.json({
      queued: true,
      position: messageQueue.getQueueLength(),
    });

    // Process messages if not already processing
    if (!state.isProcessing) {
      processMessages(state, llmApi);
    }
  });

  // POST /permission - Approve or reject pending tool permission
  app.post("/permission", async (req: Request, res: Response) => {
    state.lastActivity = Date.now();

    const { requestId, approved } = req.body;

    if (!state.pendingPermission) {
      return res.status(400).json({ error: "No pending permission request" });
    }

    if (state.pendingPermission.requestId !== requestId) {
      return res.status(400).json({ error: "Invalid request ID" });
    }

    // Remove the permission request message if it exists
    // Permission requests are handled separately in unified format

    // Send the permission response to the toolPermissionManager
    if (approved) {
      toolPermissionManager.approveRequest(requestId);
    } else {
      toolPermissionManager.rejectRequest(requestId);
    }

    // Clear pending permission state
    state.pendingPermission = null;

    res.json({
      success: true,
      approved,
    });
  });

  // GET /diff - Return git diff against main branch
  app.get("/diff", async (_req: Request, res: Response) => {
    state.lastActivity = Date.now();

    try {
      const diffResult = await getGitDiffSnapshot();

      if (!diffResult.repoFound) {
        res.status(404).json({
          error: "Not in a git repository or main branch doesn't exist",
          diff: "",
        });
        return;
      }

      res.json({
        diff: diffResult.diff,
      });
    } catch (error) {
      logger.error(`Git diff error: ${formatError(error)}`);
      res.status(500).json({
        error: `Failed to get git diff: ${formatError(error)}`,
        diff: "",
      });
    }
  });

  // Track intervals for cleanup
  let inactivityChecker: NodeJS.Timeout | null = null;

  // POST /exit - Gracefully shut down the server
  app.post("/exit", async (_req: Request, res: Response) => {
    console.log(
      chalk.yellow("\nReceived exit request, shutting down server..."),
    );

    // Respond immediately before shutting down
    res.json({
      message: "Server shutting down",
      success: true,
    });

    // Set server running flag to false to stop processing
    state.serverRunning = false;
    stopStorageSync();

    // Abort any current processing
    if (state.currentAbortController) {
      state.currentAbortController.abort();
    }

    // Clean up intervals
    if (inactivityChecker) {
      clearInterval(inactivityChecker);
      inactivityChecker = null;
    }

    // Give a moment for the response to be sent
    const handleExitResponse = () => {
      server.close(() => {
        telemetryService.stopActiveTime();
        gracefulExit(0).catch((err) => {
          logger.error(`Graceful exit failed: ${formatError(err)}`);
          process.exit(1);
        });
      });
    };
    setTimeout(handleExitResponse, 100);
  });

  const server = app.listen(port, async () => {
    console.log(chalk.green(`Server started on http://localhost:${port}`));
    console.log(chalk.dim("Endpoints:"));
    console.log(chalk.dim("  GET  /state      - Get current agent state"));
    console.log(
      chalk.dim(
        "  POST /message    - Send a message (body: { message: string })",
      ),
    );
    console.log(
      chalk.dim(
        "  POST /permission - Approve/reject tool (body: { requestId, approved })",
      ),
    );
    console.log(
      chalk.dim("  GET  /diff       - Get git diff against main branch"),
    );
    console.log(
      chalk.dim("  POST /exit       - Gracefully shut down the server"),
    );
    console.log(
      chalk.dim(
        `\nServer will shut down after ${timeoutSeconds} seconds of inactivity`,
      ),
    );

    // If initial prompt provided, queue it for processing
    if (actualPrompt) {
      console.log(chalk.dim("\nProcessing initial prompt..."));
      await messageQueue.enqueueMessage(actualPrompt);
      processMessages(state, llmApi);
    }
  });

  // Process messages from the queue
  function removePartialAssistantMessage(state: ServerState) {
    try {
      const svcHistory = services.chatHistory.getHistory();
      const last = svcHistory[svcHistory.length - 1];
      if (last && last.message.role === "assistant" && !last.message.content) {
        const trimmed = svcHistory.slice(0, -1);
        services.chatHistory.setHistory(trimmed);
      }
    } catch {
      const lastMessage =
        state.session.history[state.session.history.length - 1];
      if (
        lastMessage &&
        lastMessage.message.role === "assistant" &&
        !lastMessage.message.content
      ) {
        state.session.history.pop();
      }
    }
  }

  async function processMessages(state: ServerState, llmApi: any) {
    let processedMessage = false;
    while (state.serverRunning) {
      const queuedMessage = messageQueue.getNextMessage();
      if (!queuedMessage) {
        break;
      }

      const userMessage = queuedMessage.message;
      state.isProcessing = true;
      state.lastActivity = Date.now();
      processedMessage = true;

      // Add user message via ChatHistoryService (single source of truth)
      try {
        services.chatHistory.addUserMessage(userMessage);
      } catch {
        // Fallback to local array if service unavailable
        state.session.history.push({
          message: { role: "user", content: userMessage },
          contextItems: [],
        });
      }

      try {
        // Create new abort controller for this response
        state.currentAbortController = new AbortController();

        // Stream the response with interruption support
        await streamChatResponseWithInterruption(
          state,
          llmApi,
          state.currentAbortController,
          () => false,
        );

        // No direct persistence here; ChatHistoryService handles persistence when appropriate

        state.lastActivity = Date.now();
      } catch (e: any) {
        if (e.name === "AbortError") {
          logger.debug("Response interrupted");
          // Remove any partial assistant message
          removePartialAssistantMessage(state);
        } else {
          logger.error(`Error: ${formatError(e)}`);
          // Add error message via ChatHistoryService
          const errorMessage = `Error: ${formatError(e)}`;
          try {
            services.chatHistory.addAssistantMessage(errorMessage);
          } catch {
            state.session.history.push({
              message: { role: "assistant", content: errorMessage },
              contextItems: [],
            });
          }
        }
      } finally {
        state.currentAbortController = null;
        state.isProcessing = false;
      }
    }

    if (
      processedMessage &&
      state.serverRunning &&
      messageQueue.getQueueLength() === 0
    ) {
      await storageSyncService.markAgentStatusUnread();
    }
  }

  // Check for inactivity and shutdown
  inactivityChecker = setInterval(() => {
    if (!state.isProcessing && Date.now() - state.lastActivity > timeoutMs) {
      console.log(
        chalk.yellow(
          `\nShutting down due to ${timeoutSeconds} seconds of inactivity`,
        ),
      );
      state.serverRunning = false;
      stopStorageSync();
      server.close(() => {
        telemetryService.stopActiveTime();
        gracefulExit(0).catch((err) => {
          logger.error(`Graceful exit failed: ${formatError(err)}`);
          process.exit(1);
        });
      });
      if (inactivityChecker) {
        clearInterval(inactivityChecker);
        inactivityChecker = null;
      }
    }
  }, 1000);

  // Handle graceful shutdown
  process.on("SIGINT", () => {
    console.log(chalk.yellow("\nShutting down server..."));
    state.serverRunning = false;
    stopStorageSync();
    if (inactivityChecker) {
      clearInterval(inactivityChecker);
      inactivityChecker = null;
    }
    server.close(() => {
      telemetryService.stopActiveTime();
      gracefulExit(0).catch((err) => {
        logger.error(`Graceful exit failed: ${formatError(err)}`);
        process.exit(1);
      });
    });
  });
}

// Function moved to serve.helpers.ts - remove implementation
// async function streamChatResponseWithInterruption - moved to helpers {
// Implementation moved to serve.helpers.ts<|MERGE_RESOLUTION|>--- conflicted
+++ resolved
@@ -16,12 +16,8 @@
   ConfigServiceState,
   ModelServiceState,
 } from "../services/types.js";
-<<<<<<< HEAD
 import { createSession, getCompleteStateSnapshot } from "../session.js";
-=======
-import { createSession, getSessionPersistenceSnapshot } from "../session.js";
 import { messageQueue } from "../stream/messageQueue.js";
->>>>>>> 89e1ff2d
 import { constructSystemMessage } from "../systemMessage.js";
 import { telemetryService } from "../telemetry/telemetryService.js";
 import { gracefulExit } from "../util/exit.js";
@@ -167,7 +163,7 @@
       getCompleteStateSnapshot(
         state.session,
         state.isProcessing,
-        state.messageQueue.length,
+        messageQueue.getQueueLength(),
         state.pendingPermission,
       ),
     isActive: () => state.serverRunning,
@@ -191,22 +187,13 @@
   app.get("/state", (_req: Request, res: Response) => {
     state.lastActivity = Date.now();
     syncSessionHistory();
-<<<<<<< HEAD
     const stateSnapshot = getCompleteStateSnapshot(
       state.session,
       state.isProcessing,
-      state.messageQueue.length,
+      messageQueue.getQueueLength(),
       state.pendingPermission,
     );
     res.json(stateSnapshot);
-=======
-    res.json({
-      session: state.session, // Return session directly instead of converting
-      isProcessing: state.isProcessing,
-      messageQueueLength: messageQueue.getQueueLength(),
-      pendingPermission: state.pendingPermission,
-    });
->>>>>>> 89e1ff2d
   });
 
   // POST /message - Queue a message and potentially interrupt
