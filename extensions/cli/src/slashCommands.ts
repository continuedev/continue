import { type AssistantConfig } from "@continuedev/sdk";
import chalk from "chalk";

import {
  isAuthenticated,
  isAuthenticatedConfig,
  loadAuthConfig,
} from "./auth/workos.js";
import { getAllSlashCommands } from "./commands/commands.js";
import { handleInit } from "./commands/init.js";
import { handleInfoSlashCommand } from "./infoScreen.js";
import { reloadService, SERVICE_NAMES, services } from "./services/index.js";
import { getCurrentSession, updateSessionTitle } from "./session.js";
import { posthogService } from "./telemetry/posthogService.js";
import { telemetryService } from "./telemetry/telemetryService.js";
import { SlashCommandResult } from "./ui/hooks/useChat.types.js";

type CommandHandler = (
  args: string[],
  assistant: AssistantConfig,
  remoteUrl?: string,
  options?: { isRemoteMode?: boolean },
) => Promise<SlashCommandResult> | SlashCommandResult;

async function handleHelp(_args: string[], _assistant: AssistantConfig) {
  const helpMessage = [
    chalk.bold("Keyboard Shortcuts:"),
    "",
    chalk.white("Navigation:"),
    `  ${chalk.cyan("↑/↓")}        Navigate command/file suggestions or history`,
    `  ${chalk.cyan("Tab")}        Complete command or file selection`,
    `  ${chalk.cyan("Enter")}      Submit message`,
    `  ${chalk.cyan("Shift+Enter")} New line`,
    `  ${chalk.cyan("\\")}          Line continuation (at end of line)`,
    `  ${chalk.cyan("!")}          Shell mode - run shell commands`,
    "",
    chalk.white("Controls:"),
    `  ${chalk.cyan("Ctrl+C")}     Clear input`,
    `  ${chalk.cyan("Ctrl+D")}     Exit application`,
    `  ${chalk.cyan("Ctrl+L")}     Clear screen`,
    `  ${chalk.cyan("Shift+Tab")}  Cycle permission modes (normal/plan/auto)`,
    `  ${chalk.cyan("Esc")}        Cancel streaming or close suggestions`,
    "",
    chalk.white("Special Characters:"),
    `  ${chalk.cyan("@")}          Search and attach files for context`,
    `  ${chalk.cyan("/")}          Access slash commands`,
    `  ${chalk.cyan("!")}          Execute bash commands directly`,
    "",
    chalk.white("Available Commands:"),
    `  Type ${chalk.cyan("/")} to see available slash commands`,
    `  Type ${chalk.cyan("!")} followed by a command to execute bash directly`,
  ].join("\n");
  return { output: helpMessage };
}

async function handleLogin() {
  try {
    const newAuthState = await services.auth.login();
    await reloadService(SERVICE_NAMES.AUTH);

    const userInfo =
      newAuthState.authConfig && isAuthenticatedConfig(newAuthState.authConfig)
        ? newAuthState.authConfig.userEmail || newAuthState.authConfig.userId
        : "user";

    console.info(chalk.green(`\nLogged in as ${userInfo}`));

    return {
      exit: false,
      output: "Login successful! All services updated automatically.",
    };
  } catch (error: any) {
    console.error(chalk.red(`\nLogin failed: ${error.message}`));
    return {
      exit: false,
      output: `Login failed: ${error.message}`,
    };
  }
}

async function handleLogout() {
  try {
    await services.auth.logout();
    return {
      exit: true,
      output: "Logged out successfully",
    };
  } catch {
    return {
      exit: true,
      output: "Logged out successfully",
    };
  }
}

function handleWhoami() {
  if (isAuthenticated()) {
    const config = loadAuthConfig();
    if (config && isAuthenticatedConfig(config)) {
      return {
        exit: false,
        output: `Logged in as ${config.userEmail || config.userId}`,
      };
    } else {
      return {
        exit: false,
        output: "Authenticated via environment variable",
      };
    }
  } else {
    return {
      exit: false,
      output: "Not logged in. Use /login to authenticate.",
    };
  }
}

async function handleFork() {
  try {
    const currentSession = getCurrentSession();
    const forkCommand = `cn --fork ${currentSession.sessionId}`;
    // Try to copy to clipboard dynamically to avoid hard dependency in tests
    try {
      const clipboardy = await import("clipboardy");
      await clipboardy.default.write(forkCommand);
      return {
        exit: false,
        output: chalk.gray(`${forkCommand} (copied to clipboard)`),
      };
    } catch {
      return {
        exit: false,
        output: chalk.gray(`${forkCommand}`),
      };
    }
  } catch (error: any) {
    return {
      exit: false,
      output: chalk.red(`Failed to create fork command: ${error.message}`),
    };
  }
}

function handleTitle(args: string[]) {
  posthogService.capture("useSlashCommand", { name: "title" });

  const title = args.join(" ").trim();
  if (!title) {
    return {
      exit: false,
      output: chalk.yellow(
        "Please provide a title. Usage: /title <your title>",
      ),
    };
  }

  try {
    updateSessionTitle(title);
    return {
      exit: false,
      output: chalk.green(`Session title updated to: "${title}"`),
    };
  } catch (error: any) {
    return {
      exit: false,
      output: chalk.red(`Failed to update title: ${error.message}`),
    };
  }
}

const commandHandlers: Record<string, CommandHandler> = {
  help: handleHelp,
  clear: () => {
    return { clear: true, output: "Chat history cleared" };
  },
  exit: () => {
    return { exit: true, output: "Goodbye!" };
  },
  config: () => {
    return { openConfigSelector: true };
  },
  login: handleLogin,
  logout: handleLogout,
  whoami: handleWhoami,
  info: handleInfoSlashCommand,
  model: () => ({ openModelSelector: true }),
  compact: () => {
    return { compact: true };
  },
  mcp: () => {
    return { openMcpSelector: true };
  },
  resume: () => {
    return { openSessionSelector: true };
  },
  fork: handleFork,
<<<<<<< HEAD
  title: handleTitle,
  init: (args, assistant) => {
    posthogService.capture("useSlashCommand", { name: "init" });
    return handleInit(args, assistant);
=======
  init: handleInit,
  update: () => {
    return { openUpdateSelector: true };
>>>>>>> c5d202c5
  },
};

export async function handleSlashCommands(
  input: string,
  assistant: AssistantConfig,
<<<<<<< HEAD
  options?: { remoteUrl?: string; isRemoteMode?: boolean },
): Promise<{
  output?: string;
  exit?: boolean;
  newInput?: string;
  clear?: boolean;
  openConfigSelector?: boolean;
  openModelSelector?: boolean;
  openMCPSelector?: boolean;
  openSessionSelector?: boolean;
  compact?: boolean;
  diffContent?: string;
} | null> {
=======
): Promise<SlashCommandResult | null> {
>>>>>>> c5d202c5
  // Only trigger slash commands if slash is the very first character
  if (!input.startsWith("/") || !input.trim().startsWith("/")) {
    return null;
  }

  const [command, ...args] = input.slice(1).split(" ");

  telemetryService.recordSlashCommand(command);
  posthogService.capture("useSlashCommand", { name: command });

  const handler = commandHandlers[command];
  if (handler) {
    return await handler(args, assistant, options?.remoteUrl, options);
  }

  // Check for custom assistant prompts
  const assistantPrompt = assistant.prompts?.find(
    (prompt) => prompt?.name === command,
  );
  if (assistantPrompt) {
    const newInput = assistantPrompt.prompt + args.join(" ");
    return { newInput };
  }

  // Check if this command would match any available commands (same logic as UI)
  const allCommands = getAllSlashCommands(assistant, {
    isRemoteMode: options?.isRemoteMode,
  });
  const hasMatches = allCommands.some((cmd) =>
    cmd.name.toLowerCase().includes(command.toLowerCase()),
  );

  // If no commands match, treat this as regular text instead of an unknown command
  if (!hasMatches) {
    return null;
  }

  return { output: `Unknown command: ${command}` };
}<|MERGE_RESOLUTION|>--- conflicted
+++ resolved
@@ -194,39 +194,21 @@
     return { openSessionSelector: true };
   },
   fork: handleFork,
-<<<<<<< HEAD
   title: handleTitle,
   init: (args, assistant) => {
     posthogService.capture("useSlashCommand", { name: "init" });
     return handleInit(args, assistant);
-=======
-  init: handleInit,
+  },
   update: () => {
     return { openUpdateSelector: true };
->>>>>>> c5d202c5
   },
 };
 
 export async function handleSlashCommands(
   input: string,
   assistant: AssistantConfig,
-<<<<<<< HEAD
   options?: { remoteUrl?: string; isRemoteMode?: boolean },
-): Promise<{
-  output?: string;
-  exit?: boolean;
-  newInput?: string;
-  clear?: boolean;
-  openConfigSelector?: boolean;
-  openModelSelector?: boolean;
-  openMCPSelector?: boolean;
-  openSessionSelector?: boolean;
-  compact?: boolean;
-  diffContent?: string;
-} | null> {
-=======
 ): Promise<SlashCommandResult | null> {
->>>>>>> c5d202c5
   // Only trigger slash commands if slash is the very first character
   if (!input.startsWith("/") || !input.trim().startsWith("/")) {
     return null;
