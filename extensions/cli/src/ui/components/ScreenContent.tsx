import { Box, Text } from "ink";
import React from "react";

<<<<<<< HEAD
=======
import { UpdateServiceState } from "src/services/types.js";

import { listSessions } from "../../session.js";
>>>>>>> c5d202c5
import { ConfigSelector } from "../ConfigSelector.js";
import type { NavigationScreen } from "../context/NavigationContext.js";
import { DiffViewer } from "../DiffViewer.js";
import { FreeTrialTransitionUI } from "../FreeTrialTransitionUI.js";
import { MCPSelector } from "../MCPSelector.js";
import { ModelSelector } from "../ModelSelector.js";
import type { ConfigOption, ModelOption } from "../types/selectorTypes.js";
import { UpdateSelector } from "../UpdateSelector.js";
import { UserInput } from "../UserInput.js";

import { SessionSelectorWithLoading } from "./SessionSelectorWithLoading.js";
import { ToolPermissionSelector } from "./ToolPermissionSelector.js";

interface ScreenContentProps {
  isScreenActive: (screen: NavigationScreen) => boolean;
  navState: any;
  services: any;
  handleLoginTokenSubmit: (token: string) => void;
  handleConfigSelect: (config: ConfigOption) => Promise<void>;
  handleModelSelect: (model: ModelOption) => Promise<void>;
  handleSessionSelect: (sessionId: string) => Promise<void>;
  handleReload: () => Promise<void>;
  closeCurrentScreen: () => void;
  activePermissionRequest: any;
  handleToolPermissionResponse: (
    requestId: string,
    approved: boolean,
    createPolicy?: boolean,
    stopStream?: boolean,
  ) => void;
  handleUserMessage: (message: string, imageMap?: Map<string, Buffer>) => void;
  isWaitingForResponse: boolean;
  isCompacting: boolean;
  inputMode: boolean;
  handleInterrupt: () => void;
  handleFileAttached: (filePath: string, content: string) => void;
  isInputDisabled: boolean;
  wasInterrupted?: boolean;
  isRemoteMode: boolean;
  onImageInClipboardChange?: (hasImage: boolean) => void;
  diffContent?: string;
}

function hideScreenContent(state?: UpdateServiceState) {
  return (
    (state?.status === "checking" && state?.autoUpdate) ||
    (state?.isAutoUpdate &&
      (state?.status === "updating" || state?.status === "updated"))
  );
}

export const ScreenContent: React.FC<ScreenContentProps> = ({
  isScreenActive,
  navState,
  services,
  handleLoginTokenSubmit,
  handleConfigSelect,
  handleModelSelect,
  handleSessionSelect,
  handleReload,
  closeCurrentScreen,
  activePermissionRequest,
  handleToolPermissionResponse,
  handleUserMessage,
  isWaitingForResponse,
  isCompacting,
  inputMode,
  handleInterrupt,
  handleFileAttached,
  isInputDisabled,
  wasInterrupted = false,
  isRemoteMode,
  onImageInClipboardChange,
  diffContent,
}) => {
  if (hideScreenContent(services.update)) {
    return null;
  }

  // Login prompt
  if (isScreenActive("login") && navState.screenData) {
    return (
      <Box
        paddingX={1}
        borderStyle="round"
        borderColor="yellow"
        flexDirection="column"
        gap={1}
      >
        <Text color="yellow" bold>
          Login Required
        </Text>
        <Text>{navState.screenData.text}</Text>
        <UserInput
          onSubmit={handleLoginTokenSubmit}
          isWaitingForResponse={false}
          inputMode={true}
          assistant={services.config?.config || undefined}
          disabled={false}
          placeholder="Enter your token..."
          hideNormalUI={true}
        />
      </Box>
    );
  }

  // Config selector
  if (isScreenActive("config")) {
    return (
      <ConfigSelector
        onSelect={handleConfigSelect}
        onCancel={closeCurrentScreen}
      />
    );
  }

  if (isScreenActive("mcp")) {
    return <MCPSelector onCancel={closeCurrentScreen} />;
  }

  if (isScreenActive("update")) {
    return <UpdateSelector onCancel={closeCurrentScreen} />;
  }

  // Model selector
  if (isScreenActive("model")) {
    return (
      <ModelSelector
        onSelect={handleModelSelect}
        onCancel={closeCurrentScreen}
      />
    );
  }

  // Session selector
  if (isScreenActive("session")) {
    return (
      <SessionSelectorWithLoading
        onSelect={handleSessionSelect}
        onExit={closeCurrentScreen}
      />
    );
  }

  // Free trial transition UI
  if (isScreenActive("free-trial")) {
    return <FreeTrialTransitionUI onReload={handleReload} />;
  }

  // Diff viewer overlay
  if (isScreenActive("diff")) {
    return (
      <DiffViewer
        diffContent={diffContent || ""}
        onClose={closeCurrentScreen}
      />
    );
  }

  // Chat screen with input area
  if (isScreenActive("chat")) {
    if (activePermissionRequest) {
      return (
        <ToolPermissionSelector
          toolName={activePermissionRequest.toolName}
          toolArgs={activePermissionRequest.toolArgs}
          requestId={activePermissionRequest.requestId}
          toolCallPreview={activePermissionRequest.toolCallPreview}
          hasDynamicEvaluation={activePermissionRequest.hasDynamicEvaluation}
          onResponse={handleToolPermissionResponse}
        />
      );
    }
    return (
      <UserInput
        onSubmit={handleUserMessage}
        isWaitingForResponse={isWaitingForResponse}
        isCompacting={isCompacting}
        inputMode={inputMode}
        onInterrupt={handleInterrupt}
        assistant={services.config?.config || undefined}
        wasInterrupted={wasInterrupted}
        onFileAttached={handleFileAttached}
        disabled={isInputDisabled}
        isRemoteMode={isRemoteMode}
        onImageInClipboardChange={onImageInClipboardChange}
      />
    );
  }

  return null;
};<|MERGE_RESOLUTION|>--- conflicted
+++ resolved
@@ -1,12 +1,8 @@
 import { Box, Text } from "ink";
 import React from "react";
 
-<<<<<<< HEAD
-=======
 import { UpdateServiceState } from "src/services/types.js";
 
-import { listSessions } from "../../session.js";
->>>>>>> c5d202c5
 import { ConfigSelector } from "../ConfigSelector.js";
 import type { NavigationScreen } from "../context/NavigationContext.js";
 import { DiffViewer } from "../DiffViewer.js";
