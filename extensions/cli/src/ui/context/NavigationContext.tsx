import React, {
  createContext,
  ReactNode,
  useCallback,
  useContext,
  useReducer,
} from "react";

/**
 * Navigation screens for the UI
 * Only one screen can be active at a time
 */
export type NavigationScreen =
  | "chat" // Normal chat interface
  | "config" // Config selector (includes organization switching)
  | "model" // Model selector
  | "free-trial" // Free trial transition UI
  | "login" // Login prompt
  | "mcp" // MCP selector
<<<<<<< HEAD
  | "session" // Session selector
  | "diff"; // Full-screen diff overlay
=======
  | "update" // Update selector
  | "session"; // Session selector
>>>>>>> c5d202c5

interface NavigationState {
  currentScreen: NavigationScreen;
  // Screen-specific data (e.g., login prompt details)
  screenData?: any;
}

/**
 * Navigation actions
 */
type NavigationAction =
  | { type: "NAVIGATE_TO"; screen: NavigationScreen; data?: any }
  | { type: "CLOSE_SCREEN" };

/**
 * Navigation reducer - handles all state transitions deterministically
 */
function navigationReducer(
  state: NavigationState,
  action: NavigationAction,
): NavigationState {
  switch (action.type) {
    case "NAVIGATE_TO":
      return {
        currentScreen: action.screen,
        screenData: action.data ?? null,
      };

    case "CLOSE_SCREEN":
      return {
        currentScreen: "chat",
        screenData: null,
      };

    default:
      return state;
  }
}

interface NavigationContextValue {
  // Current navigation state
  state: NavigationState;

  // Navigation methods
  navigateTo: (screen: NavigationScreen, data?: any) => void;
  closeCurrentScreen: () => void;

  // Check if a specific screen is active
  isScreenActive: (screen: NavigationScreen) => boolean;
}

const NavigationContext = createContext<NavigationContextValue | undefined>(
  undefined,
);

export function useNavigation() {
  const context = useContext(NavigationContext);
  if (!context) {
    throw new Error("useNavigation must be used within NavigationProvider");
  }
  return context;
}

interface NavigationProviderProps {
  children: ReactNode;
}

export function NavigationProvider({ children }: NavigationProviderProps) {
  const [state, dispatch] = useReducer(navigationReducer, {
    currentScreen: "chat",
    screenData: null,
  });

  const navigateTo = useCallback((screen: NavigationScreen, data?: any) => {
    dispatch({ type: "NAVIGATE_TO", screen, data });
  }, []);

  const closeCurrentScreen = useCallback(() => {
    dispatch({ type: "CLOSE_SCREEN" });
  }, []);

  const isScreenActive = useCallback(
    (screen: NavigationScreen): boolean => {
      return state.currentScreen === screen;
    },
    [state.currentScreen],
  );

  const value: NavigationContextValue = {
    state,
    navigateTo,
    closeCurrentScreen,
    isScreenActive,
  };

  return (
    <NavigationContext.Provider value={value}>
      {children}
    </NavigationContext.Provider>
  );
}<|MERGE_RESOLUTION|>--- conflicted
+++ resolved
@@ -17,13 +17,10 @@
   | "free-trial" // Free trial transition UI
   | "login" // Login prompt
   | "mcp" // MCP selector
-<<<<<<< HEAD
   | "session" // Session selector
-  | "diff"; // Full-screen diff overlay
-=======
+  | "diff" // Full-screen diff overlay
   | "update" // Update selector
   | "session"; // Session selector
->>>>>>> c5d202c5
 
 interface NavigationState {
   currentScreen: NavigationScreen;
