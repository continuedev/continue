{
  "$schema": "https://json-schema.org/draft/2020-12/schema",
  "title": "config.json",
  "$ref": "#/$defs/SerializedContinueConfig",
  "$defs": {
    "BaseCompletionOptions": {
      "title": "BaseCompletionOptions",
      "type": "object",
      "properties": {
        "stream": {
          "title": "Stream",
          "description": "Whether to stream the LLM response. Currently only respected by the 'anthropic' provider. Otherwise will always stream.",
          "type": "boolean",
          "default": true
        },
        "temperature": {
          "title": "Temperature",
          "description": "The temperature of the completion.",
          "type": "number"
        },
        "topP": {
          "title": "Top P",
          "description": "The topP of the completion.",
          "type": "number"
        },
        "topK": {
          "title": "Top K",
          "description": "The topK of the completion.",
          "type": "integer"
        },
        "presencePenalty": {
          "title": "Presence Penalty",
          "description": "The presence penalty Aof the completion.",
          "type": "number"
        },
        "frequencePenalty": {
          "title": "Frequency Penalty",
          "description": "The frequency penalty of the completion.",
          "type": "number"
        },
        "mirostat": {
          "title": "Mirostat",
          "description": "Enable Mirostat sampling, controlling perplexity during text generation (default: 0, 0 = disabled, 1 = Mirostat, 2 = Mirostat 2.0). Only available for Ollama, LM Studio, and llama.cpp providers",
          "type": "number"
        },
        "stop": {
          "title": "Stop",
          "description": "The stop tokens of the completion.",
          "type": "array",
          "items": {
            "type": "string"
          }
        },
        "maxTokens": {
          "title": "Max Tokens",
          "description": "The maximum number of tokens to generate.",
          "default": 600,
          "type": "integer"
        },
        "numThreads": {
          "title": "Number of threads",
          "description": "The number of threads used in the generation process. Only available for Ollama (this is the num_thread parameter)",
          "type": "integer"
        },
        "useMmap": {
          "title": "Use Memory Map",
          "description": "Allows the model to be mapped into memory. If disabled can enhance response time on low end devices. Only available for Ollama (this is the use_mmap parameter)",
          "type": "boolean"
        },
        "keepAlive": {
          "title": "Ollama keep_alive",
          "description": "The number of seconds after no requests are made to unload the model from memory. Defaults to 60*30 = 30min",
          "type": "integer"
        }
      }
    },
    "ClientCertificateOptions": {
      "title": "ClientCertificateOptions",
      "type": "object",
      "properties": {
        "cert": {
          "title": "Cert Path",
          "description": "Path to the client certificate file",
          "type": "string"
        },
        "key": {
          "title": "Key Path",
          "description": "Path to the client certificate key file",
          "type": "string"
        },
        "passphrase": {
          "title": "Passphrase",
          "description": "Passphrase for the client certificate key file",
          "type": "string"
        }
      },
      "required": [
        "cert",
        "key"
      ]
    },
    "RequestOptions": {
      "title": "RequestOptions",
      "type": "object",
      "properties": {
        "timeout": {
          "title": "Timeout",
          "description": "Set the timeout for each request to the LLM. If you are running a local LLM that takes a while to respond, you might want to set this to avoid timeouts.",
          "default": 7200,
          "type": "integer"
        },
        "verifySsl": {
          "title": "Verify Ssl",
          "description": "Whether to verify SSL certificates for requests.",
          "type": "boolean"
        },
        "caBundlePath": {
          "title": "Ca Bundle Path",
          "description": "Path to a custom CA bundle to use when making the HTTP request",
          "anyOf": [
            {
              "type": "string"
            },
            {
              "type": "array",
              "items": {
                "type": "string"
              }
            }
          ]
        },
        "proxy": {
          "title": "Proxy",
          "description": "Proxy URL to use when making the HTTP request",
          "type": "string"
        },
        "headers": {
          "title": "Headers",
          "description": "Headers to use when making the HTTP request",
          "type": "object",
          "additionalProperties": {
            "type": "string"
          }
        },
        "extraBodyProperties": {
          "title": "Extra Body Properties",
          "description": "This object will be merged with the body when making the HTTP requests",
          "type": "object"
        },
        "noProxy": {
          "title": "No Proxy",
          "description": "A list of hostnames for which Continue should not use the proxy specified in requestOptions.proxy",
          "type": "array",
          "items": {
            "type": "string"
          }
        },
        "clientCertificate": {
          "title": "Client Certificate",
          "description": "Client certificate to use when making the HTTP request",
          "$ref": "#/$defs/ClientCertificateOptions"
        }
      }
    },
    "ModelDescription": {
      "title": "ModelDescription",
      "type": "object",
      "properties": {
        "title": {
          "title": "Title",
          "description": "The title you wish to give your model.",
          "type": "string"
        },
        "provider": {
          "title": "Provider",
          "description": "The provider of the model. This is used to determine the type of model, and how to interact with it.",
          "enum": [
            "openai",
            "free-trial",
            "anthropic",
            "cohere",
            "bedrock",
            "bedrockimport",
            "sagemaker",
            "together",
            "novita",
            "ollama",
            "huggingface-tgi",
            "huggingface-inference-api",
            "llama.cpp",
            "replicate",
            "geekai",
            "gemini",
            "lmstudio",
            "llamafile",
            "mistral",
            "deepinfra",
            "groq",
            "fireworks",
            "cloudflare",
            "deepseek",
            "azure",
            "msty",
            "watsonx",
            "openrouter",
            "sambanova",
            "nvidia",
            "vllm",
            "cerebras",
            "askSage",
            "nebius",
            "vertexai",
            "xAI",
            "kindo",
            "moonshot",
            "siliconflow",
            "function-network",
            "scaleway"
          ],
          "markdownEnumDescriptions": [
            "### OpenAI\nUse gpt-4, gpt-3.5-turbo, or any other OpenAI model. See [here](https://openai.com/product#made-for-developers) to obtain an API key.\n\n> [Reference](https://docs.continue.dev/reference/Model%20Providers/openai)",
            "### Free Trial\nNew users can try out Continue for free using a proxy server that securely makes calls to OpenAI using our API key. If you are ready to use your own API key or have used all 250 free uses, you can enter your API key in config.json where it says `apiKey=\"\"` or select another model provider.\n> [Reference](https://docs.continue.dev/reference/Model%20Providers/freetrial)",
            "### Anthropic\nTo get started with Anthropic models, you first need to sign up for the open beta [here](https://claude.ai/login) to obtain an API key.\n> [Reference](https://docs.continue.dev/reference/Model%20Providers/anthropicllm)",
            "### Anthropic Vertex AI\nTo get started you need to enable the [Vertex AI API](https://console.cloud.google.com/marketplace/product/google/aiplatform.googleapis.com) and set up the [Google Application Default Credentials](https://cloud.google.com/docs/authentication/provide-credentials-adc).",
            "### Cohere\nTo use Cohere, visit the [Cohere dashboard](https://dashboard.cohere.com/api-keys) to create an API key.\n\n> [Reference](https://docs.continue.dev/reference/Model%20Providers/cohere)",
            "### Bedrock\nTo get started with Bedrock you need to sign up on AWS [here](https://aws.amazon.com/bedrock)",
            "### Bedrock Imported Models\nTo get started with Bedrock you need to sign up on AWS [here](https://aws.amazon.com/bedrock)",
            "### Sagemaker\nSagemaker is AWS' machine learning platform.",
            "### Together\nTogether is a hosted service that provides extremely fast streaming of open-source language models. To get started with Together:\n1. Obtain an API key from [here](https://together.ai)\n2. Paste below\n3. Select a model preset\n> [Reference](https://docs.continue.dev/reference/Model%20Providers/togetherllm)",
            "### Novita AI\n[Novita AI](https://novita.ai?utm_source=github_continuedev&utm_medium=github_readme&utm_campaign=github_link) offers an affordable, reliable, and simple inference platform with scalable [LLM APIs](https://novita.ai/docs/model-api/reference/introduction.html), empowering developers to build AI applications. To get started with Novita AI:\n1. Obtain an API key from [here](https://novita.ai/settings/key-management?utm_source=github_continuedev&utm_medium=github_readme&utm_campaign=github_link)\n2. Paste below\n3. Select a model preset\n> [Reference](https://docs.continue.dev/reference/Model%20Providers/novita)",
            "### Ollama\nTo get started with Ollama, follow these steps:\n1. Download from [ollama.ai](https://ollama.ai/) and open the application\n2. Open a terminal and run `ollama run <MODEL_NAME>`. Example model names are `codellama:7b-instruct` or `llama2:7b-text`. You can find the full list [here](https://ollama.ai/library).\n3. Make sure that the model name used in step 2 is the same as the one in config.json (e.g. `model=\"codellama:7b-instruct\"`)\n4. Once the model has finished downloading, you can start asking questions through Continue.\n> [Reference](https://docs.continue.dev/reference/Model%20Providers/ollama)",
            "### Huggingface TGI\n\n> [Reference](https://docs.continue.dev/reference/Model%20Providers/huggingfacetgi)",
            "### Huggingface Inference API\n\n> [Reference](https://docs.continue.dev/reference/Model%20Providers/huggingfaceinferenceapi)",
            "### Llama.cpp\nllama.cpp comes with a [built-in server](https://github.com/ggerganov/llama.cpp/tree/master/examples/server#llamacppexampleserver) that can be run from source. To do this:\n\n1. Clone the repository with `git clone https://github.com/ggerganov/llama.cpp`.\n2. `cd llama.cpp`\n3. Run `make` to build the server.\n4. Download the model you'd like to use and place it in the `llama.cpp/models` directory (the best place to find models is [The Bloke on HuggingFace](https://huggingface.co/TheBloke))\n5. Run the llama.cpp server with the command below (replacing with the model you downloaded):\n\n```shell\n.\\server.exe -c 4096 --host 0.0.0.0 -t 16 --mlock -m models/codellama-7b-instruct.Q8_0.gguf\n```\n\nAfter it's up and running, you can start using Continue.\n> [Reference](https://docs.continue.dev/reference/Model%20Providers/llamacpp)",
            "### Replicate\nReplicate is a hosted service that makes it easy to run ML models. To get started with Replicate:\n1. Obtain an API key from [here](https://replicate.com)\n2. Paste below\n3. Select a model preset\n> [Reference](https://docs.continue.dev/reference/Model%20Providers/replicatellm)",
            "### Gemini API\nTo get started with Google Makersuite, obtain your API key from [here](https://makersuite.google.com) and paste it below.\n> [Reference](https://docs.continue.dev/reference/Model%20Providers/geminiapi)",
            "### Gemini API on Vertex AI\nTo get started you need to enable the [Vertex AI API](https://console.cloud.google.com/marketplace/product/google/aiplatform.googleapis.com) and set up the [Google Application Default Credentials](https://cloud.google.com/docs/authentication/provide-credentials-adc).",
            "### LMStudio\nLMStudio provides a professional and well-designed GUI for exploring, configuring, and serving LLMs. It is available on both Mac and Windows. To get started:\n1. Download from [lmstudio.ai](https://lmstudio.ai/) and open the application\n2. Search for and download the desired model from the home screen of LMStudio.\n3. In the left-bar, click the '<->' icon to open the Local Inference Server and press 'Start Server'.\n4. Once your model is loaded and the server has started, you can begin using Continue.\n> [Reference](https://docs.continue.dev/reference/Model%20Providers/lmstudio)",
            "### Llamafile\nTo get started with llamafiles, find and download a binary on their [GitHub repo](https://github.com/Mozilla-Ocho/llamafile#binary-instructions). Then run it with the following command:\n\n```shell\nchmod +x ./llamafile\n./llamafile\n```\n> [Reference](https://docs.continue.dev/reference/Model%20Providers/llamafile)",
            "### Mistral API\n\nTo get access to the Mistral API, obtain your API key from the [Mistral platform](https://docs.mistral.ai/)",
            "### Mistral API on Vertex AI\nTo get started you need to enable the [Vertex AI API](https://console.cloud.google.com/marketplace/product/google/aiplatform.googleapis.com) and set up the [Google Application Default Credentials](https://cloud.google.com/docs/authentication/provide-credentials-adc).",
            "### DeepInfra\n\n> [Reference](https://docs.continue.dev/reference/Model%20Providers/deepinfra)",
            "### Groq\nGroq provides extremely fast inference of open-source language models. To get started, obtain an API key from [their console](https://console.groq.com/keys).",
            "### Fireworks\nFireworks is a fast inference engine for open-source language models. To get started, obtain an API key from [their console](https://fireworks.ai/api-keys).",
            "### Cloudflare Workers AI\n\n[Reference](https://developers.cloudflare.com/workers-ai/)",
            "### Deepseek\n Deepseek's API provides the best pricing for their state-of-the-art Deepseek Coder models. To get started, obtain an API key from [their console](https://platform.deepseek.com/api_keys)",
            "### Azure OpenAI\n Azure OpenAI lets you securely run OpenAI's models on Azure. To get started, follow the steps [here](https://docs.continue.dev/reference/Model%20Providers/azure)",
            "### Msty\nMsty is the simplest way to get started with online or local LLMs on all desktop platforms - Windows, Mac, and Linux. No fussing around, one-click and you are up and running. To get started, follow these steps:\n1. Download from [Msty.app](https://msty.app/), open the application, and click 'Setup Local AI'.\n2. Go to the Local AI Module page and download a model of your choice.\n3. Once the model has finished downloading, you can start asking questions through Continue.\n> [Reference](https://continue.dev/docs/reference/Model%20Providers/Msty)",
            "### IBM watsonx\nwatsonx, developed by IBM, offers a variety of pre-trained AI foundation models that can be used for natural language processing (NLP), computer vision, and speech recognition tasks.",
            "### OpenRouter\nOpenRouter offers a single API to access almost any language model. To get started, obtain an API key from [their console](https://openrouter.ai/settings/keys).",
            "### GeekAI\nLike OpenRouter, GeekAI also offers a single API to access almost any language model but with lower cost. To get started, obtain an API key from [their console](https://geekai.dev/user/api_keys).",
            "### NVIDIA NIMs\nNVIDIA offers a single API to access almost any language model. To find out more, visit the [LLM APIs Documentation](https://docs.api.nvidia.com/nim/reference/llm-apis).\nFor information specific to getting a key, please check out the [docs here](https://docs.nvidia.com/nim/large-language-models/latest/getting-started.html#option-1-from-api-catalog)",
            "### vLLM\nvLLM is a highly performant way of hosting LLMs for a team. To get started, follow their [quickstart](https://docs.vllm.ai/en/latest/getting_started/quickstart.html) to set up your server.",
            "### Cerebras\nCerebras Inference uses specialized silicon to provides superfast inference. To get started, get your API keys from [their console](https://cloud.cerebras.ai/).",
            "### Ask Sage\nAsk Sage is an agnostic hosted service that provides language models. To get started with Ask Sage:\n1. Obtain an API key from your account. For more information, visit [Ask Sage](https://docs.asksage.ai/).\n2. Paste the API key below.\n3. Select a model preset.\n> [Reference](https://docs.asksage.ai/)",
            "### xAI offers a world class developer tool set to build scalable applications powered by Grok. To get started, obtain an API key from [the x Console](https://console.x.ai/), and see the [docs](https://docs.x.ai/docs/)",
            "### Secure AI management software that helps enterprises adopt and manage AI across their workforce. To get started, obtain an API key from [the Kindo console](https://app.kindo.ai/settings/api), and see the [website](https://app.kindo.ai//)",
            "### Moonshot\nTo get started with Moonshot AI, obtain your API key from [Moonshot AI](https://platform.moonshot.cn/). Moonshot AI provides high-quality large language models with competitive pricing.\n> [Reference](https://platform.moonshot.cn/docs/api)",
            "### SiliconFlow\nTo get started with SiliconFlow, obtain your API key from [SiliconCloud](https://cloud.siliconflow.cn/account/ak). SiliconCloud provides cost-effective GenAI services based on excellent open source basic models.\n> [Models](https://siliconflow.cn/zh-cn/models)",
            "### Function Network offers private, affordable user-owned AI\nTo get started with Function Network, obtain your API key from [Function Network](https://www.function.network/join-waitlist). Function Network provides a variety of models for chat, completion, and embeddings.",
            "### Scaleway\n Generative APIs are serverless endpoints for the most popular AI models.\nHosted in European data centers and priced competitively per million tokens used, models served by Scaleway are ideal for users requiring low latency, full data privacy, and 100% compliance with EU AI Act. To get access to the Scaleway Generative APIs, read the [Quickstart guide](https://www.scaleway.com/en/docs/ai-data/generative-apis/quickstart/) and get a [valid API key](https://www.scaleway.com/en/docs/identity-and-access-management/iam/how-to/create-api-keys/)."
          ],
          "type": "string"
        },
        "model": {
          "title": "Model",
          "description": "The name of the model. Used to autodetect prompt template.",
          "type": "string"
        },
        "apiKey": {
          "title": "Api Key",
          "description": "OpenAI, Anthropic, Cohere, Together, Novita AI, or other API key",
          "type": "string"
        },
        "apiBase": {
          "title": "Api Base",
          "description": "The base URL of the LLM API.",
          "type": "string"
        },
        "region": {
          "title": "Region",
          "description": "The region where the model is hosted",
          "anyOf": [
            {
              "enum": [
                "us-east-1",
                "us-east-2",
                "us-west-1",
                "us-west-2",
                "eu-west-1",
                "eu-central-1",
                "ap-southeast-1",
                "ap-northeast-1",
                "ap-south-1",
                "us-central1",
                "us-east1",
                "us-east4",
                "us-east5",
                "us-west1",
                "us-west4",
                "us-south1",
                "northamerica-northeast1",
                "southamerica-east1",
                "europe-central2",
                "europe-north1",
                "europe-west1",
                "europe-west2",
                "europe-west3",
                "europe-west4",
                "europe-west6",
                "europe-west8",
                "europe-west9",
                "europe-southwest1",
                "asia-east1",
                "asia-east2",
                "asia-south1",
                "asia-northeast1",
                "asia-northeast3",
                "asia-southeast1",
                "australia-southeast1",
                "me-central1",
                "me-central2",
                "me-west1"
              ],
              "type": "string"
            },
            {
              "type": "string"
            }
          ]
        },
        "profile": {
          "title": "Profile",
          "description": "The AWS security profile to use",
          "type": "string"
        },
        "modelArn": {
          "title": "Profile",
          "description": "The AWS arn for the imported model",
          "type": "string"
        },
        "contextLength": {
          "title": "Context Length",
          "description": "The maximum context length of the LLM in tokens, as counted by countTokens.",
          "default": 2048,
          "type": "integer"
        },
        "maxStopWords": {
          "title": "Max Stop Words",
          "description": "The maximum number of stop words that the API will accept. You can set this if you are receiving an error about the number of stop words, but otherwise should leave it undefined.",
          "type": "integer"
        },
        "template": {
          "title": "Template",
          "description": "The chat template used to format messages. This is auto-detected for most models, but can be overridden here. Choose none if you are using vLLM or another server that automatically handles prompting.",
          "enum": [
            "llama2",
            "alpaca",
            "zephyr",
            "phi2",
            "phind",
            "anthropic",
            "chatml",
            "none",
            "deepseek",
            "openchat",
            "xwin-coder",
            "neural-chat",
            "codellama-70b",
            "llava",
            "gemma",
            "llama3"
          ],
          "type": "string"
        },
        "promptTemplates": {
          "title": "Prompt Templates",
          "markdownDescription": "A mapping of prompt template name ('edit' is currently the only one used in Continue) to a string giving the prompt template. See [here](https://docs.continue.dev/model-setup/configuration#customizing-the-edit-prompt) for an example.",
          "x-intellij-html-description": "A mapping of prompt template name ('edit' is currently the only one used in Continue) to a string giving the prompt template. See <a href='https://docs.continue.dev/model-setup/configuration#customizing-the-edit-prompt'>here</a> for an example.",
          "type": "object",
          "additionalProperties": {
            "type": "string"
          }
        },
        "completionOptions": {
          "title": "Completion Options",
          "description": "Options for the completion endpoint. Read more about the completion options in the documentation.",
          "default": {
            "temperature": null,
            "topP": null,
            "topK": null,
            "presencePenalty": null,
            "frequencyPenalty": null,
            "stop": null,
            "maxTokens": 2048
          },
          "allOf": [
            {
              "$ref": "#/$defs/BaseCompletionOptions"
            }
          ]
        },
        "systemMessage": {
          "title": "System Message",
          "description": "A system message that will always be followed by the LLM",
          "type": "string"
        },
        "requestOptions": {
          "title": "Request Options",
          "description": "Options for the HTTP request to the LLM.",
          "default": {
            "timeout": 7200,
            "verifySsl": null,
            "caBundlePath": null,
            "proxy": null,
            "headers": null,
            "extraBodyProperties": null
          },
          "allOf": [
            {
              "$ref": "#/$defs/RequestOptions"
            }
          ]
        },
        "apiType": {
          "title": "Api Type",
          "markdownDescription": "OpenAI API type, either `openai` or `azure`",
          "x-intellij-html-description": "OpenAI API type, either <code>openai</code> or <code>azure</code>",
          "enum": [
            "openai",
            "azure"
          ]
        },
        "apiVersion": {
          "title": "Api Version",
          "description": "Azure OpenAI API version (e.g. 2023-07-01-preview)",
          "type": "string"
        },
        "deployment": {
          "title": "Deployment",
          "description": "Azure OpenAI deployment",
          "type": "string"
        },
        "capabilities": {
          "type": "object",
          "description": "We will attempt to automatically detect the capabilities of the model based on its title and provider, but this may not always be accurate. You can override the model's capabilities here.",
          "properties": {
            "uploadImage": {
              "type": "boolean",
              "description": "Indicates whether the model can upload images."
            }
          }
        }
      },
      "required": [
        "title",
        "provider",
        "model"
      ],
      "allOf": [
        {
          "if": {
            "properties": {
              "provider": {
                "type": "str"
              }
            },
            "not": {
              "required": [
                "provider"
              ]
            }
          },
          "then": {
            "properties": {
              "model": {
                "description": "Choose a provider first, then model options will be shown here."
              }
            }
          }
        },
        {
          "if": {
            "properties": {
              "provider": {
                "enum": [
                  "openai",
                  "anthropic",
                  "cohere",
                  "gemini",
                  "huggingface-inference-api",
                  "replicate",
                  "together",
                  "novita",
                  "cloudflare",
                  "sambanova",
                  "nebius",
                  "xAI",
                  "kindo",
                  "scaleway"
                ]
              }
            },
            "required": [
              "provider"
            ]
          },
          "then": {
            "required": [
              "apiKey"
            ]
          }
        },
        {
          "if": {
            "properties": {
              "provider": {
                "enum": [
                  "bedrockimport"
                ]
              }
            },
            "required": [
              "provider"
            ]
          },
          "then": {
            "required": [
              "modelArn"
            ]
          }
        },
        {
          "if": {
            "properties": {
              "provider": {
                "enum": [
                  "huggingface-tgi",
                  "huggingface-inference-api"
                ]
              }
            }
          },
          "then": {
            "required": [
              "apiBase"
            ]
          },
          "required": [
            "provider"
          ]
        },
        {
          "if": {
            "properties": {
              "provider": {
                "enum": [
                  "openai"
                ]
              }
            },
            "required": [
              "provider"
            ]
          },
          "then": {
            "properties": {
              "deployment": {
                "type": "string"
              },
              "apiType": {
                "type": "string"
              },
              "apiVersion": {
                "type": "string"
              }
            }
          }
        },
        {
          "if": {
            "properties": {
              "provider": {
                "enum": [
                  "cloudflare"
                ]
              }
            },
            "required": [
              "provider"
            ]
          },
          "then": {
            "properties": {
              "accountId": {
                "type": "string"
              },
              "aiGatewaySlug": {
                "type": "string"
              },
              "model": {
                "anyOf": [
                  {
                    "enum": [
                      "@cf/meta/llama-3-8b-instruct",
                      "@hf/thebloke/deepseek-coder-6.7b-instruct-awq",
                      "@cf/deepseek-ai/deepseek-math-7b-instruct",
                      "@cf/thebloke/discolm-german-7b-v1-awq",
                      "@cf/tiiuae/falcon-7b-instruct",
                      "@cf/google/gemma-2b-it-lora",
                      "@hf/google/gemma-7b-it",
                      "@cf/google/gemma-7b-it-lora",
                      "@hf/nousresearch/hermes-2-pro-mistral-7b",
                      "@cf/meta/llama-2-7b-chat-fp16",
                      "@cf/meta/llama-2-7b-chat-int8",
                      "@cf/meta-llama/llama-2-7b-chat-hf-lora",
                      "@hf/thebloke/llama-2-13b-chat-awq",
                      "@hf/thebloke/llamaguard-7b-awq",
                      "@cf/mistral/mistral-7b-instruct-v0.1",
                      "@hf/mistral/mistral-7b-instruct-v0.2",
                      "@cf/mistral/mistral-7b-instruct-v0.2-lora",
                      "@hf/thebloke/neural-chat-7b-v3-1-awq",
                      "@cf/openchat/openchat-3.5-0106",
                      "@hf/thebloke/openhermes-2.5-mistral-7b-awq",
                      "@cf/microsoft/phi-2",
                      "@cf/qwen/qwen1.5-0.5b-chat",
                      "@cf/qwen/qwen1.5-1.8b-chat",
                      "@cf/qwen/qwen1.5-7b-chat-awq",
                      "@cf/qwen/qwen1.5-14b-chat-awq",
                      "@cf/defog/sqlcoder-7b-2",
                      "@hf/nexusflow/starling-lm-7b-beta",
                      "@cf/tinyllama/tinyllama-1.1b-chat-v1.0",
                      "@hf/thebloke/zephyr-7b-beta-awq",
                      "@hf/thebloke/deepseek-coder-6.7b-base-awq"
                    ]
                  },
                  {
                    "type": "string"
                  }
                ]
              }
            }
          }
        },
        {
          "if": {
            "properties": {
              "provider": {
                "enum": [
                  "openai"
                ]
              }
            },
            "required": [
              "provider"
            ]
          },
          "then": {
            "properties": {
              "model": {
                "anyOf": [
                  {
                    "enum": [
                      "gpt-3.5-turbo",
                      "gpt-3.5-turbo-16k",
                      "gpt-4o",
                      "gpt-4o-mini",
                      "gpt-4",
                      "gpt-3.5-turbo-0613",
                      "gpt-4-32k",
                      "gpt-4-0125-preview",
                      "gpt-4-turbo",
                      "AUTODETECT"
                    ]
                  },
                  {
                    "type": "string"
                  }
                ]
              }
            }
          }
        },
        {
          "if": {
            "properties": {
              "provider": {
                "enum": [
                  "xAI"
                ]
              }
            },
            "required": [
              "provider"
            ]
          },
          "then": {
            "properties": {
              "model": {
                "anyOf": [
                  {
                    "enum": [
                      "grok-beta",
                      "AUTODETECT"
                    ]
                  },
                  {
                    "type": "string"
                  }
                ]
              }
            }
          }
        },
        {
          "if": {
            "properties": {
              "provider": {
                "enum": [
                  "replicate"
                ]
              }
            },
            "required": [
              "provider"
            ]
          },
          "then": {
            "properties": {
              "model": {
                "anyOf": [
                  {
                    "enum": [
                      "llama3.1-8b",
                      "llama3.1-70b",
                      "llama3.1-405b",
                      "llama3-8b",
                      "llama3-70b",
                      "codellama-7b",
                      "codellama-13b",
                      "codellama-34b",
                      "llama2-7b",
                      "llama2-13b"
                    ]
                  },
                  {
                    "type": "string"
                  }
                ]
              },
              "markdownDescription": "Select a pre-defined option, or find an exact model ID from Replicate [here](https://replicate.com/collections/streaming-language-models).",
              "x-intellij-html-description": "Select a pre-defined option, or find an exact model ID from Replicate <a href='https://replicate.com/collections/streaming-language-models'>here</a>."
            }
          }
        },
        {
          "if": {
            "properties": {
              "provider": {
                "enum": [
                  "free-trial"
                ]
              }
            },
            "required": [
              "provider"
            ]
          },
          "then": {
            "properties": {
              "model": {
                "enum": [
                  "gpt-4o",
                  "codestral-latest",
                  "llama3.1-70b",
                  "llama3.1-405b",
                  "gpt-3.5-turbo",
                  "gemini-pro",
                  "claude-3-5-sonnet-latest",
                  "claude-3-haiku-20240307",
                  "AUTODETECT"
                ]
              }
            }
          }
        },
        {
          "if": {
            "properties": {
              "provider": {
                "enum": [
                  "openai"
                ]
              },
              "apiType": {
                "not": {
                  "const": "azure"
                }
              }
            },
            "required": [
              "provider"
            ]
          },
          "then": {
            "properties": {
              "model": {
                "anyOf": [
                  {
                    "enum": [
                      "gpt-3.5-turbo",
                      "gpt-3.5-turbo-16k",
                      "gpt-4o",
                      "gpt-4o-mini",
                      "gpt-4",
                      "gpt-3.5-turbo-0613",
                      "gpt-4-32k",
                      "gpt-4-turbo",
                      "gpt-4-vision-preview",
                      "mistral-7b",
                      "mistral-8x7b",
                      "llama2-7b",
                      "llama2-13b",
                      "codellama-7b",
                      "codellama-13b",
                      "codellama-34b",
                      "codellama-70b",
                      "llama3-8b",
                      "llama3-70b",
                      "llama3.1-8b",
                      "llama3.1-70b",
                      "llama3.1-405b",
                      "phind-codellama-34b",
                      "wizardcoder-7b",
                      "wizardcoder-13b",
                      "wizardcoder-34b",
                      "zephyr-7b",
                      "codeup-13b",
                      "deepseek-7b",
                      "deepseek-33b",
                      "neural-chat-7b",
                      "deepseek-1b",
                      "stable-code-3b",
                      "starcoder-1b",
                      "starcoder-3b",
                      "starcoder2-3b",
                      "mistral-tiny",
                      "mistral-small",
                      "mistral-medium",
                      "qwen2.5-coder:1.5b",
                      "qwen2.5-coder:3b",
                      "qwen2.5-coder:7b",
                      "qwen2.5-coder:14b",
                      "qwen2.5-coder:32b",
                      "AUTODETECT"
                    ]
                  },
                  {
                    "type": "string"
                  }
                ]
              }
            }
          }
        },
        {
          "if": {
            "properties": {
              "provider": {
                "enum": [
                  "anthropic"
                ]
              }
            },
            "required": [
              "provider"
            ]
          },
          "then": {
            "properties": {
              "cacheBehavior": {
                "title": "Caching Behavior",
                "description": "Options for the prompt caching",
                "properties": {
                  "cacheSystemMessage": {
                    "type": "boolean"
                  },
                  "cacheConversation": {
                    "type": "boolean"
                  }
                }
              },
              "model": {
                "anyOf": [
                  {
                    "enum": [
                      "claude-2",
                      "claude-instant-1",
                      "claude-3-5-sonnet-latest",
                      "claude-3-opus-20240229",
                      "claude-3-sonnet-20240229",
                      "claude-3-haiku-20240307",
                      "claude-2.1"
                    ]
                  },
                  {
                    "type": "string"
                  }
                ]
              }
            }
          }
        },
        {
          "if": {
            "properties": {
              "provider": {
                "enum": [
                  "cohere"
                ]
              }
            },
            "required": [
              "provider"
            ]
          },
          "then": {
            "properties": {
              "model": {
                "enum": [
                  "command-r",
                  "command-r-plus"
                ]
              }
            }
          }
        },
        {
          "if": {
            "properties": {
              "provider": {
                "enum": [
                  "bedrock"
                ]
              }
            },
            "required": [
              "provider"
            ]
          },
          "then": {
            "properties": {
              "model": {
                "anyOf": [
                  {
                    "enum": [
                      "claude-3-sonnet-20240229",
                      "claude-3-haiku-20240307",
                      "claude-2"
                    ]
                  },
                  {
                    "type": "string"
                  }
                ]
              }
            }
          }
        },
        {
          "if": {
            "properties": {
              "provider": {
                "enum": [
                  "sagemaker"
                ]
              }
            },
            "required": [
              "provider"
            ]
          },
          "then": {
            "properties": {
              "model": {
                "description": "SageMaker endpoint name"
              }
            }
          }
        },
        {
          "if": {
            "properties": {
              "provider": {
                "enum": [
                  "gemini"
                ]
              }
            },
            "required": [
              "provider"
            ]
          },
          "then": {
            "properties": {
              "cacheBehavior": {
                "title": "Caching Behavior",
                "description": "Options for the prompt caching",
                "properties": {
                  "cacheSystemMessage": {
                    "type": "boolean"
                  }
                }
              },
              "model": {
                "enum": [
                  "chat-bison-001",
                  "gemini-pro",
                  "gemini-1.5-pro-latest",
                  "gemini-1.5-pro",
                  "gemini-1.5-flash-latest",
                  "gemini-1.5-flash",
                  "gemini-1.5-flash-8b",
                  "gemini-2.0-flash-exp"
                ]
              }
            }
          }
        },
        {
          "if": {
            "properties": {
              "provider": {
                "enum": [
                  "together"
                ]
              }
            },
            "required": [
              "provider"
            ]
          },
          "then": {
            "properties": {
              "model": {
                "anyOf": [
                  {
                    "enum": [
                      "mistral-7b",
                      "mistral-8x7b",
                      "llama2-7b",
                      "llama2-13b",
                      "llama3-8b",
                      "llama3-70b",
                      "llama3.1-8b",
                      "llama3.1-70b",
                      "llama3.1-405b",
                      "codellama-7b",
                      "codellama-13b",
                      "codellama-34b",
                      "codellama-70b",
                      "phind-codellama-34b"
                    ]
                  },
                  {
                    "type": "string"
                  }
                ],
                "markdownDescription": "Select a pre-defined option, or find an exact model string from Together AI [here](https://docs.together.ai/docs/inference-models).",
                "x-intellij-html-description": "Select a pre-defined option, or find an exact model string from Together AI <a href='https://docs.together.ai/docs/inference-models'>here</a>."
              }
            }
          }
        },
        {
          "if": {
            "properties": {
              "provider": {
                "enum": [
                  "novita"
                ]
              }
            },
            "required": [
              "provider"
            ]
          },
          "then": {
            "properties": {
              "model": {
                "anyOf": [
                  {
                    "enum": [
                      "llama3-8b",
                      "llama3-70b",
                      "llama3.1-8b",
                      "llama3.1-70b",
                      "llama3.1-405b",
                      "llama3.2-1b",
                      "llama3.2-3b",
                      "llama3.2-11b",
                      "llama3.3-70b",
                      "mistral-nemo",
                      "mistral-7b"
                    ]
                  },
                  {
                    "type": "string"
                  }
                ],
                "markdownDescription": "Select a pre-defined option, or find an exact model string from Novita AI [here](https://novita.ai/llm-api?utm_source=github_continuedev&utm_medium=github_readme&utm_campaign=github_link).",
                "x-intellij-html-description": "Select a pre-defined option, or find an exact model string from Novita AI <a href='https://novita.ai/llm-api?utm_source=github_continuedev&utm_medium=github_readme&utm_campaign=github_link'>here</a>."
              }
            }
          }
        },
        {
          "if": {
            "properties": {
              "provider": {
                "enum": [
                  "deepinfra"
                ]
              }
            },
            "required": [
              "provider"
            ]
          },
          "then": {
            "properties": {
              "model": {
                "markdownDescription": "Find the model name you want to use from DeepInfra [here](https://deepinfra.com/models?type=text-generation).",
                "x-intellij-html-description": "Find the model name you want to use from DeepInfra <a href='https://deepinfra.com/models?type=text-generation'>here</a>."
              }
            }
          }
        },
        {
          "if": {
            "properties": {
              "provider": {
                "enum": [
                  "huggingface-tgi",
                  "huggingface-inference-api",
                  "llama.cpp",
                  "text-gen-webui",
                  "llamafile"
                ]
              }
            },
            "required": [
              "provider"
            ]
          },
          "then": {
            "properties": {
              "model": {
                "anyOf": [
                  {
                    "enum": [
                      "mistral-7b",
                      "mistral-8x7b",
                      "llama2-7b",
                      "llama2-13b",
                      "codellama-7b",
                      "codellama-13b",
                      "codellama-34b",
                      "codellama-70b",
                      "llama3-8b",
                      "llama3-70b",
                      "llama3.1-8b",
                      "llama3.1-70b",
                      "llama3.1-405b",
                      "phind-codellama-34b",
                      "wizardcoder-7b",
                      "wizardcoder-13b",
                      "wizardcoder-34b",
                      "zephyr-7b",
                      "codeup-13b",
                      "deepseek-7b",
                      "deepseek-33b",
                      "neural-chat-7b",
                      "deepseek-1b",
                      "stable-code-3b",
                      "starcoder-1b",
                      "starcoder-3b",
                      "starcoder2-3b",
                      "qwen2.5-coder:1.5b",
                      "qwen2.5-coder:3b",
                      "qwen2.5-coder:7b",
                      "qwen2.5-coder:14b",
                      "qwen2.5-coder:32b"
                    ]
                  },
                  {
                    "type": "string"
                  }
                ]
              }
            }
          }
        },
        {
          "if": {
            "properties": {
              "provider": {
                "enum": [
                  "ollama"
                ]
              }
            },
            "required": [
              "provider"
            ]
          },
          "then": {
            "properties": {
              "model": {
                "anyOf": [
                  {
                    "enum": [
                      "mistral-7b",
                      "llama2-7b",
                      "llama2-13b",
                      "codellama-7b",
                      "codellama-13b",
                      "codellama-34b",
                      "codellama-70b",
                      "llama3-8b",
                      "llama3-70b",
                      "llama3.1-8b",
                      "llama3.1-70b",
                      "llama3.1-405b",
                      "phi-2",
                      "phind-codellama-34b",
                      "wizardcoder-7b",
                      "wizardcoder-13b",
                      "wizardcoder-34b",
                      "zephyr-7b",
                      "codeup-13b",
                      "deepseek-7b",
                      "deepseek-33b",
                      "neural-chat-7b",
                      "deepseek-1b",
                      "stable-code-3b",
                      "starcoder-1b",
                      "starcoder-3b",
                      "starcoder2-3b",
                      "qwen2.5-coder:1.5b",
                      "qwen2.5-coder:3b",
                      "qwen2.5-coder:7b",
                      "qwen2.5-coder:14b",
                      "qwen2.5-coder:32b",
                      "AUTODETECT"
                    ]
                  },
                  {
                    "type": "string"
                  }
                ],
                "markdownDescription": "Select a pre-defined option, or find the exact model tag for an Ollama model [here](https://ollama.ai/library).",
                "x-intellij-html-description": "Select a pre-defined option, or find the exact model tag for an Ollama model <a href='https://ollama.ai/library'>here</a>."
              }
            }
          }
        },
        {
          "if": {
            "properties": {
              "provider": {
                "enum": [
                  "mistral"
                ]
              }
            },
            "required": [
              "provider"
            ]
          },
          "then": {
            "properties": {
              "model": {
                "enum": [
                  "codestral-latest",
                  "codestral-mamba-latest",
                  "open-mistral-7b",
                  "open-mixtral-8x7b",
                  "open-mixtral-8x22b",
                  "mistral-small-latest",
                  "mistral-large-latest"
                ]
              }
            }
          }
        },
        {
          "if": {
            "properties": {
              "provider": {
                "enum": [
                  "vertexai"
                ]
              }
            },
            "required": [
              "provider"
            ]
          },
          "then": {
            "required": [
              "projectId",
              "region"
            ]
          }
        },
        {
          "if": {
            "properties": {
              "provider": {
                "enum": [
                  "moonshot"
                ]
              }
            },
            "required": [
              "provider"
            ]
          },
          "then": {
            "properties": {
              "model": {
                "anyOf": [
                  {
                    "enum": [
                      "moonshot-v1-8k",
                      "moonshot-v1-32k",
                      "moonshot-v1-128k",
                      "AUTODETECT"
                    ]
                  },
                  {
                    "type": "string"
                  }
                ]
              }
            }
          }
        },
        {
          "if": {
            "properties": {
              "provider": {
                "enum": [
                  "deepseek"
                ]
              }
            },
            "required": [
              "provider"
            ]
          },
          "then": {
            "properties": {
              "cacheBehavior": {
                "title": "Caching Behavior",
                "description": "Options for the prompt caching",
                "properties": {
                  "cacheSystemMessage": {
                    "type": "boolean"
                  },
                  "cacheConversation": {
                    "type": "boolean"
                  }
                }
              },
              "model": {
                "enum": [
                  "deepseek-chat",
                  "deepseek-coder"
                ]
              }
            }
          }
        },
        {
          "if": {
            "properties": {
              "provider": {
                "enum": [
                  "groq"
                ]
              }
            },
            "required": [
              "provider"
            ]
          },
          "then": {
            "properties": {
              "model": {
                "enum": [
                  "llama2-70b",
                  "mistral-8x7b",
                  "gemma",
                  "gemma2",
                  "llama3-8b",
                  "llama3-70b",
                  "llama3.1-8b",
                  "llama3.1-70b",
                  "llama3.1-405b",
                  "AUTODETECT"
                ]
              }
            }
          }
        },
        {
          "if": {
            "properties": {
              "provider": {
                "enum": [
                  "siliconflow"
                ]
              }
            },
            "required": [
              "provider"
            ]
          },
          "then": {
            "properties": {
              "model": {
                "enum": [
                  "Qwen/QwQ-32B-Preview",
                  "Qwen/Qwen2.5-Coder-32B-Instruct",
                  "Qwen/Qwen2.5-Coder-7B-Instruct",
                  "Pro/Qwen/Qwen2.5-Coder-7B-Instruct",
                  "Tencent/Hunyuan-A52B-Instruct",
                  "nvidia/Llama-3.1-Nemotron-70B-Instruct",
                  "Qwen/Qwen2-VL-72B-Instruct",
                  "TeleAI/TeleMM",
                  "deepseek-ai/DeepSeek-V2.5"
                ]
              }
            }
          }
        },
        {
          "if": {
            "properties": {
              "provider": {
                "enum": [
                  "scaleway"
                ]
              }
            },
            "required": [
              "provider"
            ]
          },
          "then": {
            "properties": {
              "model": {
                "anyOf": [
                  {
                    "enum": [
                      "llama-3.1-8b-instruct",
                      "llama-3.1-70b-instruct",
                      "mistral-nemo-instruct-2407",
                      "qwen2.5-coder-32b-instruct",
                      "pixtral-12b-2409"
                    ]
                  },
                  {
                    "type": "string"
                  }
                ],
                "markdownDescription": "Select a pre-defined option, or find the exact model string from Scaleway [here](https://www.scaleway.com/en/docs/ai-data/generative-apis/reference-content/supported-models/).",
                "x-intellij-html-description": "Select a pre-defined option, or find the exact model string from Scaleway <a href='https://www.scaleway.com/en/docs/ai-data/generative-apis/reference-content/supported-models/'>here</a>."
              }
            }
          }
        },
        {
          "if": {
            "properties": {
              "provider": {
                "enum": [
                  "fireworks"
                ]
              }
            },
            "required": [
              "provider"
            ]
          },
          "then": {
            "properties": {
              "model": {
                "enum": [
                  "starcoder-7b"
                ]
              }
            }
          }
        },
        {
          "if": {
            "properties": {
              "apiType": {
                "const": "azure"
              }
            },
            "required": [
              "apiType"
            ]
          },
          "then": {
            "required": [
              "deployment",
              "apiBase"
            ]
          }
        },
        {
          "if": {
            "properties": {
              "provider": {
                "enum": [
                  "openai"
                ]
              }
            },
            "required": [
              "provider"
            ]
          },
          "then": {
            "properties": {
              "useLegacyCompletionsEndpoint": {
                "type": "boolean"
              }
            }
          }
        },
        {
          "if": {
            "properties": {
              "provider": {
                "const": "llamafile"
              }
            },
            "required": [
              "provider"
            ]
          },
          "then": {
            "properties": {
              "llamafileCommand": {
                "type": "string"
              }
            }
          }
        },
        {
          "if": {
            "properties": {
              "provider": {
                "enum": [
                  "cerebras"
                ]
              }
            },
            "required": [
              "provider"
            ]
          },
          "then": {
            "properties": {
              "model": {
                "enum": [
                  "llama3.1-8b",
                  "llama3.1-70b"
                ]
              }
            }
          }
        },
        {
          "if": {
            "properties": {
              "provider": {
                "enum": [
                  "text-gen-webui"
                ]
              }
            },
            "required": [
              "provider"
            ]
          },
          "then": {
            "properties": {
              "streamingUrl": {
                "type": "string"
              }
            }
          }
        },
        {
          "if": {
            "properties": {
              "provider": {
                "enum": [
                  "flowise"
                ]
              }
            },
            "required": [
              "provider"
            ]
          },
          "then": {
            "properties": {
              "timeout": {
                "title": "Timeout",
                "description": "Set the timeout for each request to Flowise. If you are running a local version of Flowise it might takes a while to respond, you might want to set this to avoid timeouts.",
                "default": 5000,
                "type": "integer"
              },
              "additionalHeaders": {
                "description": "A list of additional headers",
                "type": "array",
                "items": {
                  "type": "object",
                  "properties": {
                    "key": {
                      "title": "Key",
                      "description": "Header key",
                      "type": "string"
                    },
                    "value": {
                      "title": "Value",
                      "description": "Header value",
                      "type": "string"
                    }
                  },
                  "required": [
                    "key",
                    "value"
                  ]
                }
              },
              "additionalFlowiseConfiguration": {
                "description": "A list of additional properties to be sent along `overrideConfig`",
                "type": "array",
                "items": {
                  "type": "object",
                  "properties": {
                    "key": {
                      "title": "Key",
                      "description": "Configuration Property key",
                      "type": "string"
                    },
                    "value": {
                      "title": "Value",
                      "description": "Configuration Property value"
                    }
                  },
                  "required": [
                    "key",
                    "value"
                  ]
                }
              },
              "model": {
                "anyOf": [
                  {
                    "enum": [
                      "gpt-3.5-turbo",
                      "gpt-3.5-turbo-16k",
                      "gpt-4o",
                      "gpt-4o-mini",
                      "gpt-4",
                      "gpt-3.5-turbo-0613",
                      "gpt-4-32k",
                      "gpt-4-turbo",
                      "gpt-4-vision-preview",
                      "mistral-7b",
                      "mistral-8x7b",
                      "llama2-7b",
                      "llama2-13b",
                      "codellama-7b",
                      "codellama-13b",
                      "codellama-34b",
                      "codellama-70b",
                      "llama3-8b",
                      "llama3-70b",
                      "llama3.1-8b",
                      "llama3.1-70b",
                      "llama3.1-405b",
                      "phind-codellama-34b",
                      "wizardcoder-7b",
                      "wizardcoder-13b",
                      "wizardcoder-34b",
                      "zephyr-7b",
                      "codeup-13b",
                      "deepseek-7b",
                      "deepseek-33b",
                      "claude-2",
                      "claude-instant-1",
                      "claude-3-5-sonnet-latest",
                      "claude-3-5-sonnet-20240620",
                      "claude-3-opus-20240229",
                      "claude-3-sonnet-20240229",
                      "claude-3-haiku-20240307",
                      "claude-2.1",
                      "command-r",
                      "command-r-plus",
                      "chat-bison-001",
                      "gemini-pro",
                      "gemini-1.5-pro-latest",
                      "gemini-1.5-pro",
                      "gemini-1.5-flash-latest",
                      "gemini-1.5-flash",
                      "mistral-tiny",
                      "mistral-small",
                      "mistral-medium",
                      "deepseek-1b",
                      "stable-code-3b",
                      "starcoder-1b",
                      "starcoder-3b",
                      "starcoder2-3b",
                      "qwen2.5-coder:1.5b",
                      "qwen2.5-coder:3b",
                      "qwen2.5-coder:7b",
                      "qwen2.5-coder:14b",
                      "qwen2.5-coder:32b"
                    ]
                  },
                  {
                    "type": "string"
                  }
                ]
              }
            }
          }
        },
        {
          "if": {
            "properties": {
              "provider": {
                "enum": [
                  "watsonx"
                ]
              }
            },
            "required": [
              "provider"
            ]
          },
          "then": {
            "properties": {
              "apiBase": {
                "type": "string"
              },
              "apiKey": {
                "type": "string"
              },
              "apiVersion": {
                "type": "string"
              },
              "projectId": {
                "type": "string"
              },
              "deploymentId": {
                "type": "string"
              },
              "model": {
                "enum": [
                  "ibm/granite-13b-chat-v2",
                  "ibm/granite-3b-code-instruct",
                  "ibm/granite-8b-code-instruct",
                  "ibm/granite-20b-code-instruct",
                  "ibm/granite-3b-code-instruct",
                  "ibm/granite-8b-code-instruct",
                  "ibm/granite-34b-code-instruct",
                  "ibm/granite-3-8b-instruct",
                  "ibm/granite-3-2b-instruct",
                  "mistralai/mistral-large",
                  "meta-llama/llama-3-8b-instruct",
                  "meta-llama/llama-3-70b-instruct"
                ]
              }
            },
            "required": [
              "apiBase",
              "apiKey",
              "apiVersion"
            ]
          }
        },
        {
          "if": {
            "properties": {
              "provider": {
                "enum": [
                  "sambanova"
                ]
              }
            },
            "required": [
              "provider"
            ]
          },
          "then": {
            "properties": {
              "model": {
                "anyOf": [
                  {
                    "enum": [
                      "llama3.1-8b",
                      "llama3.1-70b",
                      "llama3.1-405b"
                    ]
                  },
                  {
                    "type": "string"
                  }
                ],
                "description": "Select a pre-defined option."
              }
            }
          }
        },
        {
          "if": {
            "properties": {
              "provider": {
                "enum": [
                  "ask-sage"
                ]
              }
            },
            "required": [
              "provider"
            ]
          },
          "then": {
            "properties": {
              "model": {
                "anyOf": [
                  {
                    "enum": [
                      "gpt-4o",
                      "gpt-4o-mini",
                      "gpt-4gov",
                      "gpt-4ogov",
                      "claude-3.5-sonnet",
                      "claude-3-opus",
                      "mistral-large",
                      "llama-3-chat",
                      "gemini-pro",
                      "AUTODETECT"
                    ]
                  },
                  {
                    "type": "string"
                  }
                ]
              }
            }
          }
        }
      ]
    },
    "ModelRoles": {
      "title": "ModelRoles",
      "type": "object",
      "properties": {
        "default": {
          "title": "Default",
          "description": "The default model. If other model roles are not set, they will fall back to default.",
          "type": "string"
        },
        "chat": {
          "title": "Chat",
          "description": "The model to use for chat. If not set, will fall back to default.",
          "type": "string"
        },
        "edit": {
          "title": "Edit",
          "description": "The model to use for editing. If not set, will fall back to default.",
          "type": "string"
        },
        "summarize": {
          "title": "Summarize",
          "description": "The model to use for summarization. If not set, will fall back to default.",
          "type": "string"
        }
      },
      "required": [
        "default"
      ]
    },
    "SlashCommand": {
      "title": "SlashCommand",
      "type": "object",
      "properties": {
        "name": {
          "title": "Name",
          "anyOf": [
            {
              "enum": [
                "issue",
                "share",
                "cmd",
                "edit",
                "comment",
                "http",
                "commit",
                "review"
              ],
              "type": "string",
              "markdownEnumDescriptions": [
                "Generate a link to a drafted GitHub issue",
                "Export the current chat session to markdown",
                "Generate a terminal command and paste it into the terminal",
                "Edit the highlighted code with given instructions",
                "Add comments to the highlighted code",
                "Write a custom slash command at your own HTTP endpoint. Set 'url' in the params object for the endpoint you have setup.",
                "Generate a commit message for the current changes",
                "Review code and give feedback"
              ]
            },
            {
              "type": "string"
            }
          ]
        },
        "description": {
          "title": "Description",
          "type": "string"
        },
        "step": {
          "title": "Step",
          "description": "This property is no longer required and has no effect. To use a built-in slash command, instead set the 'name' property to one of the pre-configured options.",
          "type": "string"
        },
        "params": {
          "title": "Params",
          "default": {},
          "type": "object"
        }
      },
      "allOf": [
        {
          "if": {
            "properties": {
              "name": {
                "enum": [
                  "issue"
                ]
              }
            }
          },
          "then": {
            "properties": {
              "params": {
                "properties": {
                  "repositoryUrl": {
                    "type": "string",
                    "description": "Enter the URL of the GitHub repository for which you want to generate the issue."
                  }
                },
                "required": [
                  "repositoryUrl"
                ]
              }
            },
            "required": [
              "params"
            ]
          }
        },
        {
          "if": {
            "properties": {
              "name": {
                "enum": [
                  "edit"
                ]
              }
            }
          },
          "then": {
            "properties": {
              "params": {
                "properties": {
                  "recap": {
                    "type": "boolean",
                    "markdownDescription": "If recap is set to `true`, Continue will generate a summary of the changes after making the edit.",
                    "x-intellij-html-description": "If recap is set to <code>true</code>, Continue will generate a summary of the changes after making the edit."
                  },
                  "tokenLimit": {
                    "type": "integer",
                    "description": "By default, Continue doesn't let you edit extremely large ranges (beyond 1,200 tokens), because the LLM is unlikely to succeed. But if you would like to override this limit with the understanding of possible failure you may do so here."
                  }
                }
              }
            }
          }
        },
        {
          "if": {
            "properties": {
              "name": {
                "enum": [
                  "share"
                ]
              }
            }
          },
          "then": {
            "properties": {
              "params": {
                "properties": {
                  "outputDir": {
                    "type": "string",
                    "markdownDescription": "If outputDir is set to `.` or begins with `./` or `.\\`, file will be saved to the current workspace or a subdirectory thereof, respectively. `~` can similarly be used to specify the user's home directory.",
                    "x-intellij-html-description": "If outputDir is set to <code>.</code> or begins with <code>./</code> or <code>.\\</code>, file will be saved to the current workspace or a subdirectory thereof, respectively. <code>~</code> can similarly be used to specify the user's home directory."
                  }
                }
              }
            }
          }
        },
        {
          "if": {
            "properties": {
              "name": {
                "enum": [
                  "commit"
                ]
              }
            }
          },
          "then": {
            "properties": {
              "params": {
                "properties": {
                  "includeUnstaged": {
                    "type": "boolean",
                    "markdownDescription": "If set to `true`, then unstaged changes are also included in the prompt, otherwise only staged changes are included. Default is `false`.",
                    "x-intellij-html-description": "If set to <code>true</code>, then unstaged changes are also included in the prompt, otherwise only staged changes are included. Default is <code>false</code>."
                  }
                }
              }
            }
          }
        }
      ],
      "required": [
        "name",
        "description"
      ]
    },
    "CustomCommand": {
      "title": "CustomCommand",
      "type": "object",
      "properties": {
        "name": {
          "title": "Name",
          "type": "string"
        },
        "prompt": {
          "title": "Prompt",
          "type": "string"
        },
        "description": {
          "title": "Description",
          "type": "string"
        }
      },
      "required": [
        "name",
        "prompt",
        "description"
      ]
    },
    "ContextProviderWithParams": {
      "title": "ContextProviderWithParams",
      "type": "object",
      "properties": {
        "name": {
          "title": "Name",
          "anyOf": [
            {
              "enum": [
                "diff",
                "terminal",
                "debugger",
                "open",
                "google",
                "search",
                "http",
                "codebase",
                "problems",
                "folder",
                "issue",
                "docs",
                "tree",
                "highlights",
                "outline",
                "postgres",
                "code",
                "currentFile",
                "url",
                "database",
                "os",
                "repo-map",
                "greptile",
                "web",
                "gitlab-mr",
                "discord",
                "jira",
                "commit",
                "clipboard"
              ],
              "markdownEnumDescriptions": [
                "Reference the contents of the current changes as given by `git diff`",
                "Reference the last terminal command",
                "Reference the contents of the local variables in the debugger with top n level (defaulting to 3) of call stack for that thread",
                "Reference the contents of all open or pinned files.",
                "Enter a search phrase and include the Google search results as context",
                "Reference the results of a ripgrep search in your codebase",
                "Write a custom context provider at your own HTTP endpoint. Set 'url' in the params object for the endpoint you have setup.",
                "Use embeddings to automatically find relevant files from throughout the codebase",
                "Reference all linting errors and warnings in the currently open file",
                "Include important files from a folder in the prompt, as determined by similarity search",
                "Reference GitHub issues from a repository",
                "Retrieve important pages from a documentation website, as determined by similarity search",
                "Display a file tree of the current workspace",
                "Include important highlighted sections from your code",
                "Include a repo map showing important code objects",
                "References Postgres table schema and sample rows",
                "Reference specific functions and classes from throughout your codebase",
                "Reference the contents of the currently active file",
                "Reference the contents of a page at a URL",
                "Reference table schemas",
                "Operating system and CPU Information",
                "Map of files in the repository with important code highlights",
                "Query your greptile index of the current repo",
                "Search the web for sources related to your question",
                "Reference changes and metadata from previous git commits",
                "Reference the contents of the clipboard"
              ],
              "type": "string"
            },
            {
              "type": "string"
            }
          ]
        },
        "params": {
          "title": "Params",
          "default": {},
          "type": "object"
        }
      },
      "allOf": [
        {
          "if": {
            "properties": {
              "name": {
                "enum": [
                  "discord"
                ]
              }
            }
          },
          "then": {
            "allOf": [
              {
                "properties": {
                  "params": {
                    "properties": {
                      "discordKey": {
                        "type": "string",
                        "description": "Your Discord bot token to access the Discord API. Required to fetch messages from servers."
                      },
                      "guildId": {
                        "type": "string",
                        "description": "The ID of the guild (server) from which to fetch channels and messages."
                      },
                      "channels": {
                        "type": "array",
                        "description": "A list of channel objects to search for messages",
                        "items": {
                          "type": "object",
                          "properties": {
                            "id": {
                              "type": "string",
                              "description": "The unique ID of the channel"
                            },
                            "name": {
                              "type": "string",
                              "description": "The name of the channel"
                            }
                          },
                          "required": [
                            "id"
                          ]
                        }
                      }
                    },
                    "required": [
                      "discordKey"
                    ]
                  }
                }
              },
              {
                "oneOf": [
                  {
                    "properties": {
                      "params": {
                        "required": [
                          "guildId"
                        ]
                      }
                    }
                  },
                  {
                    "properties": {
                      "params": {
                        "required": [
                          "channels"
                        ]
                      }
                    }
                  }
                ]
              }
            ]
          }
        },
        {
          "if": {
            "properties": {
              "name": {
                "enum": [
                  "google"
                ]
              }
            }
          },
          "then": {
            "properties": {
              "params": {
                "properties": {
                  "serperApiKey": {
                    "type": "string",
                    "description": "Your API key for https://serper.dev in order to get Google search results"
                  }
                },
                "required": [
                  "serperApiKey"
                ]
              }
            },
            "required": [
              "params"
            ]
          }
        },
        {
          "if": {
            "properties": {
              "name": {
                "enum": [
                  "web"
                ]
              }
            }
          },
          "then": {
            "properties": {
              "params": {
                "properties": {
                  "n": {
                    "title": "N",
                    "description": "The number of results to return",
                    "default": 6,
                    "type": "integer"
                  }
                }
              }
            }
          }
        },
        {
          "if": {
            "properties": {
              "name": {
                "enum": [
                  "open"
                ]
              }
            }
          },
          "then": {
            "properties": {
              "params": {
                "properties": {
                  "onlyPinned": {
                    "type": "boolean",
                    "description": "If set to true, only 'pinned' files will be included.",
                    "default": false
                  }
                }
              }
            }
          }
        },
        {
          "if": {
            "properties": {
              "name": {
                "enum": [
                  "repo-map"
                ]
              }
            }
          },
          "then": {
            "properties": {
              "params": {
                "properties": {
                  "includeSignatures": {
                    "type": "boolean",
                    "description": "Include message signatures from repo-map",
                    "default": false
                  }
                }
              }
            }
          }
        },
        {
          "if": {
            "properties": {
              "name": {
                "enum": [
                  "debugger"
                ]
              }
            }
          },
          "then": {
            "properties": {
              "params": {
                "properties": {
                  "stackDepth": {
                    "title": "Stack Depth",
                    "description": "Stack trace depth to include in context",
                    "default": 3,
                    "type": "integer"
                  }
                }
              }
            }
          }
        },
        {
          "if": {
            "properties": {
              "name": {
                "enum": [
                  "diff"
                ]
              }
            }
          },
          "then": {
            "properties": {
              "params": {
                "properties": {
                  "includeUnstaged": {
                    "type": "boolean",
                    "description": "Include diff from unstaged files",
                    "default": true
                  }
                }
              }
            }
          }
        },
        {
          "if": {
            "properties": {
              "name": {
                "enum": [
                  "issue"
                ]
              }
            }
          },
          "then": {
            "properties": {
              "params": {
                "properties": {
                  "githubToken": {
                    "type": "string",
                    "description": "Your GitHub token to access the GitHub API. Required for private repositories."
                  },
                  "repos": {
                    "type": "array",
                    "description": "A list of repositories to search for issues",
                    "items": {
                      "type": "object",
                      "properties": {
                        "owner": {
                          "type": "string",
                          "description": "The owner of the repository"
                        },
                        "repo": {
                          "type": "string",
                          "description": "The name of the repository"
                        },
                        "type": {
                          "type": "string",
                          "description": "The type of issues to search for",
                          "enum": [
                            "open",
                            "closed",
                            "all"
                          ]
                        }
                      },
                      "required": [
                        "owner",
                        "repo"
                      ]
                    }
                  }
                },
                "required": [
                  "repos"
                ]
              }
            },
            "required": [
              "params"
            ]
          }
        },
        {
          "if": {
            "properties": {
              "name": {
                "enum": [
                  "database"
                ]
              }
            }
          },
          "then": {
            "properties": {
              "params": {
                "properties": {
                  "connections": {
                    "type": "array",
                    "description": "A list of database connections",
                    "items": {
                      "type": "object",
                      "properties": {
                        "name": {
                          "type": "string",
                          "description": "A unique name for this database connection"
                        },
                        "connection_type": {
                          "type": "string",
                          "description": "The type of database (e.g., 'postgres', 'mysql')",
                          "enum": [
                            "postgres",
                            "mysql",
                            "sqlite",
                            "mssql"
                          ]
                        },
                        "connection": {
                          "type": "object",
                          "properties": {
                            "user": {
                              "type": "string",
                              "description": "The database user name"
                            },
                            "host": {
                              "type": "string",
                              "description": "The host address of the database server"
                            },
                            "database": {
                              "type": "string",
                              "description": "The name of the database to connect to"
                            },
                            "password": {
                              "type": "string",
                              "description": "The password for the database user"
                            },
                            "port": {
                              "type": "integer",
                              "description": "The port number to connect to at the host"
                            },
                            "filename": {
                              "type": "string",
                              "description": "File location for simple file DB's"
                            }
                          },
                          "required": []
                        }
                      },
                      "required": [
                        "name",
                        "connection_type",
                        "connection"
                      ]
                    }
                  }
                },
                "required": [
                  "connections"
                ]
              }
            },
            "required": [
              "params"
            ]
          }
        },
        {
          "if": {
            "properties": {
              "name": {
                "enum": [
                  "gitlab-mr"
                ]
              }
            }
          },
          "then": {
            "properties": {
              "params": {
                "properties": {
                  "domain": {
                    "type": "string",
                    "description": "Your GitLab domain, will default to gitlab.com"
                  },
                  "token": {
                    "type": "string",
                    "description": "Your private access token."
                  },
                  "filterComments": {
                    "type": "boolean",
                    "description": "If you have code selected, filters out comments that aren't related to the selection."
                  }
                },
                "required": [
                  "token"
                ]
              }
            },
            "required": [
              "params"
            ]
          }
        },
        {
          "if": {
            "properties": {
              "name": {
                "enum": [
                  "jira"
                ]
              }
            }
          },
          "then": {
            "properties": {
              "params": {
                "properties": {
                  "domain": {
                    "type": "string",
                    "description": "Your Jira domain, for example company.atlassian.net."
                  },
                  "email": {
                    "type": "string",
                    "description": "The email that you log into Jira with"
                  },
                  "token": {
                    "type": "string",
                    "description": "Your atlassian API token from https://id.atlassian.com/manage-profile/security/api-tokens"
                  },
                  "issueQuery": {
                    "type": "string",
                    "description": "Customize the query used to find Jira issues"
                  },
                  "apiVersion": {
                    "type": "integer",
                    "markdownDescription": "This context provider supports both Jira API version 2 and 3. It will use version 3 by default since that's what the cloud version uses, but if you have the datacenter version of Jira, you'll need to set the API Version to 2 using the `apiVersion` property.",
                    "x-intellij-html-description": "This context provider supports both Jira API version 2 and 3. It will use version 3 by default since that's what the cloud version uses, but if you have the datacenter version of Jira, you'll need to set the API Version to 2 using the <code>apiVersion</code> property."
                  },
                  "requestOptions": {
                    "title": "Request Options",
                    "description": "Options for the HTTPS request to Jira.",
                    "default": {
                      "timeout": 7200,
                      "verifySsl": null,
                      "caBundlePath": null,
                      "proxy": null,
                      "headers": null,
                      "extraBodyProperties": null
                    },
                    "allOf": [
                      {
                        "$ref": "#/$defs/RequestOptions"
                      }
                    ]
                  }
                },
                "required": [
                  "domain",
                  "token"
                ]
              }
            },
            "required": [
              "params"
            ]
          }
        },
        {
          "if": {
            "properties": {
              "name": {
                "enum": [
                  "http"
                ]
              }
            }
          },
          "then": {
            "properties": {
              "params": {
                "properties": {
                  "url": {
                    "type": "string",
                    "description": "The HTTP endpoint of your context provider server."
                  },
                  "options": {
                    "title": "Custom Options",
                    "description": "Additional options to pass to your custom HTTP server.",
                    "type": "object"
                  }
                },
                "required": [
                  "url"
                ]
              }
            },
            "required": [
              "params"
            ]
          }
        },
        {
          "if": {
            "properties": {
              "name": {
<<<<<<< HEAD
                "enum": [
                  "codebase",
                  "folder",
                  "docs"
                ]
=======
                "enum": ["codebase", "folder"]
>>>>>>> 8e7a3254
              }
            }
          },
          "then": {
            "properties": {
              "params": {
                "properties": {
                  "nRetrieve": {
                    "title": "N Retrieve",
                    "description": "Number of results to initially retrieve from vector database",
                    "default": 50,
                    "type": "integer"
                  },
                  "nFinal": {
                    "title": "N Final",
                    "description": "Final number of results to use after re-ranking",
                    "default": 10,
                    "type": "integer"
                  },
                  "useReranking": {
                    "title": "Use Reranking",
                    "description": "Whether to use re-ranking, which will allow initial selection of nRetrieve results, then will use an LLM to select the top nFinal results. Disabling re-ranking will give faster, but less accurate, results.",
                    "default": true,
                    "type": "boolean"
                  }
                }
              }
            }
          }
        },
        {
          "if": {
            "properties": {
              "name": {
<<<<<<< HEAD
                "enum": [
                  "postgres"
                ]
=======
                "enum": ["docs"]
              }
            }
          },
          "then": {
            "properties": {
              "params": {
                "properties": {
                  "nRetrieve": {
                    "title": "N Retrieve",
                    "description": "Number of docs results to initially retrieve from vector database",
                    "default": 50,
                    "type": "integer"
                  },
                  "nFinal": {
                    "title": "N Final",
                    "description": "Final number of docs results to include after re-ranking",
                    "default": 10,
                    "type": "integer"
                  },
                  "useReranking": {
                    "title": "Use Reranking",
                    "description": "Whether to use re-ranking, which will allow initial selection of nRetrieve results, then will use an LLM to select the top nFinal results. Disabling re-ranking will give faster, but less accurate, results.",
                    "default": true,
                    "type": "boolean"
                  },
                  "githubToken": {
                    "type": "string",
                    "title": "Github Token",
                    "description": "Include to crawl Github repositories for documentation"
                  }
                }
              }
            }
          }
        },
        {
          "if": {
            "properties": {
              "name": {
                "enum": ["postgres"]
>>>>>>> 8e7a3254
              }
            }
          },
          "then": {
            "properties": {
              "params": {
                "properties": {
                  "host": {
                    "title": "Host",
                    "description": "Database host",
                    "default": "localhost",
                    "type": "string"
                  },
                  "port": {
                    "title": "Port",
                    "description": "Database port",
                    "default": 5432,
                    "type": "integer"
                  },
                  "user": {
                    "title": "User",
                    "description": "Database user",
                    "default": "postgres",
                    "type": "string"
                  },
                  "password": {
                    "title": "Password",
                    "description": "Database password",
                    "type": "string"
                  },
                  "database": {
                    "title": "Database",
                    "description": "Database name",
                    "default": "postgres",
                    "type": "string"
                  },
                  "schema": {
                    "title": "Schema",
                    "description": "Database schema",
                    "default": "public",
                    "type": "string"
                  },
                  "sampleRows": {
                    "title": "Sample Rows",
                    "description": "Number of rows to sample from the database",
                    "default": 3,
                    "type": "integer"
                  }
                },
                "required": [
                  "host",
                  "port",
                  "user",
                  "password",
                  "database"
                ]
              }
            },
            "required": [
              "params"
            ]
          }
        },
        {
          "if": {
            "properties": {
              "name": {
                "enum": [
                  "greptile"
                ]
              }
            }
          },
          "then": {
            "properties": {
              "params": {
                "properties": {
                  "GithubToken": {
                    "title": "GithubToken",
                    "description": "Your github access token",
                    "default": "",
                    "type": "string"
                  },
                  "GreptileToken": {
                    "title": "GreptileToken",
                    "description": "Your greptile access token",
                    "default": "",
                    "type": "string"
                  }
                },
                "required": [
                  "GreptileToken",
                  "GithubToken"
                ]
              }
            },
            "required": [
              "params"
            ]
          }
        },
        {
          "if": {
            "properties": {
              "name": {
                "enum": [
                  "commit"
                ]
              }
            }
          },
          "then": {
            "properties": {
              "params": {
                "properties": {
                  "Depth": {
                    "title": "depth",
                    "description": "How many previous commits should be loaded",
                    "default": 50,
                    "type": "number"
                  },
                  "LastXCommitsDepth": {
                    "title": "LastXCommitsDepth",
                    "description": "how many commits should be included when querying all recent commits",
                    "default": 10,
                    "type": "number"
                  }
                }
              }
            },
            "required": [
              "params"
            ]
          }
        }
      ],
      "required": [
        "name"
      ]
    },
    "SerializedContinueConfig": {
      "title": "config.json",
      "type": "object",
      "properties": {
        "docs": {
          "title": "Docs",
          "description": "A list of documentation sites to be indexed",
          "type": "array",
          "items": {
            "type": "object",
            "properties": {
              "title": {
                "type": "string",
                "description": "The title of the documentation site"
              },
              "startUrl": {
                "type": "string",
                "description": "The starting URL for indexing the documentation"
              },
              "maxDepth": {
                "type": "integer",
                "description": "The maximum link depth when crawling the documentation site"
              },
              "faviconUrl": {
                "type": "string",
                "description": "The URL path to a favicon for the site - by default, it will be `/favicon.ico` path from the Start URL"
              },
              "useLocalCrawling": {
                "type": "boolean",
                "description": "Only use local crawling for this documentation site"
              }
            },
            "required": [
              "title",
              "startUrl"
            ]
          }
        },
        "allowAnonymousTelemetry": {
          "title": "Allow Anonymous Telemetry",
          "markdownDescription": "If this field is set to `true`, we will collect anonymous telemetry as described in the documentation page on telemetry. If set to `false`, we will not collect any data. Learn more in [the docs](https://docs.continue.dev/telemetry).",
          "x-intellij-html-description": "If this field is set to `true`, we will collect anonymous telemetry as described in the documentation page on telemetry. If set to `false`, we will not collect any data. Learn more in <a href='https://docs.continue.dev/telemetry'>the docs</a>.",
          "default": true,
          "type": "boolean"
        },
        "models": {
          "title": "Models",
          "markdownDescription": "Learn about setting up models in [the documentation](https://docs.continue.dev/model-setup/overview).",
          "x-intellij-html-description": "Learn about setting up models in <a href='https://docs.continue.dev/model-setup/overview'>the documentation</a>.",
          "default": [
            {
              "title": "GPT-4 (trial)",
              "provider": "free-trial",
              "model": "gpt-4",
              "apiKey": ""
            }
          ],
          "type": "array",
          "items": {
            "$ref": "#/$defs/ModelDescription"
          }
        },
        "systemMessage": {
          "title": "System Message",
          "description": "A system message that will always be followed by the LLM",
          "type": "string"
        },
        "completionOptions": {
          "title": "Completion Options",
          "description": "Default options for completion. These will be overriden by any options set for a specific model.",
          "default": {
            "temperature": null,
            "topP": null,
            "topK": null,
            "presencePenalty": null,
            "frequencyPenalty": null,
            "stop": null,
            "maxTokens": 600
          },
          "allOf": [
            {
              "$ref": "#/$defs/BaseCompletionOptions"
            }
          ]
        },
        "requestOptions": {
          "title": "Request Options",
          "description": "Default request options for all fetch requests from models and context providers. These will be overriden by any model-specific request options.",
          "allOf": [
            {
              "$ref": "#/$defs/RequestOptions"
            }
          ]
        },
        "slashCommands": {
          "title": "Slash Commands",
          "markdownDescription": "An array of slash commands that let you take custom actions from the sidebar. Learn more in the [documentation](https://docs.continue.dev/customization/slash-commands).",
          "x-intellij-html-description": "An array of slash commands that let you take custom actions from the sidebar. Learn more in the <a href='https://docs.continue.dev/customization/slash-commands'>documentation</a>.",
          "default": [],
          "type": "array",
          "items": {
            "$ref": "#/$defs/SlashCommand"
          }
        },
        "customCommands": {
          "title": "Custom Commands",
          "markdownDescription": "An array of custom commands that allow you to reuse prompts. Each has name, description, and prompt properties. When you enter `/<name>` in the text input, it will act as a shortcut to the prompt. Learn more in the [documentation](https://docs.continue.dev/customization/slash-commands#custom-commands-use-natural-language).",
          "x-intellij-html-description": "An array of custom commands that allow you to reuse prompts. Each has name, description, and prompt properties. When you enter <code>/<name></code> in the text input, it will act as a shortcut to the prompt. Learn more in the <a href='https://docs.continue.dev/customization/slash-commands#custom-commands-use-natural-language'>documentation</a>.",
          "default": [
            {
              "name": "test",
              "prompt": "{{{ input }}}\n\nWrite a comprehensive set of unit tests for the selected code. It should setup, run tests that check for correctness including important edge cases, and teardown. Ensure that the tests are complete and sophisticated. Give the tests just as chat output, don't edit any file.",
              "description": "This is an example custom command. Open config.json to edit it and create more"
            }
          ],
          "type": "array",
          "items": {
            "$ref": "#/$defs/CustomCommand"
          }
        },
        "contextProviders": {
          "title": "Context Providers",
          "markdownDescription": "A list of ContextProvider objects that can be used to provide context to the LLM by typing '@'. Read more about ContextProviders in [the documentation](https://docs.continue.dev/customization/context-providers).",
          "x-intellij-html-description": "A list of ContextProvider objects that can be used to provide context to the LLM by typing '@'. Read more about ContextProviders in <a href='https://docs.continue.dev/customization/context-providers'>the documentation</a>.",
          "default": [],
          "type": "array",
          "items": {
            "$ref": "#/$defs/ContextProviderWithParams"
          }
        },
        "userToken": {
          "title": "User Token",
          "description": "An optional token to identify the user.",
          "type": "string"
        },
        "disableIndexing": {
          "title": "Disable Indexing",
          "markdownDescription": "If set to `true`, Continue will not index the codebase. This is mainly used for debugging purposes.",
          "x-intellij-html-description": "If set to <code>true</code>, Continue will not index the codebase. This is mainly used for debugging purposes.",
          "default": false,
          "type": "boolean"
        },
        "disableSessionTitles": {
          "title": "Disable Session Titles",
          "markdownDescription": "If set to `true`, Continue will not make extra requests to the LLM to generate a summary title of each session.",
          "x-intellij-html-description": "If set to <code>true</code>, Continue will not make extra requests to the LLM to generate a summary title of each session.",
          "default": false,
          "type": "boolean"
        },
        "embeddingsProvider": {
          "title": "Embeddings Provider",
          "markdownDescription": "The method that will be used to generate codebase embeddings. The default is `transformers.js`, which will run locally in the browser. Learn about the other options [here](https://docs.continue.dev/features/codebase-embeddings#embeddings-providers).",
          "x-intellij-html-description": "The method that will be used to generate codebase embeddings. The default is <code>transformers.js</code>, which will run locally in the browser. Learn about the other options <a href='https://docs.continue.dev/features/codebase-embeddings#embeddings-providers'>here</a>.<br><br><strong>Note</strong>: <code>transformers.js</code> currently cannot be used in JetBrains.",
          "type": "object",
          "properties": {
            "provider": {
              "enum": [
                "huggingface-tei",
                "transformers.js",
                "ollama",
                "openai",
                "cohere",
                "free-trial",
                "continue-proxy",
                "gemini",
                "voyage",
                "nvidia",
                "bedrock",
                "sagemaker",
                "nebius",
                "vertexai",
                "deepinfra",
                "mistral",
                "watsonx",
                "lmstudio",
                "siliconflow",
                "function-network",
                "scaleway"
              ]
            },
            "model": {
              "type": "string"
            },
            "apiKey": {
              "type": "string"
            },
            "apiBase": {
              "type": "string"
            },
            "requestOptions": {
              "title": "Request Options",
              "description": "Request options to be used in any fetch requests made by the embeddings provider",
              "$ref": "#/$defs/RequestOptions"
            },
            "maxChunkSize": {
              "title": "Maximum Chunk Size",
              "description": "The maximum number of tokens that each chunk of a document is allowed to have",
              "type": "integer",
              "minimum": 128,
              "exclusiveMaximum": 2147483647
            },
            "maxBatchSize": {
              "title": "Maximum Batch Size",
              "description": "The maximum number of chunks that can be sent to the embeddings provider in a single request",
              "type": "integer",
              "minimum": 1,
              "exclusiveMaximum": 2147483647
            },
            "region": {
              "title": "Region",
              "description": "The region where the model is hosted",
              "$ref": "#/$defs/ModelDescription/properties/region"
            },
            "profile": {
              "title": "Profile",
              "description": "The AWS security profile to use",
              "type": "string"
            }
          },
          "required": [
            "provider"
          ],
          "allOf": [
            {
              "if": {
                "properties": {
                  "provider": {
                    "enum": [
                      "cohere",
                      "voyage",
                      "nvidia",
                      "gemini",
                      "siliconflow"
                    ]
                  }
                },
                "required": [
                  "provider"
                ]
              },
              "then": {
                "required": [
                  "apiKey"
                ]
              }
            },
            {
              "if": {
                "properties": {
                  "provider": {
                    "enum": [
                      "sagemaker"
                    ]
                  }
                },
                "required": [
                  "provider"
                ]
              },
              "then": {
                "properties": {
                  "model": {
                    "description": "SageMaker endpoint name"
                  }
                },
                "required": [
                  "model"
                ]
              }
            },
            {
              "if": {
                "properties": {
                  "provider": {
                    "enum": [
                      "vertexai"
                    ]
                  }
                },
                "required": [
                  "provider"
                ]
              },
              "then": {
                "properties": {
                  "projectId": {
                    "description": "The name of your VertexAI project"
                  },
                  "region": {
                    "description": "The region your VertexAI model is hosted in - typically central1",
                    "default": "central1"
                  },
                  "model": {
                    "default": "text-embedding-004"
                  }
                },
                "required": [
                  "projectId",
                  "model",
                  "region"
                ]
              }
            }
          ]
        },
        "reranker": {
          "title": "Reranker",
          "description": "The reranker is responsible for selecting the final results when retrieving snippets from your codebase.",
          "type": "object",
          "properties": {
            "name": {
              "enum": [
                "bedrock",
                "cohere",
                "voyage",
                "llm",
                "free-trial",
                "huggingface-tei"
              ]
            },
            "params": {
              "type": "object"
            }
          },
          "required": [
            "name"
          ],
          "allOf": [
            {
              "if": {
                "properties": {
                  "name": {
                    "enum": [
                      "cohere"
                    ]
                  }
                },
                "required": [
                  "name"
                ]
              },
              "then": {
                "properties": {
                  "params": {
                    "type": "object",
                    "properties": {
                      "model": {
                        "enum": [
                          "rerank-english-v3.0",
                          "rerank-multilingual-v3.0",
                          "rerank-english-v2.0",
                          "rerank-multilingual-v2.0",
                          "rerank-v3.5"
                        ]
                      },
                      "apiBase": {
                        "type": "string"
                      },
                      "apiKey": {
                        "type": "string"
                      }
                    },
                    "required": [
                      "apiKey"
                    ]
                  }
                }
              }
            },
            {
              "if": {
                "properties": {
                  "name": {
                    "enum": [
                      "llm"
                    ]
                  }
                },
                "required": [
                  "name"
                ]
              },
              "then": {
                "properties": {
                  "params": {
                    "type": "object",
                    "properties": {
                      "modelTitle": {
                        "type": "string"
                      }
                    },
                    "required": [
                      "modelTitle"
                    ]
                  }
                }
              }
            },
            {
              "if": {
                "properties": {
                  "name": {
                    "enum": [
                      "voyage"
                    ]
                  }
                },
                "required": [
                  "name"
                ]
              },
              "then": {
                "properties": {
                  "params": {
                    "type": "object",
                    "properties": {
                      "apiKey": {
                        "type": "string"
                      },
                      "model": {
                        "enum": [
                          "rerank-lite-1",
                          "rerank-1",
                          "rerank-2",
                          "rerank-2-lite"
                        ]
                      }
                    },
                    "required": [
                      "apiKey"
                    ]
                  }
                }
              }
            },
            {
              "if": {
                "properties": {
                  "name": {
                    "enum": [
                      "bedrock"
                    ]
                  }
                },
                "required": [
                  "name"
                ]
              },
              "then": {
                "properties": {
                  "params": {
                    "type": "object",
                    "properties": {
                      "model": {
                        "enum": [
                          "cohere.rerank-v3-5:0",
                          "amazon.rerank-v1:0"
                        ]
                      }
                    },
                    "required": [
                      "model"
                    ]
                  }
                }
              }
            },
            {
              "if": {
                "properties": {
                  "name": {
                    "enum": [
                      "huggingface-tei"
                    ]
                  }
                },
                "required": [
                  "name"
                ]
              },
              "then": {
                "properties": {
                  "params": {
                    "type": "object",
                    "properties": {
                      "apiBase": {
                        "type": "string",
                        "default": "http://localhost:8080"
                      },
                      "apiKey": {
                        "type": "string"
                      },
                      "truncate": {
                        "type": "boolean",
                        "description": "Whether to truncate long sequences to the maximum allowed context length.",
                        "default": false
                      },
                      "truncation_direction": {
                        "enum": [
                          "Right",
                          "Left"
                        ],
                        "description": "Whether to truncate sequences from the left or right.",
                        "default": "Right"
                      }
                    },
                    "required": [
                      "apiBase"
                    ]
                  }
                },
                "if": {
                  "properties": {
                    "truncate": {
                      "const": true
                    }
                  }
                },
                "then": {
                  "required": [
                    "truncation_direction"
                  ]
                }
              }
            }
          ]
        },
        "tabAutocompleteModel": {
          "title": "Tab Autocomplete Model",
          "markdownDescription": "The model used for tab autocompletion. If undefined, Continue will default to using qwen2.5-coder:1.5b on a local Ollama instance.\n\n*IMPORTANT*:\n\nIf you use a custom model, ensure that it is one trained for fill-in-the-middle completions. An instruct model is typically not well-suited to autocomplete and you may receive unsatisfactory completions.",
          "x-intellij-html-description": "The model used for tab autocompletion. If undefined, Continue will default to using qwen2.5-coder:1.5b on a local Ollama instance.<br><br><i>IMPORTANT</i>:<br><br>If you use a custom model, ensure that it is one trained for fill-in-the-middle completions. An instruct model is typically not well-suited to autocomplete and you may receive unsatisfactory completions.",
          "default": {
            "title": "Tab Autocomplete Model",
            "provider": "ollama",
            "model": "deepseek-coder:1.3b-base"
          },
          "oneOf": [
            {
              "$ref": "#/$defs/ModelDescription"
            },
            {
              "type": "array",
              "items": {
                "$ref": "#/$defs/ModelDescription"
              }
            }
          ]
        },
        "tabAutocompleteOptions": {
          "title": "TabAutocompleteOptions",
          "type": "object",
          "markdownDescription": "These options let you customize your tab-autocomplete experience. Read about all options in [the docs](https://docs.continue.dev/features/tab-autocomplete#configuration-options).",
          "x-intellij-html-description": "These options let you customize your tab-autocomplete experience. Read about all options in <a href='https://docs.continue.dev/features/tab-autocomplete#configuration-options'>the docs</a>.",
          "properties": {
            "disable": {
              "type": "boolean",
              "description": "Disable tab autocomplete. This can also be done from the IDE settings.",
              "default": false
            },
            "useFileSuffix": {
              "type": "boolean",
              "description": "Determines whether to use the file suffix in the prompt."
            },
            "maxPromptTokens": {
              "type": "number",
              "description": "The maximum number of prompt tokens to use. A smaller number will yield faster completions, but less context."
            },
            "debounceDelay": {
              "type": "number",
              "description": "The delay in milliseconds before triggering autocomplete after a keystroke."
            },
            "maxSuffixPercentage": {
              "type": "number",
              "description": "The maximum percentage of the prompt that can be dedicated to the suffix."
            },
            "prefixPercentage": {
              "type": "number",
              "description": "The percentage of the input that should be dedicated to the prefix."
            },
            "transform": {
              "type": "boolean",
              "description": "Whether LLM output should be transformed to correct common model pitfalls."
            },
            "template": {
              "type": "string",
              "description": "An optional template string to be used for autocomplete. It will be rendered with the Mustache templating language, and is passed the 'prefix' and 'suffix' variables."
            },
            "multilineCompletions": {
              "enum": [
                "always",
                "never",
                "auto"
              ],
              "description": "If set to true, Continue will only complete a single line at a time."
            },
            "useCache": {
              "type": "boolean",
              "description": "Whether to cache completions"
            },
            "onlyMyCode": {
              "type": "boolean",
              "description": "If set to true, Continue will not include any snippets from go to definition unless they are within your repository"
            },
            "disableInFiles": {
              "description": "A list of files / glob patterns in which to disable tab autocomplete. For example, *.csv if you'd like to disable autocomplete in .csv files.",
              "type": "array",
              "items": {
                "type": "string"
              }
            }
          },
          "required": []
        },
        "ui": {
          "type": "object",
          "properties": {
            "codeBlockToolbarPosition": {
              "enum": [
                "top",
                "bottom"
              ],
              "default": "top",
              "description": "Whether to show the copy and apply code buttons at the top or bottom of code blocks in the sidebar."
            },
            "fontSize": {
              "type": "number"
            },
            "displayRawMarkdown": {
              "type": "boolean",
              "description": "If set to true, we will display the model output as raw markdown.",
              "default": false
            },
            "showChatScrollbar": {
              "title": "Show Chat Scrollbar",
              "markdownDescription": "If set to `true`, a scrollbar will be displayed in the chat window to navigate through messages.",
              "x-intellij-html-description": "If set to <code>true</code>, a scrollbar will be displayed in the chat window to navigate through messages.",
              "default": false,
              "type": "boolean"
            },
            "codeWrap": {
              "type": "boolean",
              "description": "If set to true, code in pre blocks will wrap.",
              "default": false
            }
          }
        },
        "analytics": {
          "type": "object",
          "properties": {
            "provider": {
              "type": "string",
              "enum": [
                "posthog",
                "logstash"
              ],
              "description": "The 3rd party analytics provider to use.",
              "default": "posthog",
              "markdownEnumDescriptions": [
                "### Posthog\nTo use Posthog, set up an account, obtain your client key, and enter it in the client key field."
              ]
            },
            "url": {
              "type": "string",
              "description": "The URL to which analytics will be sent"
            },
            "clientKey": {
              "type": "string",
              "description": "The client key to use for analytics"
            }
          },
          "required": [
            "provider"
          ],
          "allOf": [
            {
              "if": {
                "properties": {
                  "provider": {
                    "enum": [
                      "posthog"
                    ]
                  }
                }
              },
              "then": {
                "required": [
                  "clientKey"
                ]
              }
            },
            {
              "if": {
                "properties": {
                  "provider": {
                    "enum": [
                      "logstash"
                    ]
                  }
                }
              },
              "then": {
                "required": [
                  "url"
                ]
              }
            }
          ]
        },
        "experimental": {
          "type": "object",
          "title": "Experimental",
          "description": "Experimental properties are subject to change.",
          "properties": {
            "defaultContext": {
              "type": "array",
              "items": {
                "allOf": [
                  {
                    "$ref": "#/$defs/ContextProviderWithParams"
                  },
                  {
                    "properties": {
                      "query": {
                        "type": "string",
                        "description": "Required for certain context providers, like 'url' in order to specify the input, or which of the dropdown items to select."
                      }
                    }
                  }
                ]
              }
            },
            "modelRoles": {
              "type": "object",
              "properties": {
                "inlineEdit": {
                  "description": "The 'title' property of the model you wish to use for inline edits",
                  "type": "string"
                },
                "applyCodeBlock": {
                  "description": "The 'title' property of the model you wish to use for applying code blocks",
                  "type": "string"
                },
                "repoMapFileSelection": {
                  "description": "The 'title' property of the model you wish to use for repo map file selections",
                  "type": "string"
                }
              }
            },
            "readResponseTTS": {
              "type": "boolean",
              "default": true,
              "description": "Automatically read LLM chat responses aloud using system TTS models"
            },
            "promptPath": {
              "type": "string"
            },
            "quickActions": {
              "type": "array",
              "items": {
                "type": "object",
                "properties": {
                  "title": {
                    "type": "string",
                    "description": "The title of the quick action that will display in the Code Lens."
                  },
                  "prompt": {
                    "type": "string",
                    "description": "The prompt that will be sent to the model when the quick action is invoked, with the function or class body concatenated."
                  },
                  "sendToChat": {
                    "type": "boolean",
                    "description": "If true, the result of the quick action will be sent to the chat panel. If false, the streamed result will be inserted into the document.",
                    "default": false
                  }
                },
                "required": [
                  "prompt",
                  "title"
                ]
              },
              "description": "Quick actions are a way to add custom commands to the Code Lens of function and class declarations."
            },
            "contextMenuPrompts": {
              "type": "object",
              "properties": {
                "comment": {
                  "type": "string",
                  "default": "Write comments for this code. Do not change anything about the code itself."
                },
                "docstring": {
                  "type": "string",
                  "default": "Write a docstring for this code. Do not change anything about the code itself."
                },
                "fix": {
                  "type": "string",
                  "default": "Fix this code"
                },
                "optimize": {
                  "type": "string",
                  "default": "Optimize this code"
                },
                "fixGrammar": {
                  "type": "string",
                  "default": "If there are any grammar or spelling mistakes in this writing, fix them. Do not make other large changes to the writing."
                }
              }
            },
            "useChromiumForDocsCrawling": {
              "type": "boolean",
              "description": "Use Chromium to crawl docs locally. Useful if the default Cheerio crawler fails on sites that require JavaScript rendering. Downloads and installs Chromium to `~/.continue/.utils`.",
              "default": false
            },
            "modelContextProtocolServers": {
              "type": "array",
              "items": {
                "type": "object",
                "properties": {
                  "transport": {
                    "oneOf": [
                      {
                        "type": "object",
                        "properties": {
                          "type": {
                            "type": "string",
                            "enum": [
                              "stdio"
                            ]
                          },
                          "command": {
                            "type": "string"
                          },
                          "args": {
                            "type": "array",
                            "items": {
                              "type": "string"
                            }
                          },
                          "env": {
                            "type": "object",
                            "additionalProperties": {
                              "type": "string"
                            },
                            "description": "Environment variables to pass to the command"
                          }
                        },
                        "required": [
                          "type",
                          "command",
                          "args"
                        ]
                      },
                      {
                        "type": "object",
                        "properties": {
                          "type": {
                            "type": "string",
                            "enum": [
                              "websocket"
                            ]
                          },
                          "url": {
                            "type": "string",
                            "format": "uri"
                          }
                        },
                        "required": [
                          "type",
                          "url"
                        ]
                      },
                      {
                        "type": "object",
                        "properties": {
                          "type": {
                            "type": "string",
                            "enum": [
                              "sse"
                            ]
                          },
                          "url": {
                            "type": "string",
                            "format": "uri"
                          }
                        },
                        "required": [
                          "type",
                          "url"
                        ]
                      }
                    ]
                  }
                },
                "required": [
                  "transport"
                ]
              }
            }
          }
        }
      }
    }
  }
}<|MERGE_RESOLUTION|>--- conflicted
+++ resolved
@@ -2678,15 +2678,7 @@
           "if": {
             "properties": {
               "name": {
-<<<<<<< HEAD
-                "enum": [
-                  "codebase",
-                  "folder",
-                  "docs"
-                ]
-=======
                 "enum": ["codebase", "folder"]
->>>>>>> 8e7a3254
               }
             }
           },
@@ -2721,11 +2713,6 @@
           "if": {
             "properties": {
               "name": {
-<<<<<<< HEAD
-                "enum": [
-                  "postgres"
-                ]
-=======
                 "enum": ["docs"]
               }
             }
@@ -2767,7 +2754,6 @@
             "properties": {
               "name": {
                 "enum": ["postgres"]
->>>>>>> 8e7a3254
               }
             }
           },
