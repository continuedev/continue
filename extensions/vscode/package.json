{
  "name": "continue",
  "icon": "media/icon.png",
  "author": "Continue Dev, Inc",
  "version": "1.1.34",
  "repository": {
    "type": "git",
    "url": "https://github.com/continuedev/continue"
  },
  "extensionKind": [
    "ui",
    "workspace"
  ],
  "bugs": {
    "url": "https://github.com/continuedev/continue/issues",
    "email": "nate@continue.dev"
  },
  "homepage": "https://continue.dev",
  "qna": "https://github.com/continuedev/continue/issues/new/choose",
  "license": "Apache-2.0",
  "displayName": "Continue - Codestral, Claude, and more",
  "pricing": "Free",
  "description": "The leading open-source AI code assistant",
  "publisher": "Continue",
  "engines": {
    "vscode": "^1.70.0",
    "node": ">=20.19.0"
  },
  "engine-strict": true,
  "galleryBanner": {
    "color": "#1E1E1E",
    "theme": "dark"
  },
  "categories": [
    "AI",
    "Chat",
    "Programming Languages",
    "Education",
    "Machine Learning",
    "Snippets"
  ],
  "keywords": [
    "chatgpt",
    "github",
    "copilot",
    "claude",
    "sonnet",
    "mistral",
    "codestral",
    "codegpt",
    "ai",
    "llama"
  ],
  "activationEvents": [
    "onUri",
    "onStartupFinished",
    "onView:continueGUIView"
  ],
  "main": "./out/extension.js",
  "contributes": {
    "languages": [
      {
        "filenames": [
          "config.json",
          ".continuerc.json"
        ],
        "id": "jsonc"
      },
      {
        "id": "promptLanguage",
        "extensions": [
          ".prompt"
        ],
        "aliases": [
          "Prompt Language"
        ],
        "configuration": "./prompt-file-language-configuration.json"
      }
    ],
    "grammars": [
      {
        "language": "promptLanguage",
        "scopeName": "source.prompt",
        "path": "./media/prompt.tmLanguage.json"
      }
    ],
    "configuration": {
      "title": "Continue",
      "properties": {
        "continue.telemetryEnabled": {
          "type": "boolean",
          "default": true,
          "markdownDescription": "Continue collects anonymous usage data, cleaned of PII, to help us improve the product for our users. Read more  at [continue.dev › Telemetry](https://docs.continue.dev/telemetry)."
        },
        "continue.showInlineTip": {
          "type": "boolean",
          "default": true,
          "description": "Show inline suggestion to use the Continue keyboard shortcuts (e.g. \"Cmd/Ctrl L to select code, Cmd/Ctrl I to edit\")."
        },
        "continue.disableQuickFix": {
          "type": "boolean",
          "default": false,
          "description": "Disable the quick fix feature."
        },
        "continue.enableQuickActions": {
          "type": "boolean",
          "default": false,
          "markdownDescription": "Enable the experimental Quick Actions feature. Read our walkthrough to learn about configuration and how to share feedback: [continue.dev › Walkthrough: Quick Actions (experimental)](https://docs.continue.dev/features/quick-actions)"
        },
        "continue.enableTabAutocomplete": {
          "type": "boolean",
          "default": true,
          "markdownDescription": "Enable Continue's tab autocomplete feature. Read our walkthrough to learn about configuration and how to share feedback: [continue.dev › Walkthrough: Tab Autocomplete (beta)](https://docs.continue.dev/features/tab-autocomplete)"
        },
        "continue.pauseTabAutocompleteOnBattery": {
          "type": "boolean",
          "default": false,
          "markdownDescription": "Pause Continue's tab autocomplete feature when your battery is low."
        },
        "continue.pauseCodebaseIndexOnStart": {
          "type": "boolean",
          "default": false,
          "markdownDescription": "Pause Continue's codebase index on start."
        },
        "continue.enableConsole": {
          "type": "boolean",
          "default": false,
          "markdownDescription": "Enable a console to log and explore model inputs and outputs. It can be found in the bottom panel."
        },
        "continue.remoteConfigServerUrl": {
          "type": "string",
          "default": null,
          "markdownDescription": "If your team is set up to use shared configuration, enter the server URL here and your user token below to enable automatic syncing."
        },
        "continue.userToken": {
          "type": "string",
          "default": null,
          "markdownDescription": "If your team is set up to use shared configuration, enter your user token here and your server URL above to enable automatic syncing."
        },
        "continue.remoteConfigSyncPeriod": {
          "type": "number",
          "default": 60,
          "description": "The period of time in minutes between automatic syncs."
        }
      }
    },
    "commands": [
      {
        "command": "continue.applyCodeFromChat",
        "category": "Continue",
        "title": "Apply code from chat",
        "group": "Continue"
      },
      {
        "command": "continue.acceptDiff",
        "category": "Continue",
        "title": "Accept Diff",
        "group": "Continue"
      },
      {
        "command": "continue.rejectDiff",
        "category": "Continue",
        "title": "Reject Diff",
        "group": "Continue",
        "icon": "$(stop)"
      },
      {
        "command": "continue.acceptVerticalDiffBlock",
        "category": "Continue",
        "title": "Accept Vertical Diff Block",
        "group": "Continue"
      },
      {
        "command": "continue.rejectVerticalDiffBlock",
        "category": "Continue",
        "title": "Reject Vertical Diff Block",
        "group": "Continue"
      },
      {
        "command": "continue.focusEdit",
        "category": "Continue",
        "title": "Generate Code",
        "group": "Continue"
      },
      {
        "command": "continue.focusContinueInput",
        "category": "Continue",
        "title": "Add Highlighted Code to Context and Clear Chat",
        "group": "Continue"
      },
      {
        "command": "continue.focusContinueInputWithoutClear",
        "category": "Continue",
        "title": "Add Highlighted Code to Context",
        "group": "Continue"
      },
      {
        "command": "continue.debugTerminal",
        "category": "Continue",
        "title": "Debug Terminal",
        "group": "Continue"
      },
      {
        "command": "continue.exitEditMode",
        "category": "Continue",
        "title": "Exit Edit Mode",
        "group": "Continue"
      },
      {
        "command": "continue.toggleFullScreen",
        "category": "Continue",
        "title": "Open in new window",
        "icon": "$(link-external)",
        "group": "Continue"
      },
      {
        "command": "continue.openConfigPage",
        "category": "Continue",
        "title": "Open Settings",
        "icon": "$(gear)",
        "group": "Continue"
      },
      {
        "command": "continue.toggleTabAutocompleteEnabled",
        "category": "Continue",
        "title": "Toggle Autocomplete Enabled",
        "group": "Continue"
      },
      {
        "command": "continue.selectFilesAsContext",
        "category": "Continue",
        "title": "Select Files as Context",
        "group": "Continue"
      },
      {
        "command": "continue.newSession",
        "category": "Continue",
        "title": "New Session",
        "icon": "$(add)",
        "group": "Continue"
      },
      {
        "command": "continue.viewHistory",
        "category": "Continue",
        "title": "View History",
        "icon": "$(history)",
        "group": "Continue"
      },
      {
        "command": "continue.viewLogs",
        "category": "Continue",
        "title": "View History",
        "group": "Continue"
      },
      {
        "command": "continue.clearConsole",
        "category": "Continue",
        "title": "Clear Console",
        "icon": "$(clear-all)",
        "group": "Continue"
      },
      {
        "command": "continue.navigateTo",
        "category": "Continue",
        "title": "Navigate to a path",
        "group": "Continue"
      },
      {
        "command": "continue.writeCommentsForCode",
        "category": "Continue",
        "title": "Write Comments for this Code",
        "group": "Continue"
      },
      {
        "command": "continue.writeDocstringForCode",
        "category": "Continue",
        "title": "Write a Docstring for this Code",
        "group": "Continue"
      },
      {
        "command": "continue.fixCode",
        "category": "Continue",
        "title": "Fix this Code",
        "group": "Continue"
      },
      {
        "command": "continue.optimizeCode",
        "category": "Continue",
        "title": "Optimize this Code",
        "group": "Continue"
      },
      {
        "command": "continue.fixGrammar",
        "category": "Continue",
        "title": "Fix Grammar / Spelling",
        "group": "Continue"
      },
      {
        "command": "continue.codebaseForceReIndex",
        "category": "Continue",
        "title": "Codebase Force Re-Index",
        "group": "Continue"
      },
      {
        "command": "continue.rebuildCodebaseIndex",
        "category": "Continue",
        "title": "Rebuild codebase index",
        "group": "Continue"
      },
      {
        "command": "continue.docsIndex",
        "category": "Continue",
        "title": "Docs Index",
        "group": "Continue"
      },
      {
        "command": "continue.docsReIndex",
        "category": "Continue",
        "title": "Docs Force Re-Index",
        "group": "Continue"
      },
      {
        "command": "continue.focusContinueInput",
        "category": "Continue",
        "title": "Focus Continue Chat",
        "group": "Continue"
      }
    ],
    "keybindings": [
      {
        "command": "continue.focusContinueInput",
        "mac": "cmd+l",
        "key": "ctrl+l"
      },
      {
        "command": "continue.focusContinueInputWithoutClear",
        "mac": "cmd+shift+l",
        "key": "ctrl+shift+l"
      },
      {
        "command": "continue.acceptDiff",
        "mac": "shift+cmd+enter",
        "key": "shift+ctrl+enter",
        "when": "continue.diffVisible"
      },
      {
        "command": "continue.rejectDiff",
        "mac": "shift+cmd+backspace",
        "key": "shift+ctrl+backspace",
        "when": "continue.diffVisible"
      },
      {
        "command": "continue.rejectDiff",
        "mac": "cmd+z",
        "key": "ctrl+z",
        "when": "continue.diffVisible"
      },
      {
        "command": "continue.quickEditHistoryUp",
        "mac": "up",
        "key": "up",
        "when": "false && continue.quickEditHistoryFocused"
      },
      {
        "command": "continue.quickEditHistoryDown",
        "mac": "down",
        "key": "down",
        "when": "false && continue.quickEditHistoryFocused"
      },
      {
        "command": "continue.acceptVerticalDiffBlock",
        "mac": "alt+cmd+y",
        "key": "alt+ctrl+y"
      },
      {
        "command": "continue.rejectVerticalDiffBlock",
        "mac": "alt+cmd+n",
        "key": "alt+ctrl+n"
      },
      {
        "command": "continue.focusEdit",
        "title": "Edit code with natural language",
        "mac": "cmd+i",
        "key": "ctrl+i"
      },
      {
        "command": "continue.exitEditMode",
        "mac": "escape",
        "key": "escape",
        "when": "continue.inEditMode && editorFocus"
      },
      {
        "command": "continue.debugTerminal",
        "mac": "cmd+shift+r",
        "key": "ctrl+shift+r"
      },
      {
        "command": "continue.toggleFullScreen",
        "mac": "cmd+k cmd+m",
        "key": "ctrl+k ctrl+m",
        "when": "!terminalFocus"
      },
      {
        "command": "continue.toggleTabAutocompleteEnabled",
        "mac": "cmd+k cmd+a",
        "key": "ctrl+k ctrl+a",
        "when": "!terminalFocus"
      },
      {
        "command": "continue.applyCodeFromChat",
        "mac": "alt+a",
        "key": "alt+a"
      }
    ],
    "submenus": [
      {
        "id": "continue.continueSubMenu",
        "label": "Continue"
      }
    ],
    "menus": {
      "commandPalette": [
        {
          "command": "continue.focusContinueInput"
        },
        {
          "command": "continue.focusContinueInputWithoutClear"
        },
        {
          "command": "continue.debugTerminal"
        },
        {
          "command": "continue.toggleFullScreen"
        },
        {
          "command": "continue.newSession"
        }
      ],
      "editor/context": [
        {
          "submenu": "continue.continueSubMenu",
          "group": "0_acontinue"
        }
      ],
      "editor/title/run": [
        {
          "command": "continue.rejectDiff",
          "group": "Continue",
          "when": "continue.streamingDiff"
        }
      ],
      "continue.continueSubMenu": [
        {
          "command": "continue.focusContinueInputWithoutClear",
          "group": "Continue",
          "when": "editorHasSelection"
        },
        {
          "command": "continue.writeCommentsForCode",
          "group": "Continue",
          "when": "editorHasSelection && !editorReadonly"
        },
        {
          "command": "continue.writeDocstringForCode",
          "group": "Continue",
          "when": "editorHasSelection && !editorReadonly"
        },
        {
          "command": "continue.fixCode",
          "group": "Continue",
          "when": "editorHasSelection && !editorReadonly"
        },
        {
          "command": "continue.optimizeCode",
          "group": "Continue",
          "when": "editorHasSelection && !editorReadonly"
        },
        {
          "command": "continue.fixGrammar",
          "group": "Continue",
          "when": "editorHasSelection && editorLangId == 'markdown' && !editorReadonly"
        }
      ],
      "explorer/context": [
        {
          "command": "continue.selectFilesAsContext",
          "group": "1_debug@1"
        }
      ],
      "view/title": [
        {
          "command": "continue.newSession",
          "group": "navigation@1",
          "when": "view == continue.continueGUIView"
        },
        {
          "command": "continue.viewHistory",
          "group": "navigation@2",
          "when": "view == continue.continueGUIView"
        },
        {
          "command": "continue.toggleFullScreen",
          "group": "navigation@3",
          "when": "view == continue.continueGUIView"
        },
        {
          "command": "continue.openConfigPage",
          "group": "navigation@4",
          "when": "view == continue.continueGUIView"
        },
        {
          "command": "continue.clearConsole",
          "group": "navigation@1",
          "when": "view == continue.continueConsoleView"
        }
      ],
      "editor/title": [
        {
          "command": "continue.newSession",
          "group": "navigation@1",
          "when": "activeWebviewPanelId == continue.continueGUIView"
        },
        {
          "command": "continue.viewHistory",
          "group": "navigation@2",
          "when": "activeWebviewPanelId == continue.continueGUIView"
        }
      ],
      "terminal/context": [
        {
          "command": "continue.debugTerminal",
          "group": "navigation@top"
        }
      ]
    },
    "viewsContainers": {
      "activitybar": [
        {
          "id": "continue",
          "title": "Continue",
          "icon": "media/sidebar-icon.png"
        }
      ],
      "panel": [
        {
          "id": "continueConsole",
          "title": "Continue Console",
          "icon": "$(window)"
        }
      ]
    },
    "views": {
      "continue": [
        {
          "type": "webview",
          "id": "continue.continueGUIView",
          "name": "Continue",
          "icon": "media/sidebar-icon.png",
          "visibility": "visible"
        }
      ],
      "continueConsole": [
        {
          "type": "webview",
          "id": "continue.continueConsoleView",
          "name": "Continue Console",
          "icon": "$(window)",
          "visibility": "visible",
          "when": "config.continue.enableConsole"
        }
      ]
    },
    "jsonValidation": [
      {
        "fileMatch": "**/.continue*/config.json",
        "url": "./config_schema.json"
      },
      {
        "fileMatch": ".continuerc.json",
        "url": "./continue_rc_schema.json"
      },
      {
        "fileMatch": "**/config.yaml",
        "url": "./config-yaml-schema.json"
      }
    ]
  },
  "scripts": {
    "esbuild-base": "node scripts/esbuild.js",
    "vscode:prepublish": "npm run esbuild-base -- --minify",
    "esbuild": "npm run esbuild-base -- --sourcemap",
    "esbuild-watch": "npm run esbuild-base -- --sourcemap --watch",
    "esbuild-notify": "npm run esbuild-base -- --sourcemap --notify",
    "esbuild:visualize": "esbuild-visualizer --metadata ./build/meta.json --filename ./build/stats.html --open",
    "tsc": "tsc -p ./",
    "tsc:check": "tsc -p ./ --noEmit",
    "tsc-watch": "tsc -watch -p ./",
    "rebuild": "electron-rebuild -v 19.1.8 node-pty",
    "lint": "eslint src --ext ts",
    "lint:fix": "eslint . --ext ts --fix",
    "build-test": "npm run esbuild && node esbuild.test.mjs",
    "test": "npm run build-test && node ./out/runTestOnVSCodeHost.js",
    "quick-test": "npm run build-test && node ./out/runTestOnVSCodeHost.js",
    "write-build-timestamp": "node scripts/write-build-timestamp.js",
    "prepackage": "node scripts/prepackage.js",
    "package": "node scripts/package.js",
    "package-all": "node scripts/package-all.js",
    "package:pre-release": "node scripts/package.js --pre-release",
    "build:rust": "cargo-cp-artifact -ac sync sync.node -- cargo build --manifest-path ../../sync/Cargo.toml --message-format=json-render-diagnostics",
    "build-debug:rust": "npm run build:rust --",
    "build-release:rust": "npm run build:rust -- --release",
    "e2e:compile": "tsc -p ./tsconfig.e2e.json",
    "e2e:build": "npm --prefix ../../gui run build && npm run package",
    "e2e:create-storage": "mkdir -p ./e2e/storage",
    "e2e:get-chromedriver": "extest get-chromedriver --storage ./e2e/storage --code_version 1.95.0",
    "e2e:get-vscode": "extest get-vscode --storage ./e2e/storage --code_version 1.95.0",
    "e2e:sign-vscode": "codesign --entitlements entitlements.plist --deep --force -s - './e2e/storage/Visual Studio Code.app'",
    "e2e:copy-vsix": "chmod +x ./e2e/get-latest-vsix.sh && bash ./e2e/get-latest-vsix.sh",
    "e2e:install-vsix": "extest install-vsix -f ./e2e/vsix/continue.vsix --extensions_dir ./e2e/.test-extensions --storage ./e2e/storage",
    "e2e:install-extensions": "extest install-from-marketplace ms-vscode-remote.remote-ssh --extensions_dir ./e2e/.test-extensions --storage ./e2e/storage && extest install-from-marketplace ms-vscode-remote.remote-containers --extensions_dir ./e2e/.test-extensions --storage ./e2e/storage && extest install-from-marketplace ms-vscode-remote.remote-wsl --extensions_dir ./e2e/.test-extensions --storage ./e2e/storage",
    "e2e:test": "extest run-tests ${TEST_FILE:-'./e2e/_output/tests/*.test.js'} --code_settings settings.json --extensions_dir ./e2e/.test-extensions --storage ./e2e/storage",
    "e2e:clean": "rm -rf ./e2e/_output ./e2e/storage",
    "e2e:all": "npm run e2e:build && npm run e2e:compile && npm run e2e:create-storage && npm run e2e:get-chromedriver && npm run e2e:get-vscode && npm run e2e:sign-vscode && npm run e2e:copy-vsix && npm run e2e:install-vsix && npm run e2e:install-extensions && CONTINUE_GLOBAL_DIR=e2e/test-continue npm run e2e:test && npm run e2e:clean",
    "e2e:recompile-extension": "npm run package && npm run e2e:compile && npm run e2e:copy-vsix && npm run e2e:install-vsix && npm run e2e:install-extensions && CONTINUE_GLOBAL_DIR=e2e/test-continue npm run e2e:test && npm run e2e:clean",
    "e2e:rebuild-gui": "rm -rf gui && cp -r ../../gui/dist gui && npm run package && npm run e2e:copy-vsix && npm run e2e:install-vsix && npm run e2e:install-extensions && CONTINUE_GLOBAL_DIR=e2e/test-continue npm run e2e:test && npm run e2e:clean",
    "e2e:quick": "npm run e2e:compile && CONTINUE_GLOBAL_DIR=e2e/test-continue npm run e2e:test && npm run e2e:clean",
    "e2e:ci:download": "npm run e2e:create-storage && npm run e2e:get-chromedriver && npm run e2e:get-vscode",
    "e2e:ci:run": "npm run e2e:compile && npm run e2e:copy-vsix && npm run e2e:install-vsix && npm run e2e:install-extensions && CONTINUE_GLOBAL_DIR=e2e/test-continue npm run e2e:test",
    "e2e:ci:run-yaml": "npm run e2e:compile && npm run e2e:copy-vsix && npm run e2e:install-vsix && npm run e2e:install-extensions && CONTINUE_GLOBAL_DIR=e2e/test-continue-yaml npm run e2e:test"
  },
  "devDependencies": {
    "@biomejs/biome": "1.6.4",
    "@nestjs/common": "^11.0.16",
    "@openapitools/openapi-generator-cli": "^2.5.2",
    "@types/chai": "^5.0.1",
    "@types/cors": "^2.8.17",
    "@types/express": "^4.17.21",
    "@types/follow-redirects": "^1.14.4",
    "@types/glob": "^8.0.0",
    "@types/mocha": "^10.0.6",
    "@types/node": "16.x",
    "@types/react-dom": "^18.2.4",
    "@types/request": "^2.48.8",
    "@types/vscode": "1.70",
    "@types/ws": "^8.5.4",
    "@typescript-eslint/eslint-plugin": "^5.45.0",
    "@vscode/vsce": "^2.22.0",
    "cargo-cp-artifact": "^0.1",
    "chai": "^4.5.0",
    "esbuild": "0.17.19",
    "esbuild-visualizer": "^0.6.0",
    "eslint": "^8.28.0",
    "glob": "^8.0.3",
    "json-schema-to-typescript": "^12.0.0",
    "mocha": "^10.4.0",
    "ovsx": "^0.8.3",
    "rimraf": "^5.0.5",
    "typescript": "^5.6.3",
    "vite": "^4.5.14",
<<<<<<< HEAD
    "vscode-extension-tester": "^8.10.0"
=======
    "vsce": "^2.15.0",
    "vscode-extension-tester": "^8.14.1"
>>>>>>> 5b0ecb26
  },
  "dependencies": {
    "@continuedev/config-types": "^1.0.14",
    "@continuedev/fetch": "^1.0.3",
    "@electron/rebuild": "^3.2.10",
    "@reduxjs/toolkit": "^1.9.3",
    "@types/node-fetch": "^2.6.11",
    "@types/uuid": "^9.0.8",
    "@vscode/ripgrep": "^1.15.9",
    "@vscode/test-electron": "^2.3.9",
    "axios": "^1.2.5",
    "core": "file:../../core",
    "cors": "^2.8.5",
    "dbinfoz": "^0.14.0",
    "diff": "^7.0.0",
    "downshift": "^7.6.0",
    "esbuild": "0.17.19",
    "express": "^4.18.2",
    "fkill": "^8.1.0",
    "follow-redirects": "^1.15.4",
    "handlebars": "^4.7.8",
    "highlight.js": "^11.7.0",
    "highlightable": "^1.3.0-beta.0",
    "http-proxy": "^1.18.1",
    "http-proxy-agent": "^7.0.0",
    "http-proxy-middleware": "^2.0.9",
    "https-proxy-agent": "^7.0.2",
    "ignore": "^5.3.0",
    "jsdom": "^24.0.0",
    "lru-cache": "^11.0.2",
    "minisearch": "^7.0.0",
    "monaco-editor": "^0.45.0",
    "monaco-vscode-textmate-theme-converter": "^0.1.7",
    "ncp": "^2.0.0",
    "node-fetch": "^3.3.2",
    "node-machine-id": "^1.1.12",
    "posthog-node": "^3.6.3",
    "react-markdown": "^8.0.7",
    "react-redux": "^8.0.5",
    "read-last-lines": "^1.8.0",
    "request": "^2.88.2",
    "socket.io-client": "^4.7.2",
    "strip-ansi": "^7.1.0",
    "svg-builder": "^2.0.0",
    "systeminformation": "^5.23.7",
    "tailwindcss": "^3.3.2",
    "undici": "^6.2.0",
    "uuid": "^9.0.1",
    "uuidv4": "^6.2.13",
    "vectordb": "^0.4.20",
    "vscode-languageclient": "^8.0.2",
    "ws": "^8.13.0",
    "yarn": "^1.22.21"
  }
}<|MERGE_RESOLUTION|>--- conflicted
+++ resolved
@@ -657,12 +657,7 @@
     "rimraf": "^5.0.5",
     "typescript": "^5.6.3",
     "vite": "^4.5.14",
-<<<<<<< HEAD
-    "vscode-extension-tester": "^8.10.0"
-=======
-    "vsce": "^2.15.0",
     "vscode-extension-tester": "^8.14.1"
->>>>>>> 5b0ecb26
   },
   "dependencies": {
     "@continuedev/config-types": "^1.0.14",
