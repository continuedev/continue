{
  "name": "continue",
  "icon": "media/icon.png",
<<<<<<< HEAD
  "version": "0.6.7",
=======
  "version": "0.6.6",
>>>>>>> f1a4ca81
  "repository": {
    "type": "git",
    "url": "https://github.com/continuedev/continue"
  },
  "extensionKind": [
    "ui",
    "workspace"
  ],
  "bugs": {
    "url": "https://github.com/continuedev/continue/issues",
    "email": "nate@continue.dev"
  },
  "homepage": "https://continue.dev",
  "qna": "https://github.com/continuedev/continue/issues/new/choose",
  "license": "Apache-2.0",
  "displayName": "Continue - CodeLlama, GPT-4, and more",
  "pricing": "Free",
  "description": "Open-source autopilot for software development - bring the power of ChatGPT to your IDE",
  "publisher": "Continue",
  "engines": {
    "vscode": "^1.67.0"
  },
  "galleryBanner": {
    "color": "#1E1E1E",
    "theme": "dark"
  },
  "categories": [
    "Programming Languages",
    "Education",
    "Machine Learning",
    "Snippets"
  ],
  "keywords": [
    "chatgpt",
    "github",
    "copilot",
    "llama",
    "codellama",
    "ai"
  ],
  "activationEvents": [
    "onStartupFinished",
    "onView:continueGUIView"
  ],
  "main": "./out/extension.js",
  "browser": "./out/extension.js",
  "contributes": {
    "configuration": {
      "title": "Continue",
      "properties": {
        "continue.serverUrl": {
          "type": "string",
          "default": "http://localhost:65432",
          "description": "The URL of the Continue server if you are running Continue manually. NOTE: This is NOT the URL of the LLM server. If you want to use an LLM hosted at a custom URL, please see https://continue.dev/docs/customization#change-the-default-llm and complete configuration in `~/.continue/config.py`, which you can access by using the '/config' slash command."
        },
        "continue.manuallyRunningServer": {
          "type": "boolean",
          "default": false,
          "description": "If you are manually running the Continue server, you should update the Server URL and check this box. This will stop Continue from attempting to remove your server and download a new version."
        },
        "continue.telemetryEnabled": {
          "type": "boolean",
          "default": true,
          "description": "Continue collects anonymous usage data, cleaned of PII, to help us improve the product for our users. Read more  at https://continue.dev/docs/telemetry."
        },
        "continue.showInlineTip": {
          "type": "boolean",
          "default": true,
          "description": "Show inline suggestion to use the Continue keyboard shortcuts."
        }
      }
    },
    "commands": [
      {
        "command": "continue.acceptDiff",
        "category": "Continue",
        "title": "Accept Diff"
      },
      {
        "command": "continue.rejectDiff",
        "category": "Continue",
        "title": "Reject Diff"
      },
      {
        "command": "continue.quickTextEntry",
        "category": "Continue",
        "title": "Quick Text Entry"
      },
      {
        "command": "continue.viewLogs",
        "category": "Continue",
        "title": "View Continue Server Logs"
      },
      {
        "command": "continue.toggleAuxiliaryBar",
        "category": "Continue",
        "title": "Toggle Right Sidebar"
      },
      {
        "command": "continue.focusContinueInput",
        "category": "Continue",
        "title": "Add Highlighted Code to Context"
      },
      {
        "command": "continue.focusContinueInputWithEdit",
        "category": "Continue",
        "title": "Edit Highlighted Code"
      },
      {
        "command": "continue.debugTerminal",
        "category": "Continue",
        "title": "Debug Terminal"
      },
      {
        "command": "continue.toggleFullScreen",
        "category": "Continue",
        "title": "Toggle Full Screen"
      },
      {
        "command": "continue.shareSession",
        "category": "Continue",
        "title": "Share Session"
      },
      {
        "command": "continue.selectFilesAsContext",
        "category": "Continue",
        "title": "Continue: Select Files as Context"
      }
    ],
    "keybindings": [
      {
        "command": "continue.focusContinueInput",
        "mac": "cmd+m",
        "key": "ctrl+m"
      },
      {
        "command": "continue.focusContinueInputWithEdit",
        "mac": "cmd+shift+m",
        "key": "ctrl+shift+m"
      },
      {
        "command": "continue.acceptDiff",
        "mac": "shift+cmd+enter",
        "key": "shift+ctrl+enter"
      },
      {
        "command": "continue.rejectDiff",
        "mac": "shift+cmd+backspace",
        "key": "shift+ctrl+backspace"
      },
      {
        "command": "continue.quickTextEntry",
        "mac": "cmd+shift+l",
        "key": "ctrl+shift+l"
      },
      {
        "command": "continue.toggleAuxiliaryBar",
        "mac": "alt+cmd+m",
        "key": "alt+ctrl+m"
      },
      {
        "command": "continue.debugTerminal",
        "mac": "cmd+shift+r",
        "key": "ctrl+shift+r"
      },
      {
        "command": "continue.toggleFullScreen",
        "mac": "cmd+k cmd+m",
        "key": "ctrl+k ctrl+m",
        "when": "!terminalFocus"
      }
    ],
    "submenus": [
      {
        "id": "continue.continueSubMenu",
        "label": "Continue"
      }
    ],
    "menus": {
      "terminal/context": [
        {
          "command": "continue.debugTerminal",
          "group": "1_debug@1"
        }
      ],
      "webview/context": [
        {
          "command": "continue.shareSession",
          "group": "navigation@1"
        }
      ],
      "editor/context": [
        {
          "submenu": "continue.continueSubMenu",
          "group": "1_debug@1"
        }
      ],
      "continue.continueSubMenu": [
        {
          "command": "continue.focusContinueInput",
          "when": "editorHasSelection",
          "group": "Continue"
        },
        {
          "command": "continue.focusContinueInputWithEdit",
          "group": "Continue",
          "when": "editorHasSelection"
        }
      ],
      "explorer/context": [
        {
          "command": "continue.selectFilesAsContext",
          "group": "1_debug@1"
        }
      ]
    },
    "viewsContainers": {
      "activitybar": [
        {
          "id": "continue",
          "title": "Continue",
          "icon": "media/continue-dev-square.png"
        }
      ]
    },
    "views": {
      "continue": [
        {
          "type": "webview",
          "id": "continue.continueGUIView",
          "name": "",
          "visibility": "visible"
        }
      ]
    },
    "walkthroughs": [
      {
        "id": "continue",
        "title": "Getting Started",
        "description": "Learn how to use Continue",
        "steps": [
          {
            "id": "edit",
            "title": "Edit in natural language",
            "description": "Highlight a section of code and instruct Continue to refactor it (e.g. `/edit rewrite this function to be async`)",
            "media": {
              "image": "media/edit.png",
              "altText": "Empty image"
            },
            "completionEvents": []
          },
          {
            "id": "explain",
            "title": "Get possible explanations",
            "description": "Ask Continue about a part of your code to get another perspective (e.g. `where in the page should I be making this request to the backend?`)",
            "media": {
              "image": "media/explain.png",
              "altText": "Empty image"
            },
            "completionEvents": []
          },
          {
            "id": "generate",
            "title": "Generate files from scratch",
            "description": "Let Continue build the scaffolding of Python scripts, React components, and more (e.g. `/edit here is a connector for postgres, now write one for kafka`)",
            "media": {
              "image": "media/generate.png",
              "altText": "Empty image"
            },
            "completionEvents": []
          }
        ]
      }
    ],
    "jsonValidation": [
      {
        "fileMatch": "config.json",
        "url": "./config_schema.json"
      }
    ]
  },
  "scripts": {
    "esbuild-base": "node esbuild.mjs",
    "vscode:prepublish": "npm run esbuild-base -- --minify",
    "esbuild": "npm run esbuild-base -- --sourcemap",
    "esbuild-watch": "npm run esbuild-base -- --sourcemap --watch",
    "tsc": "tsc -p ./",
    "tsc-watch": "tsc -watch -p ./",
    "typegen": "node scripts/typegen.js",
    "rebuild": "electron-rebuild -v 19.1.8 node-pty",
    "lint": "eslint src --ext ts",
    "build-test": "tsc && node esbuild.test.mjs",
    "test": "npm run build-test && node ./out/test-runner/runTestOnVSCodeHost.js",
    "prepackage": "node scripts/prepackage.js",
    "package": "node scripts/package.js",
    "package:pre-release": "node scripts/package.js --pre-release"
  },
  "devDependencies": {
    "@nestjs/common": "^8.4.7",
    "@openapitools/openapi-generator-cli": "^2.5.2",
    "@types/glob": "^8.0.0",
    "@types/mocha": "^10.0.1",
    "@types/node": "16.x",
    "@types/node-fetch": "^2.6.2",
    "@types/react-dom": "^18.2.4",
    "@types/request": "^2.48.8",
    "@types/vscode": "1.67",
    "@types/ws": "^8.5.4",
    "@typescript-eslint/eslint-plugin": "^5.45.0",
    "@typescript-eslint/parser": "^5.45.0",
    "@vscode/test-electron": "^2.2.0",
    "esbuild": "^0.17.19",
    "eslint": "^8.28.0",
    "glob": "^8.0.3",
    "json-schema-to-typescript": "^12.0.0",
    "mocha": "^10.1.0",
    "ovsx": "^0.8.3",
    "ts-jest": "^29.1.1",
    "typescript": "^4.9.3",
    "vite": "^4.3.9",
    "vsce": "^2.15.0"
  },
  "dependencies": {
    "@electron/rebuild": "^3.2.10",
    "@reduxjs/toolkit": "^1.9.3",
    "axios": "^1.2.5",
    "downshift": "^7.6.0",
    "fkill": "^8.1.0",
    "highlight.js": "^11.7.0",
    "highlightable": "^1.3.0-beta.0",
    "ncp": "^2.0.0",
    "node-machine-id": "^1.1.12",
    "posthog-node": "^3.1.2",
    "react-markdown": "^8.0.7",
    "react-redux": "^8.0.5",
    "request": "^2.88.2",
    "socket.io-client": "^4.7.2",
    "strip-ansi": "^7.1.0",
    "tailwindcss": "^3.3.2",
    "uuidv4": "^6.2.13",
    "vscode-languageclient": "^8.0.2",
    "ws": "^8.13.0"
  },
  "optionalDependencies": {
    "@esbuild/android-arm": "^0.18.17"
  }
}<|MERGE_RESOLUTION|>--- conflicted
+++ resolved
@@ -1,11 +1,7 @@
 {
   "name": "continue",
   "icon": "media/icon.png",
-<<<<<<< HEAD
   "version": "0.6.7",
-=======
-  "version": "0.6.6",
->>>>>>> f1a4ca81
   "repository": {
     "type": "git",
     "url": "https://github.com/continuedev/continue"
