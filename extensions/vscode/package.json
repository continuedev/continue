{
  "name": "continue",
  "icon": "media/icon.png",
  "author": "Continue Dev, Inc",
  "version": "1.1.17",
  "repository": {
    "type": "git",
    "url": "https://github.com/continuedev/continue"
  },
  "extensionKind": [
    "ui",
    "workspace"
  ],
  "bugs": {
    "url": "https://github.com/continuedev/continue/issues",
    "email": "nate@continue.dev"
  },
  "homepage": "https://continue.dev",
  "qna": "https://github.com/continuedev/continue/issues/new/choose",
  "license": "Apache-2.0",
  "displayName": "Continue - Codestral, Claude, and more",
  "pricing": "Free",
  "description": "The leading open-source AI code assistant",
  "publisher": "Continue",
  "engines": {
    "vscode": "^1.70.0",
    "node": ">=20.11.0"
  },
  "engine-strict": true,
  "galleryBanner": {
    "color": "#1E1E1E",
    "theme": "dark"
  },
  "categories": [
    "AI",
    "Chat",
    "Programming Languages",
    "Education",
    "Machine Learning",
    "Snippets"
  ],
  "keywords": [
    "chatgpt",
    "github",
    "copilot",
    "claude",
    "sonnet",
    "mistral",
    "codestral",
    "codegpt",
    "ai",
    "llama"
  ],
  "activationEvents": [
    "onUri",
    "onStartupFinished",
    "onView:continueGUIView"
  ],
  "main": "./out/extension.js",
  "contributes": {
    "languages": [
      {
        "filenames": [
          "config.json",
          ".continuerc.json"
        ],
        "id": "jsonc"
      },
      {
        "id": "promptLanguage",
        "extensions": [
          ".prompt"
        ],
        "aliases": [
          "Prompt Language"
        ],
        "configuration": "./prompt-file-language-configuration.json"
      }
    ],
    "grammars": [
      {
        "language": "promptLanguage",
        "scopeName": "source.prompt",
        "path": "./media/prompt.tmLanguage.json"
      }
    ],
    "configuration": {
      "title": "Continue",
      "properties": {
        "continue.telemetryEnabled": {
          "type": "boolean",
          "default": true,
          "markdownDescription": "Continue collects anonymous usage data, cleaned of PII, to help us improve the product for our users. Read more  at [continue.dev › Telemetry](https://docs.continue.dev/telemetry)."
        },
        "continue.enableContinueForTeams": {
          "type": "boolean",
          "default": false,
          "markdownDescription": "Enable Continue for teams beta features. To sign in, click the gear icon to go to the settings page, and click Sign In."
        },
        "continue.showInlineTip": {
          "type": "boolean",
          "default": true,
          "description": "Show inline suggestion to use the Continue keyboard shortcuts (e.g. \"Cmd/Ctrl L to select code, Cmd/Ctrl I to edit\")."
        },
        "continue.disableQuickFix": {
          "type": "boolean",
          "default": false,
          "description": "Disable the quick fix feature."
        },
        "continue.enableQuickActions": {
          "type": "boolean",
          "default": false,
          "markdownDescription": "Enable the experimental Quick Actions feature. Read our walkthrough to learn about configuration and how to share feedback: [continue.dev › Walkthrough: Quick Actions (experimental)](https://docs.continue.dev/features/quick-actions)"
        },
        "continue.enableTabAutocomplete": {
          "type": "boolean",
          "default": true,
          "markdownDescription": "Enable Continue's tab autocomplete feature. Read our walkthrough to learn about configuration and how to share feedback: [continue.dev › Walkthrough: Tab Autocomplete (beta)](https://docs.continue.dev/features/tab-autocomplete)"
        },
        "continue.pauseTabAutocompleteOnBattery": {
          "type": "boolean",
          "default": false,
          "markdownDescription": "Pause Continue's tab autocomplete feature when your battery is low."
        },
        "continue.pauseCodebaseIndexOnStart": {
          "type": "boolean",
          "default": false,
          "markdownDescription": "Pause Continue's codebase index on start."
        },
        "continue.remoteConfigServerUrl": {
          "type": "string",
          "default": null,
          "markdownDescription": "If your team is set up to use shared configuration, enter the server URL here and your user token below to enable automatic syncing."
        },
        "continue.userToken": {
          "type": "string",
          "default": null,
          "markdownDescription": "If your team is set up to use shared configuration, enter your user token here and your server URL above to enable automatic syncing."
        },
        "continue.remoteConfigSyncPeriod": {
          "type": "number",
          "default": 60,
          "description": "The period of time in minutes between automatic syncs."
        },
        "continue.localModelSize": {
          "type": "string",
          "enum": [
            "small",
            "large"
          ],
          "default": "large",
          "description": "Whether to use a small or large local model. Small models are faster but less accurate."
<<<<<<< HEAD
=======
        },
        "continue.checkModelUpdates": {
          "type": "boolean",
          "default": true,
          "title": "Check For Model Updates",
          "description": "Controls whether a daily check is performed for Granite.Code model updates"
>>>>>>> 1b54e5d1
        }
      }
    },
    "commands": [
      {
        "command": "continue.applyCodeFromChat",
        "category": "Continue",
        "title": "Apply code from chat",
        "group": "Continue",
        "enablement": "granite.initialized"
      },
      {
        "command": "continue.acceptDiff",
        "category": "Continue",
        "title": "Accept Diff",
        "group": "Continue",
        "enablement": "granite.initialized"
      },
      {
        "command": "continue.rejectDiff",
        "category": "Continue",
        "title": "Reject Diff",
        "group": "Continue",
        "icon": "$(stop)",
        "enablement": "granite.initialized"
      },
      {
        "command": "continue.acceptVerticalDiffBlock",
        "category": "Continue",
        "title": "Accept Vertical Diff Block",
        "group": "Continue",
        "enablement": "granite.initialized"
      },
      {
        "command": "continue.rejectVerticalDiffBlock",
        "category": "Continue",
        "title": "Reject Vertical Diff Block",
        "group": "Continue",
        "enablement": "granite.initialized"
      },
      {
        "command": "continue.focusEdit",
        "category": "Continue",
        "title": "Generate Code",
        "group": "Continue",
        "enablement": "granite.initialized"
      },
      {
        "command": "continue.focusContinueInput",
        "category": "Continue",
        "title": "Add Highlighted Code to Context and Clear Chat",
        "group": "Continue",
        "enablement": "granite.initialized"
      },
      {
        "command": "continue.focusContinueInputWithoutClear",
        "category": "Continue",
        "title": "Add Highlighted Code to Context",
        "group": "Continue",
        "enablement": "granite.initialized"
      },
      {
        "command": "continue.debugTerminal",
        "category": "Continue",
        "title": "Debug Terminal",
        "group": "Continue",
        "enablement": "granite.initialized"
      },
      {
        "command": "continue.exitEditMode",
        "category": "Continue",
        "title": "Exit Edit Mode",
        "group": "Continue",
        "enablement": "granite.initialized"
      },
      {
        "command": "continue.toggleFullScreen",
        "category": "Continue",
        "title": "Open in new window",
        "icon": "$(link-external)",
        "group": "Continue",
        "enablement": "granite.initialized"
      },
      {
        "command": "continue.openConfigPage",
        "category": "Continue",
        "title": "Open Settings",
        "icon": "$(gear)",
        "group": "Continue",
        "enablement": "granite.initialized"
      },
      {
        "command": "continue.toggleTabAutocompleteEnabled",
        "category": "Continue",
        "title": "Toggle Autocomplete Enabled",
        "group": "Continue",
        "enablement": "granite.initialized"
      },
      {
        "command": "continue.selectFilesAsContext",
        "category": "Continue",
        "title": "Select Files as Context",
        "group": "Continue",
        "enablement": "granite.initialized"
      },
      {
        "command": "continue.newSession",
        "category": "Continue",
        "title": "New Session",
        "icon": "$(add)",
        "group": "Continue",
        "enablement": "granite.initialized"
      },
      {
        "command": "continue.viewHistory",
        "category": "Continue",
        "title": "View History",
        "icon": "$(history)",
        "group": "Continue",
        "enablement": "granite.initialized"
      },
      {
        "command": "continue.viewLogs",
        "category": "Continue",
        "title": "View History",
        "group": "Continue",
        "enablement": "granite.initialized"
      },
      {
        "command": "continue.navigateTo",
        "category": "Continue",
        "title": "Navigate to a path",
        "group": "Continue",
        "enablement": "granite.initialized"
<<<<<<< HEAD
=======
      },
      {
        "command": "continue.openMorePage",
        "category": "Continue",
        "title": "More",
        "icon": "$(ellipsis)",
        "group": "Continue",
        "enablement": "granite.initialized"
>>>>>>> 1b54e5d1
      },
      {
        "command": "continue.writeCommentsForCode",
        "category": "Continue",
        "title": "Write Comments for this Code",
        "group": "Continue",
        "enablement": "granite.initialized"
      },
      {
        "command": "continue.writeDocstringForCode",
        "category": "Continue",
        "title": "Write a Docstring for this Code",
        "group": "Continue",
        "enablement": "granite.initialized"
      },
      {
        "command": "continue.fixCode",
        "category": "Continue",
        "title": "Fix this Code",
        "group": "Continue",
        "enablement": "granite.initialized"
      },
      {
        "command": "continue.optimizeCode",
        "category": "Continue",
        "title": "Optimize this Code",
        "group": "Continue",
        "enablement": "granite.initialized"
      },
      {
        "command": "continue.fixGrammar",
        "category": "Continue",
        "title": "Fix Grammar / Spelling",
        "group": "Continue",
        "enablement": "granite.initialized"
      },
      {
        "command": "continue.codebaseForceReIndex",
        "category": "Continue",
        "title": "Codebase Force Re-Index",
        "group": "Continue",
        "enablement": "granite.initialized"
      },
      {
        "command": "continue.rebuildCodebaseIndex",
        "category": "Continue",
        "title": "Rebuild codebase index",
        "group": "Continue",
        "enablement": "granite.initialized"
      },
      {
        "command": "continue.docsIndex",
        "category": "Continue",
        "title": "Docs Index",
        "group": "Continue",
        "enablement": "granite.initialized"
      },
      {
        "command": "continue.docsReIndex",
        "category": "Continue",
        "title": "Docs Force Re-Index",
        "group": "Continue",
        "enablement": "granite.initialized"
      },
      {
        "command": "continue.focusContinueInput",
        "category": "Continue",
        "title": "Focus Continue Chat",
        "group": "Continue",
        "enablement": "granite.initialized"
      },
      {
        "command": "granite.writeContinueConfig",
        "title": "Write Continue Config",
        "category": "Granite.Code",
        "group": "Granite.Code",
        "enablement": "granite.initialized"
      },
      {
        "command": "granite.setup",
        "title": "Setup Granite as code assistant",
        "category": "Granite.Code",
        "group": "Granite.Code"
      }
    ],
    "keybindings": [
      {
        "command": "continue.focusContinueInput",
        "mac": "cmd+l",
        "key": "ctrl+l"
      },
      {
        "command": "continue.focusContinueInputWithoutClear",
        "mac": "cmd+shift+l",
        "key": "ctrl+shift+l"
      },
      {
        "command": "continue.acceptDiff",
        "mac": "shift+cmd+enter",
        "key": "shift+ctrl+enter",
        "when": "continue.diffVisible"
      },
      {
        "command": "continue.rejectDiff",
        "mac": "shift+cmd+backspace",
        "key": "shift+ctrl+backspace",
        "when": "continue.diffVisible"
      },
      {
        "command": "continue.rejectDiff",
        "mac": "cmd+z",
        "key": "ctrl+z",
        "when": "continue.diffVisible"
      },
      {
        "command": "continue.quickEditHistoryUp",
        "mac": "up",
        "key": "up",
        "when": "false && continue.quickEditHistoryFocused"
      },
      {
        "command": "continue.quickEditHistoryDown",
        "mac": "down",
        "key": "down",
        "when": "false && continue.quickEditHistoryFocused"
      },
      {
        "command": "continue.acceptVerticalDiffBlock",
        "mac": "alt+cmd+y",
        "key": "alt+ctrl+y"
      },
      {
        "command": "continue.rejectVerticalDiffBlock",
        "mac": "alt+cmd+n",
        "key": "alt+ctrl+n"
      },
      {
        "command": "continue.focusEdit",
        "title": "Edit code with natural language",
        "mac": "cmd+i",
        "key": "ctrl+i"
      },
      {
        "command": "continue.focusEditWithoutClear",
        "mac": "cmd+shift+i",
        "key": "ctrl+shift+i"
      },
      {
        "command": "continue.exitEditMode",
        "mac": "escape",
        "key": "escape",
        "when": "continue.inEditMode && editorFocus"
      },
      {
        "command": "continue.debugTerminal",
        "mac": "cmd+shift+r",
        "key": "ctrl+shift+r"
      },
      {
        "command": "continue.toggleFullScreen",
        "mac": "cmd+k cmd+m",
        "key": "ctrl+k ctrl+m",
        "when": "!terminalFocus"
      },
      {
        "command": "continue.toggleTabAutocompleteEnabled",
        "mac": "cmd+k cmd+a",
        "key": "ctrl+k ctrl+a",
        "when": "!terminalFocus"
      },
      {
        "command": "continue.applyCodeFromChat",
        "mac": "alt+a",
        "key": "alt+a"
      }
    ],
    "submenus": [
      {
        "id": "continue.continueSubMenu",
        "label": "Continue"
      }
    ],
    "menus": {
      "commandPalette": [
        {
          "command": "continue.focusContinueInput"
        },
        {
          "command": "continue.focusContinueInputWithoutClear"
        },
        {
          "command": "continue.debugTerminal"
        },
        {
          "command": "continue.toggleFullScreen"
        },
        {
          "command": "continue.newSession"
        }
      ],
      "editor/context": [
        {
          "submenu": "continue.continueSubMenu",
          "group": "0_acontinue"
        }
      ],
      "editor/title/run": [
        {
          "command": "continue.rejectDiff",
          "group": "Continue",
          "when": "continue.streamingDiff"
        }
      ],
      "continue.continueSubMenu": [
        {
          "command": "continue.focusContinueInputWithoutClear",
          "group": "Continue",
          "when": "editorHasSelection"
        },
        {
          "command": "continue.writeCommentsForCode",
          "group": "Continue",
          "when": "editorHasSelection && !editorReadonly"
        },
        {
          "command": "continue.writeDocstringForCode",
          "group": "Continue",
          "when": "editorHasSelection && !editorReadonly"
        },
        {
          "command": "continue.fixCode",
          "group": "Continue",
          "when": "editorHasSelection && !editorReadonly"
        },
        {
          "command": "continue.optimizeCode",
          "group": "Continue",
          "when": "editorHasSelection && !editorReadonly"
        },
        {
          "command": "continue.fixGrammar",
          "group": "Continue",
          "when": "editorHasSelection && editorLangId == 'markdown' && !editorReadonly"
        }
      ],
      "explorer/context": [
        {
          "command": "continue.selectFilesAsContext",
          "group": "1_debug@1"
        }
      ],
      "view/title": [
        {
          "command": "continue.newSession",
          "group": "navigation@1",
          "when": "view == continue.continueGUIView"
        },
        {
          "command": "continue.viewHistory",
          "group": "navigation@2",
          "when": "view == continue.continueGUIView"
        },
        {
          "command": "continue.openConfigPage",
          "group": "navigation@4",
          "when": "view == continue.continueGUIView"
        }
      ],
      "editor/title": [
        {
          "command": "continue.newSession",
          "group": "navigation@1",
          "when": "activeWebviewPanelId == continue.continueGUIView"
        },
        {
          "command": "continue.viewHistory",
          "group": "navigation@2",
          "when": "activeWebviewPanelId == continue.continueGUIView"
        }
      ],
      "terminal/context": [
        {
          "command": "continue.debugTerminal",
          "group": "navigation@top"
        }
      ]
    },
    "viewsContainers": {
      "activitybar": [
        {
          "id": "continue",
          "title": "Continue",
          "icon": "media/sidebar-icon.png"
        }
      ]
    },
    "views": {
      "continue": [
        {
          "type": "webview",
          "id": "continue.continueGUIView",
          "name": "Continue",
          "icon": "media/sidebar-icon.png",
          "visibility": "visible"
        }
      ]
    },
    "jsonValidation": [
      {
        "fileMatch": "**/.continue*/config.json",
        "url": "./config_schema.json"
      },
      {
        "fileMatch": ".continuerc.json",
        "url": "./continue_rc_schema.json"
      }
    ]
  },
  "scripts": {
    "esbuild-base": "node scripts/esbuild.js",
    "vscode:prepublish": "npm run esbuild-base -- --minify",
    "esbuild": "npm run esbuild-base -- --sourcemap",
    "esbuild-watch": "npm run esbuild-base -- --sourcemap --watch",
    "esbuild-notify": "npm run esbuild-base -- --sourcemap --notify",
    "esbuild:visualize": "esbuild-visualizer --metadata ./build/meta.json --filename ./build/stats.html --open",
    "tsc": "tsc -p ./",
    "tsc:check": "tsc -p ./ --noEmit",
    "tsc-watch": "tsc -watch -p ./",
    "rebuild": "electron-rebuild -v 19.1.8 node-pty",
    "lint": "eslint src --ext ts",
    "lint:fix": "eslint . --ext ts --fix",
    "build-test": "npm run esbuild && node esbuild.test.mjs",
    "test": "npm run build-test && node ./out/runTestOnVSCodeHost.js",
    "quick-test": "npm run build-test && node ./out/runTestOnVSCodeHost.js",
    "prepackage": "node scripts/prepackage.js",
    "package": "node scripts/package.js",
    "package-all": "node scripts/package-all.js",
    "package:pre-release": "node scripts/package.js --pre-release",
    "build:rust": "cargo-cp-artifact -ac sync sync.node -- cargo build --manifest-path ../../sync/Cargo.toml --message-format=json-render-diagnostics",
    "build-debug:rust": "npm run build:rust --",
    "build-release:rust": "npm run build:rust -- --release",
    "e2e:compile": "tsc -p ./tsconfig.e2e.json",
    "e2e:build": "npm --prefix ../../gui run build && npm run package",
    "e2e:create-storage": "mkdir -p ./e2e/storage",
    "e2e:get-chromedriver": "CODE_VERSION=\"1.95.0\" extest get-chromedriver --storage ./e2e/storage",
    "e2e:get-vscode": "CODE_VERSION=\"1.95.0\" extest get-vscode --storage ./e2e/storage",
    "e2e:sign-vscode": "codesign --entitlements entitlements.plist --deep --force -s - './e2e/storage/Visual Studio Code.app'",
    "e2e:copy-vsix": "chmod +x ./e2e/get-latest-vsix.sh && bash ./e2e/get-latest-vsix.sh",
    "e2e:install-vsix": "extest install-vsix -f ./e2e/vsix/continue.vsix --extensions_dir ./e2e/.test-extensions --storage ./e2e/storage",
    "e2e:install-extensions": "extest install-from-marketplace ms-vscode-remote.remote-ssh --extensions_dir ./e2e/.test-extensions --storage ./e2e/storage && extest install-from-marketplace ms-vscode-remote.remote-containers --extensions_dir ./e2e/.test-extensions --storage ./e2e/storage && extest install-from-marketplace ms-vscode-remote.remote-wsl --extensions_dir ./e2e/.test-extensions --storage ./e2e/storage",
    "e2e:test": "extest run-tests ${TEST_FILE:-'./e2e/_output/tests/*.test.js'} --code_settings settings.json --extensions_dir ./e2e/.test-extensions --storage ./e2e/storage",
    "e2e:clean": "rm -rf ./e2e/_output",
    "e2e:all": "npm run e2e:build && npm run e2e:compile && npm run e2e:create-storage && npm run e2e:get-chromedriver && npm run e2e:get-vscode && npm run e2e:sign-vscode && npm run e2e:copy-vsix && npm run e2e:install-vsix && npm run e2e:install-extensions && CONTINUE_GLOBAL_DIR=e2e/test-continue npm run e2e:test && npm run e2e:clean",
    "e2e:quick": "npm run e2e:compile && CONTINUE_GLOBAL_DIR=e2e/test-continue npm run e2e:test && npm run e2e:clean",
    "e2e:ci:download": "npm run e2e:create-storage && npm run e2e:get-chromedriver && npm run e2e:get-vscode",
    "e2e:ci:run": "npm run e2e:compile && npm run e2e:copy-vsix && npm run e2e:install-vsix && npm run e2e:install-extensions && CONTINUE_GLOBAL_DIR=e2e/test-continue npm run e2e:test",
    "e2e:ci:run-yaml": "npm run e2e:compile && npm run e2e:copy-vsix && npm run e2e:install-vsix && npm run e2e:install-extensions && CONTINUE_GLOBAL_DIR=e2e/test-continue-yaml npm run e2e:test"
  },
  "devDependencies": {
    "@biomejs/biome": "1.6.4",
    "@nestjs/common": "^8.4.7",
    "@openapitools/openapi-generator-cli": "^2.5.2",
    "@types/chai": "^5.0.1",
    "@types/cors": "^2.8.17",
    "@types/express": "^4.17.21",
    "@types/follow-redirects": "^1.14.4",
    "@types/glob": "^8.0.0",
    "@types/mocha": "^10.0.6",
    "@types/node": "20.x",
    "@types/react-dom": "^18.2.4",
    "@types/request": "^2.48.8",
    "@types/vscode": "1.70",
    "@types/ws": "^8.5.4",
    "@typescript-eslint/eslint-plugin": "^5.45.0",
    "@vscode/vsce": "^2.22.0",
    "cargo-cp-artifact": "^0.1",
    "chai": "^4.5.0",
    "esbuild": "^0.17.19",
    "esbuild-visualizer": "^0.6.0",
    "eslint": "^8.28.0",
    "glob": "^8.0.3",
    "json-schema-to-typescript": "^12.0.0",
    "mocha": "^10.4.0",
    "ovsx": "^0.8.3",
    "rimraf": "^5.0.5",
    "typescript": "^5.6.3",
    "vite": "^4.3.9",
    "vsce": "^2.15.0",
    "vscode-extension-tester": "^8.10.0"
  },
  "dependencies": {
    "@continuedev/fetch": "^1.0.3",
    "@electron/rebuild": "^3.2.10",
    "@redhat-developer/vscode-redhat-telemetry": "^0.9.1",
    "@reduxjs/toolkit": "^1.9.3",
    "@types/node-fetch": "^2.6.11",
    "@types/uuid": "^9.0.8",
    "@vscode/ripgrep": "^1.15.9",
    "@vscode/test-electron": "^2.3.9",
    "axios": "^1.2.5",
    "check-disk-space": "^3.4.0",
    "core": "file:../../core",
    "cors": "^2.8.5",
    "dbinfoz": "^0.14.0",
    "diff": "^7.0.0",
    "downshift": "^7.6.0",
    "express": "^4.18.2",
    "fkill": "^8.1.0",
    "follow-redirects": "^1.15.4",
    "handlebars": "^4.7.8",
    "highlight.js": "^11.7.0",
    "highlightable": "^1.3.0-beta.0",
    "http-proxy": "^1.18.1",
    "http-proxy-agent": "^7.0.0",
    "http-proxy-middleware": "^2.0.6",
    "https-proxy-agent": "^7.0.2",
    "ignore": "^5.3.0",
    "jsdom": "^24.0.0",
    "lru-cache": "^11.0.2",
    "minisearch": "^7.0.0",
    "monaco-editor": "^0.45.0",
    "monaco-vscode-textmate-theme-converter": "^0.1.7",
    "ncp": "^2.0.0",
    "node-fetch": "^3.3.2",
    "node-machine-id": "^1.1.12",
    "posthog-node": "^3.6.3",
    "react-markdown": "^8.0.7",
    "react-redux": "^8.0.5",
    "read-last-lines": "^1.8.0",
    "request": "^2.88.2",
    "socket.io-client": "^4.7.2",
    "strip-ansi": "^7.1.0",
    "svg-builder": "^2.0.0",
    "systeminformation": "^5.23.7",
    "tailwindcss": "^3.3.2",
    "undici": "^6.2.0",
    "uuid": "^9.0.1",
    "uuidv4": "^6.2.13",
    "vectordb": "^0.4.20",
    "vscode-languageclient": "^8.0.2",
    "ws": "^8.13.0",
    "yarn": "^1.22.21"
  }
}<|MERGE_RESOLUTION|>--- conflicted
+++ resolved
@@ -150,15 +150,12 @@
           ],
           "default": "large",
           "description": "Whether to use a small or large local model. Small models are faster but less accurate."
-<<<<<<< HEAD
-=======
         },
         "continue.checkModelUpdates": {
           "type": "boolean",
           "default": true,
           "title": "Check For Model Updates",
           "description": "Controls whether a daily check is performed for Granite.Code model updates"
->>>>>>> 1b54e5d1
         }
       }
     },
@@ -293,17 +290,6 @@
         "title": "Navigate to a path",
         "group": "Continue",
         "enablement": "granite.initialized"
-<<<<<<< HEAD
-=======
-      },
-      {
-        "command": "continue.openMorePage",
-        "category": "Continue",
-        "title": "More",
-        "icon": "$(ellipsis)",
-        "group": "Continue",
-        "enablement": "granite.initialized"
->>>>>>> 1b54e5d1
       },
       {
         "command": "continue.writeCommentsForCode",
