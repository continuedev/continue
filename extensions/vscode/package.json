{
  "name": "continue",
  "icon": "media/icon.png",
  "author": "Continue Dev, Inc",
<<<<<<< HEAD
  "version": "1.100.0",
=======
  "version": "0.9.228",
>>>>>>> 46e45dfb
  "repository": {
    "type": "git",
    "url": "https://github.com/continuedev/continue"
  },
  "extensionKind": [
    "ui",
    "workspace"
  ],
  "bugs": {
    "url": "https://github.com/continuedev/continue/issues",
    "email": "nate@continue.dev"
  },
  "homepage": "https://continue.dev",
  "qna": "https://github.com/continuedev/continue/issues/new/choose",
  "license": "Apache-2.0",
  "displayName": "Jarvis - Codestral, Claude, and more",
  "pricing": "Free",
  "description": "The leading open-source AI code assistant",
  "publisher": "Continue",
  "engines": {
    "vscode": "^1.70.0",
    "node": ">=20.11.0"
  },
  "engine-strict": true,
  "galleryBanner": {
    "color": "#1E1E1E",
    "theme": "dark"
  },
  "categories": [
    "AI",
    "Chat",
    "Programming Languages",
    "Education",
    "Machine Learning",
    "Snippets"
  ],
  "keywords": [
    "chatgpt",
    "github",
    "copilot",
    "claude",
    "sonnet",
    "mistral",
    "codestral",
    "codegpt",
    "ai",
    "llama"
  ],
  "activationEvents": [
    "onStartupFinished",
    "onView:continueGUIView"
  ],
  "main": "./out/extension.js",
  "contributes": {
    "languages": [
      {
        "filenames": [
          "config.json",
          ".continuerc.json"
        ],
        "id": "jsonc"
      },
      {
        "id": "promptLanguage",
        "extensions": [
          ".prompt"
        ],
        "aliases": [
          "Prompt Language"
        ],
        "configuration": "./prompt-file-language-configuration.json"
      }
    ],
    "grammars": [
      {
        "language": "promptLanguage",
        "scopeName": "source.prompt",
        "path": "./media/prompt.tmLanguage.json"
      }
    ],
    "configuration": {
      "title": "Jarvis",
      "properties": {
        "continue.telemetryEnabled": {
          "type": "boolean",
          "default": true,
          "markdownDescription": "Continue collects anonymous usage data, cleaned of PII, to help us improve the product for our users. Read more  at [continue.dev › Telemetry](https://docs.continue.dev/telemetry)."
        },
        "continue.enableContinueForTeams": {
          "type": "boolean",
          "default": false,
          "markdownDescription": "Enable Continue for teams beta features. To sign in, click the person icon in the bottom right of the sidebar."
        },
        "continue.showInlineTip": {
          "type": "boolean",
          "default": true,
          "description": "Show inline suggestion to use the Continue keyboard shortcuts (e.g. \"Cmd/Ctrl L to select code, Cmd/Ctrl I to edit\")."
        },
        "continue.enableQuickActions": {
          "type": "boolean",
          "default": false,
          "markdownDescription": "Enable the experimental Quick Actions feature. Read our walkthrough to learn about configuration and how to share feedback: [continue.dev › Walkthrough: Quick Actions (experimental)](https://docs.continue.dev/features/quick-actions)"
        },
        "continue.enableTabAutocomplete": {
          "type": "boolean",
          "default": true,
          "markdownDescription": "Enable Continue's tab autocomplete feature. Read our walkthrough to learn about configuration and how to share feedback: [continue.dev › Walkthrough: Tab Autocomplete (beta)](https://docs.continue.dev/features/tab-autocomplete)"
        },
        "continue.pauseTabAutocompleteOnBattery": {
          "type": "boolean",
          "default": false,
          "markdownDescription": "Pause Continue's tab autocomplete feature when your battery is low."
        },
        "continue.pauseCodebaseIndexOnStart": {
          "type": "boolean",
          "default": false,
          "markdownDescription": "Pause Continue's codebase index on start."
        },
        "continue.enableDebugLogs": {
          "type": "boolean",
          "default": false,
          "markdownDescription": "Enable Continue Debug Logs in the Output panel."
        },
        "continue.remoteConfigServerUrl": {
          "type": "string",
          "default": null,
          "markdownDescription": "If your team is set up to use shared configuration, enter the server URL here and your user token below to enable automatic syncing."
        },
        "continue.userToken": {
          "type": "string",
          "default": null,
          "markdownDescription": "If your team is set up to use shared configuration, enter your user token here and your server URL above to enable automatic syncing."
        },
        "continue.remoteConfigSyncPeriod": {
          "type": "number",
          "default": 60,
          "description": "The period of time in minutes between automatic syncs."
        }
      }
    },
    "commands": [
      {
        "command": "continue.applyCodeFromChat",
        "category": "Jarvis",
        "title": "Apply code from chat",
        "group": "Jarvis"
      },
      {
        "command": "continue.acceptDiff",
        "category": "Jarvis",
        "title": "Accept Diff",
        "group": "Jarvis"
      },
      {
        "command": "continue.rejectDiff",
        "category": "Jarvis",
        "title": "Reject Diff",
        "group": "Jarvis",
        "icon": "$(stop)"
      },
      {
        "command": "continue.acceptVerticalDiffBlock",
        "category": "Jarvis",
        "title": "Accept Vertical Diff Block",
        "group": "Jarvis"
      },
      {
        "command": "continue.rejectVerticalDiffBlock",
        "category": "Jarvis",
        "title": "Reject Vertical Diff Block",
        "group": "Jarvis"
      },
      {
        "command": "continue.quickEdit",
        "category": "Jarvis",
        "title": "Generate Code",
        "group": "Jarvis"
      },
      {
        "command": "continue.focusContinueInput",
        "category": "Jarvis",
        "title": "Add Highlighted Code to Context and Clear Chat",
        "group": "Jarvis"
      },
      {
        "command": "continue.focusContinueInputWithoutClear",
        "category": "Jarvis",
        "title": "Add Highlighted Code to Context",
        "group": "Jarvis"
      },
      {
        "command": "continue.debugTerminal",
        "category": "Jarvis",
        "title": "Debug Terminal",
        "group": "Jarvis"
      },
      {
        "command": "continue.edit",
        "category": "Continue",
        "title": "Edit code with natural language",
        "group": "Continue"
      },
      {
        "command": "continue.exitEditMode",
        "category": "Continue",
        "title": "Exit Edit Mode",
        "group": "Continue"
      },
      {
        "command": "continue.toggleFullScreen",
        "category": "Jarvis",
        "title": "Toggle Full Screen",
        "icon": "$(fullscreen)",
        "group": "Jarvis"
      },
      {
        "command": "continue.openConfigJson",
        "category": "Jarvis",
        "title": "Open config.json",
        "group": "Jarvis"
      },
      {
        "command": "continue.toggleTabAutocompleteEnabled",
        "category": "Jarvis",
        "title": "Toggle Autocomplete Enabled",
        "group": "Jarvis"
      },
      {
        "command": "continue.selectFilesAsContext",
        "category": "Jarvis",
        "title": "Select Files as Context",
        "group": "Jarvis"
      },
      {
        "command": "continue.newSession",
        "category": "Jarvis",
        "title": "New Session",
        "icon": "$(add)",
        "group": "Jarvis"
      },
      {
        "command": "continue.viewHistory",
        "category": "Jarvis",
        "title": "View History",
        "icon": "$(history)",
        "group": "Jarvis"
      },
      {
        "command": "continue.navigateTo",
        "category": "Jarvis",
        "title": "Navigate to a path",
        "group": "Jarvis"
      },
      {
        "command": "continue.writeCommentsForCode",
        "category": "Jarvis",
        "title": "Write Comments for this Code",
        "group": "Jarvis"
      },
      {
        "command": "continue.writeDocstringForCode",
        "category": "Jarvis",
        "title": "Write a Docstring for this Code",
        "group": "Jarvis"
      },
      {
        "command": "continue.fixCode",
        "category": "Jarvis",
        "title": "Fix this Code",
        "group": "Jarvis"
      },
      {
        "command": "continue.optimizeCode",
        "category": "Jarvis",
        "title": "Optimize this Code",
        "group": "Jarvis"
      },
      {
        "command": "continue.fixGrammar",
        "category": "Jarvis",
        "title": "Fix Grammar / Spelling",
        "group": "Jarvis"
      },
      {
        "command": "continue.codebaseForceReIndex",
        "category": "Jarvis",
        "title": "Codebase Force Re-Index",
        "group": "Jarvis"
      },
      {
        "command": "continue.rebuildCodebaseIndex",
        "category": "Jarvis",
        "title": "Rebuild codebase index",
        "group": "Jarvis"
      },
      {
        "command": "continue.docsIndex",
        "category": "Jarvis",
        "title": "Docs Index",
        "group": "Jarvis"
      },
      {
        "command": "continue.docsReIndex",
        "category": "Jarvis",
        "title": "Docs Force Re-Index",
<<<<<<< HEAD
        "group": "Jarvis"
=======
        "group": "Continue"
      },
      {
        "command": "continue.focusContinueSessionId",
        "category": "Continue",
        "title": "Focus Continue Chat",
        "group": "Continue"
>>>>>>> 46e45dfb
      }
    ],
    "keybindings": [
      {
        "command": "continue.focusContinueInput",
        "mac": "cmd+l",
        "key": "ctrl+l"
      },
      {
        "command": "continue.focusContinueInputWithoutClear",
        "mac": "cmd+shift+l",
        "key": "ctrl+shift+l"
      },
      {
        "command": "continue.acceptDiff",
        "mac": "shift+cmd+enter",
        "key": "shift+ctrl+enter"
      },
      {
        "command": "continue.rejectDiff",
        "mac": "shift+cmd+backspace",
        "key": "shift+ctrl+backspace"
      },
      {
        "command": "continue.rejectDiff",
        "mac": "cmd+z",
        "key": "ctrl+z",
        "when": "continue.diffVisible"
      },
      {
        "command": "continue.quickEditHistoryUp",
        "mac": "up",
        "key": "up",
        "when": "false && continue.quickEditHistoryFocused"
      },
      {
        "command": "continue.quickEditHistoryDown",
        "mac": "down",
        "key": "down",
        "when": "false && continue.quickEditHistoryFocused"
      },
      {
        "command": "continue.acceptVerticalDiffBlock",
        "mac": "alt+cmd+y",
        "key": "alt+ctrl+y"
      },
      {
        "command": "continue.rejectVerticalDiffBlock",
        "mac": "alt+cmd+n",
        "key": "alt+ctrl+n"
      },
      {
        "command": "continue.quickEdit",
        "mac": "cmd+shift+i",
        "key": "ctrl+shift+i"
      },
      {
        "command": "continue.edit",
        "mac": "cmd+i",
        "key": "ctrl+i"
      },
      {
        "command": "continue.exitEditMode",
        "mac": "escape",
        "key": "escape",
        "when": "continue.inEditMode && editorFocus"
      },
      {
        "command": "continue.debugTerminal",
        "mac": "cmd+shift+r",
        "key": "ctrl+shift+r"
      },
      {
        "command": "continue.toggleFullScreen",
        "mac": "cmd+k cmd+m",
        "key": "ctrl+k ctrl+m",
        "when": "!terminalFocus"
      },
      {
        "command": "continue.toggleTabAutocompleteEnabled",
        "mac": "cmd+k cmd+a",
        "key": "ctrl+k ctrl+a",
        "when": "!terminalFocus"
      },
      {
        "command": "continue.applyCodeFromChat",
        "mac": "alt+a",
        "key": "alt+a"
      }
    ],
    "submenus": [
      {
        "id": "continue.continueSubMenu",
        "label": "Jarvis"
      }
    ],
    "menus": {
      "commandPalette": [
        {
          "command": "continue.quickEdit"
        },
        {
          "command": "continue.focusContinueInput"
        },
        {
          "command": "continue.focusContinueInputWithoutClear"
        },
        {
          "command": "continue.debugTerminal"
        },
        {
          "command": "continue.toggleFullScreen"
        },
        {
          "command": "continue.newSession"
        }
      ],
      "editor/context": [
        {
          "submenu": "continue.continueSubMenu",
          "group": "0_acontinue"
        }
      ],
      "editor/title/run": [
        {
          "command": "continue.rejectDiff",
          "group": "Jarvis",
          "when": "continue.streamingDiff"
        }
      ],
      "continue.continueSubMenu": [
        {
          "command": "continue.focusContinueInputWithoutClear",
          "group": "Jarvis",
          "when": "editorHasSelection"
        },
        {
          "command": "continue.writeCommentsForCode",
          "group": "Jarvis",
          "when": "editorHasSelection"
        },
        {
          "command": "continue.writeDocstringForCode",
          "group": "Jarvis",
          "when": "editorHasSelection"
        },
        {
          "command": "continue.fixCode",
          "group": "Jarvis",
          "when": "editorHasSelection"
        },
        {
          "command": "continue.optimizeCode",
          "group": "Jarvis",
          "when": "editorHasSelection"
        },
        {
          "command": "continue.fixGrammar",
          "group": "Jarvis",
          "when": "editorHasSelection && editorLangId == 'markdown'"
        }
      ],
      "explorer/context": [
        {
          "command": "continue.selectFilesAsContext",
          "group": "1_debug@1"
        }
      ],
      "view/title": [
        {
          "command": "continue.newSession",
          "group": "navigation@1",
          "when": "view == continue.continueGUIView"
        },
        {
          "command": "continue.viewHistory",
          "group": "navigation@2",
          "when": "view == continue.continueGUIView"
        },
        {
          "command": "continue.toggleFullScreen",
          "group": "navigation@3",
          "when": "view == continue.continueGUIView"
        }
      ],
      "editor/title": [
        {
          "command": "continue.newSession",
          "group": "navigation@1",
          "when": "activeWebviewPanelId == continue.continueGUIView"
        },
        {
          "command": "continue.viewHistory",
          "group": "navigation@2",
          "when": "activeWebviewPanelId == continue.continueGUIView"
        }
      ],
      "terminal/context": [
        {
          "command": "continue.debugTerminal",
          "group": "navigation@top"
        }
      ]
    },
    "viewsContainers": {
      "activitybar": [
        {
          "id": "continue",
          "title": "Jarvis",
          "icon": "media/sidebar-icon.png"
        }
      ]
    },
    "views": {
      "continue": [
        {
          "type": "webview",
          "id": "continue.continueGUIView",
          "name": "",
          "visibility": "visible"
        }
      ]
    },
    "jsonValidation": [
      {
        "fileMatch": "**/.continue*/config.json",
        "url": "./config_schema.json"
      },
      {
        "fileMatch": ".continuerc.json",
        "url": "./continue_rc_schema.json"
      }
    ]
  },
  "scripts": {
    "esbuild-base": "node scripts/esbuild.js",
    "vscode:prepublish": "npm run esbuild-base -- --minify",
    "esbuild": "npm run esbuild-base -- --sourcemap",
    "esbuild-watch": "npm run esbuild-base -- --sourcemap --watch",
    "tsc": "tsc -p ./",
    "tsc:check": "tsc -p ./ --noEmit",
    "tsc-watch": "tsc -watch -p ./",
    "rebuild": "electron-rebuild -v 19.1.8 node-pty",
    "lint": "eslint src --ext ts",
    "lint:fix": "eslint . --ext ts --fix",
    "build-test": "npm run esbuild && node esbuild.test.mjs",
    "test": "npm run build-test && node ./out/runTestOnVSCodeHost.js",
    "quick-test": "npm run build-test && node ./out/runTestOnVSCodeHost.js",
    "prepackage": "node scripts/prepackage.js",
    "package": "node scripts/package.js",
    "package-all": "node scripts/package-all.js",
    "package:pre-release": "node scripts/package.js --pre-release",
    "build:rust": "cargo-cp-artifact -ac sync sync.node -- cargo build --manifest-path ../../sync/Cargo.toml --message-format=json-render-diagnostics",
    "build-debug:rust": "npm run build:rust --",
    "build-release:rust": "npm run build:rust -- --release"
  },
  "devDependencies": {
    "@biomejs/biome": "1.6.4",
    "@nestjs/common": "^8.4.7",
    "@openapitools/openapi-generator-cli": "^2.5.2",
    "@types/cors": "^2.8.17",
    "@types/express": "^4.17.21",
    "@types/follow-redirects": "^1.14.4",
    "@types/glob": "^8.0.0",
    "@types/mocha": "^10.0.6",
    "@types/node": "16.x",
    "@types/react-dom": "^18.2.4",
    "@types/request": "^2.48.8",
    "@types/vscode": "1.70",
    "@types/ws": "^8.5.4",
    "@typescript-eslint/eslint-plugin": "^5.45.0",
    "@vscode/vsce": "^2.22.0",
    "cargo-cp-artifact": "^0.1",
    "esbuild": "0.19.12",
    "eslint": "^8.28.0",
    "glob": "^8.0.3",
    "json-schema-to-typescript": "^12.0.0",
    "mocha": "^10.4.0",
    "ovsx": "^0.8.3",
    "rimraf": "^5.0.5",
    "typescript": "^5.3.3",
    "vite": "^4.3.9",
    "vsce": "^2.15.0"
  },
  "dependencies": {
    "@electron/rebuild": "^3.2.10",
    "@reduxjs/toolkit": "^1.9.3",
    "@types/node-fetch": "^2.6.11",
    "@types/uuid": "^9.0.8",
    "@vscode/ripgrep": "^1.15.9",
    "@vscode/test-electron": "^2.3.9",
    "axios": "^1.2.5",
    "core": "file:../../core",
    "cors": "^2.8.5",
    "dbinfoz": "^0.14.0",
    "downshift": "^7.6.0",
    "esbuild": "^0.19.12",
    "express": "^4.18.2",
    "fkill": "^8.1.0",
    "follow-redirects": "^1.15.4",
    "handlebars": "^4.7.8",
    "highlight.js": "^11.7.0",
    "highlightable": "^1.3.0-beta.0",
    "http-proxy": "^1.18.1",
    "http-proxy-agent": "^7.0.0",
    "http-proxy-middleware": "^2.0.6",
    "https-proxy-agent": "^7.0.2",
    "ignore": "^5.3.0",
    "jsdom": "^24.0.0",
    "minisearch": "^7.0.0",
    "monaco-editor": "^0.45.0",
    "monaco-vscode-textmate-theme-converter": "^0.1.7",
    "ncp": "^2.0.0",
    "node-fetch": "^3.3.2",
    "node-machine-id": "^1.1.12",
    "posthog-node": "^3.6.3",
    "react-markdown": "^8.0.7",
    "react-redux": "^8.0.5",
    "read-last-lines": "^1.8.0",
    "request": "^2.88.2",
    "socket.io-client": "^4.7.2",
    "strip-ansi": "^7.1.0",
    "systeminformation": "^5.22.10",
    "tailwindcss": "^3.3.2",
    "undici": "^6.2.0",
    "uuid": "^9.0.1",
    "uuidv4": "^6.2.13",
    "vectordb": "^0.4.20",
    "vscode-languageclient": "^8.0.2",
    "ws": "^8.13.0",
    "yarn": "^1.22.21"
  }
}<|MERGE_RESOLUTION|>--- conflicted
+++ resolved
@@ -2,11 +2,7 @@
   "name": "continue",
   "icon": "media/icon.png",
   "author": "Continue Dev, Inc",
-<<<<<<< HEAD
   "version": "1.100.0",
-=======
-  "version": "0.9.228",
->>>>>>> 46e45dfb
   "repository": {
     "type": "git",
     "url": "https://github.com/continuedev/continue"
@@ -312,17 +308,13 @@
         "command": "continue.docsReIndex",
         "category": "Jarvis",
         "title": "Docs Force Re-Index",
-<<<<<<< HEAD
-        "group": "Jarvis"
-=======
-        "group": "Continue"
+        "group": "Jarvis"
       },
       {
         "command": "continue.focusContinueSessionId",
-        "category": "Continue",
+        "category": "Jarvis",
         "title": "Focus Continue Chat",
-        "group": "Continue"
->>>>>>> 46e45dfb
+        "group": "Jarvis"
       }
     ],
     "keybindings": [
@@ -596,7 +588,7 @@
     "@typescript-eslint/eslint-plugin": "^5.45.0",
     "@vscode/vsce": "^2.22.0",
     "cargo-cp-artifact": "^0.1",
-    "esbuild": "0.19.12",
+    "esbuild": "^0.19.12",
     "eslint": "^8.28.0",
     "glob": "^8.0.3",
     "json-schema-to-typescript": "^12.0.0",
@@ -619,7 +611,6 @@
     "cors": "^2.8.5",
     "dbinfoz": "^0.14.0",
     "downshift": "^7.6.0",
-    "esbuild": "^0.19.12",
     "express": "^4.18.2",
     "fkill": "^8.1.0",
     "follow-redirects": "^1.15.4",
