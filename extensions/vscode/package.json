--- conflicted
+++ resolved
@@ -2,11 +2,7 @@
   "name": "continue",
   "icon": "media/icon.png",
   "author": "Continue Dev, Inc",
-<<<<<<< HEAD
-  "version": "0.8.52",
-=======
   "version": "0.9.211",
->>>>>>> e4d8998f
   "repository": {
     "type": "git",
     "url": "https://github.com/continuedev/continue"
