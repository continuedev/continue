{
  "name": "continue",
  "icon": "media/icon.png",
  "author": "Continue Dev, Inc",
<<<<<<< HEAD
  "version": "1.100.0",
=======
  "version": "0.9.231",
>>>>>>> 334f680c
  "repository": {
    "type": "git",
    "url": "https://github.com/continuedev/continue"
  },
  "extensionKind": [
    "ui",
    "workspace"
  ],
  "bugs": {
    "url": "https://github.com/continuedev/continue/issues",
    "email": "nate@continue.dev"
  },
  "homepage": "https://continue.dev",
  "qna": "https://github.com/continuedev/continue/issues/new/choose",
  "license": "Apache-2.0",
  "displayName": "Jarvis - Codestral, Claude, and more",
  "pricing": "Free",
  "description": "The leading open-source AI code assistant",
  "publisher": "Continue",
  "engines": {
    "vscode": "^1.70.0",
    "node": ">=20.11.0"
  },
  "engine-strict": true,
  "galleryBanner": {
    "color": "#1E1E1E",
    "theme": "dark"
  },
  "categories": [
    "AI",
    "Chat",
    "Programming Languages",
    "Education",
    "Machine Learning",
    "Snippets"
  ],
  "keywords": [
    "chatgpt",
    "github",
    "copilot",
    "claude",
    "sonnet",
    "mistral",
    "codestral",
    "codegpt",
    "ai",
    "llama"
  ],
  "activationEvents": [
    "onStartupFinished",
    "onView:continueGUIView"
  ],
  "main": "./out/extension.js",
  "contributes": {
    "languages": [
      {
        "filenames": [
          "config.json",
          ".continuerc.json"
        ],
        "id": "jsonc"
      },
      {
        "id": "promptLanguage",
        "extensions": [
          ".prompt"
        ],
        "aliases": [
          "Prompt Language"
        ],
        "configuration": "./prompt-file-language-configuration.json"
      }
    ],
    "grammars": [
      {
        "language": "promptLanguage",
        "scopeName": "source.prompt",
        "path": "./media/prompt.tmLanguage.json"
      }
    ],
    "configuration": {
      "title": "Jarvis",
      "properties": {
        "continue.telemetryEnabled": {
          "type": "boolean",
          "default": true,
          "markdownDescription": "Continue collects anonymous usage data, cleaned of PII, to help us improve the product for our users. Read more  at [continue.dev › Telemetry](https://docs.continue.dev/telemetry)."
        },
        "continue.enableContinueForTeams": {
          "type": "boolean",
          "default": false,
          "markdownDescription": "Enable Continue for teams beta features. To sign in, click the person icon in the bottom right of the sidebar."
        },
        "continue.showInlineTip": {
          "type": "boolean",
          "default": true,
          "description": "Show inline suggestion to use the Continue keyboard shortcuts (e.g. \"Cmd/Ctrl L to select code, Cmd/Ctrl I to edit\")."
        },
        "continue.enableQuickActions": {
          "type": "boolean",
          "default": false,
          "markdownDescription": "Enable the experimental Quick Actions feature. Read our walkthrough to learn about configuration and how to share feedback: [continue.dev › Walkthrough: Quick Actions (experimental)](https://docs.continue.dev/features/quick-actions)"
        },
        "continue.enableTabAutocomplete": {
          "type": "boolean",
          "default": true,
          "markdownDescription": "Enable Continue's tab autocomplete feature. Read our walkthrough to learn about configuration and how to share feedback: [continue.dev › Walkthrough: Tab Autocomplete (beta)](https://docs.continue.dev/features/tab-autocomplete)"
        },
        "continue.pauseTabAutocompleteOnBattery": {
          "type": "boolean",
          "default": false,
          "markdownDescription": "Pause Continue's tab autocomplete feature when your battery is low."
        },
        "continue.pauseCodebaseIndexOnStart": {
          "type": "boolean",
          "default": false,
          "markdownDescription": "Pause Continue's codebase index on start."
        },
        "continue.enableDebugLogs": {
          "type": "boolean",
          "default": false,
          "markdownDescription": "Enable Continue Debug Logs in the Output panel."
        },
        "continue.remoteConfigServerUrl": {
          "type": "string",
          "default": null,
          "markdownDescription": "If your team is set up to use shared configuration, enter the server URL here and your user token below to enable automatic syncing."
        },
        "continue.userToken": {
          "type": "string",
          "default": null,
          "markdownDescription": "If your team is set up to use shared configuration, enter your user token here and your server URL above to enable automatic syncing."
        },
        "continue.remoteConfigSyncPeriod": {
          "type": "number",
          "default": 60,
          "description": "The period of time in minutes between automatic syncs."
        }
      }
    },
    "commands": [
      {
        "command": "continue.applyCodeFromChat",
        "category": "Jarvis",
        "title": "Apply code from chat",
        "group": "Jarvis"
      },
      {
        "command": "continue.acceptDiff",
        "category": "Jarvis",
        "title": "Accept Diff",
        "group": "Jarvis"
      },
      {
        "command": "continue.rejectDiff",
        "category": "Jarvis",
        "title": "Reject Diff",
        "group": "Jarvis",
        "icon": "$(stop)"
      },
      {
        "command": "continue.acceptVerticalDiffBlock",
        "category": "Jarvis",
        "title": "Accept Vertical Diff Block",
        "group": "Jarvis"
      },
      {
        "command": "continue.rejectVerticalDiffBlock",
        "category": "Jarvis",
        "title": "Reject Vertical Diff Block",
        "group": "Jarvis"
      },
      {
        "command": "continue.quickEdit",
        "category": "Jarvis",
        "title": "Generate Code",
        "group": "Jarvis"
      },
      {
        "command": "continue.focusContinueInput",
        "category": "Jarvis",
        "title": "Add Highlighted Code to Context and Clear Chat",
        "group": "Jarvis"
      },
      {
        "command": "continue.focusContinueInputWithoutClear",
        "category": "Jarvis",
        "title": "Add Highlighted Code to Context",
        "group": "Jarvis"
      },
      {
        "command": "continue.debugTerminal",
        "category": "Jarvis",
        "title": "Debug Terminal",
        "group": "Jarvis"
      },
      {
        "command": "continue.edit",
        "category": "Continue",
        "title": "Edit code with natural language",
        "group": "Continue"
      },
      {
        "command": "continue.exitEditMode",
        "category": "Continue",
        "title": "Exit Edit Mode",
        "group": "Continue"
      },
      {
        "command": "continue.toggleFullScreen",
        "category": "Jarvis",
        "title": "Toggle Full Screen",
        "icon": "$(fullscreen)",
        "group": "Jarvis"
      },
      {
        "command": "continue.openConfigJson",
        "category": "Jarvis",
        "title": "Open config.json",
        "group": "Jarvis"
      },
      {
        "command": "continue.toggleTabAutocompleteEnabled",
        "category": "Jarvis",
        "title": "Toggle Autocomplete Enabled",
        "group": "Jarvis"
      },
      {
        "command": "continue.selectFilesAsContext",
        "category": "Jarvis",
        "title": "Select Files as Context",
        "group": "Jarvis"
      },
      {
        "command": "continue.newSession",
        "category": "Jarvis",
        "title": "New Session",
        "icon": "$(add)",
        "group": "Jarvis"
      },
      {
        "command": "continue.viewHistory",
        "category": "Jarvis",
        "title": "View History",
        "icon": "$(history)",
        "group": "Jarvis"
      },
      {
        "command": "continue.navigateTo",
        "category": "Jarvis",
        "title": "Navigate to a path",
        "group": "Jarvis"
      },
      {
        "command": "continue.writeCommentsForCode",
        "category": "Jarvis",
        "title": "Write Comments for this Code",
        "group": "Jarvis"
      },
      {
        "command": "continue.writeDocstringForCode",
        "category": "Jarvis",
        "title": "Write a Docstring for this Code",
        "group": "Jarvis"
      },
      {
        "command": "continue.fixCode",
        "category": "Jarvis",
        "title": "Fix this Code",
        "group": "Jarvis"
      },
      {
        "command": "continue.optimizeCode",
        "category": "Jarvis",
        "title": "Optimize this Code",
        "group": "Jarvis"
      },
      {
        "command": "continue.fixGrammar",
        "category": "Jarvis",
        "title": "Fix Grammar / Spelling",
        "group": "Jarvis"
      },
      {
        "command": "continue.codebaseForceReIndex",
        "category": "Jarvis",
        "title": "Codebase Force Re-Index",
        "group": "Jarvis"
      },
      {
        "command": "continue.rebuildCodebaseIndex",
        "category": "Jarvis",
        "title": "Rebuild codebase index",
        "group": "Jarvis"
      },
      {
        "command": "continue.docsIndex",
        "category": "Jarvis",
        "title": "Docs Index",
        "group": "Jarvis"
      },
      {
        "command": "continue.docsReIndex",
        "category": "Jarvis",
        "title": "Docs Force Re-Index",
        "group": "Jarvis"
      },
      {
        "command": "continue.focusContinueSessionId",
        "category": "Jarvis",
        "title": "Focus Continue Chat",
        "group": "Jarvis"
      }
    ],
    "keybindings": [
      {
        "command": "continue.focusContinueInput",
        "mac": "cmd+l",
        "key": "ctrl+l"
      },
      {
        "command": "continue.focusContinueInputWithoutClear",
        "mac": "cmd+shift+l",
        "key": "ctrl+shift+l"
      },
      {
        "command": "continue.acceptDiff",
        "mac": "shift+cmd+enter",
        "key": "shift+ctrl+enter",
        "when": "continue.diffVisible"
      },
      {
        "command": "continue.rejectDiff",
        "mac": "shift+cmd+backspace",
        "key": "shift+ctrl+backspace",
        "when": "continue.diffVisible"
      },
      {
        "command": "continue.rejectDiff",
        "mac": "cmd+z",
        "key": "ctrl+z",
        "when": "continue.diffVisible"
      },
      {
        "command": "continue.quickEditHistoryUp",
        "mac": "up",
        "key": "up",
        "when": "false && continue.quickEditHistoryFocused"
      },
      {
        "command": "continue.quickEditHistoryDown",
        "mac": "down",
        "key": "down",
        "when": "false && continue.quickEditHistoryFocused"
      },
      {
        "command": "continue.acceptVerticalDiffBlock",
        "mac": "alt+cmd+y",
        "key": "alt+ctrl+y"
      },
      {
        "command": "continue.rejectVerticalDiffBlock",
        "mac": "alt+cmd+n",
        "key": "alt+ctrl+n"
      },
      {
        "command": "continue.quickEdit",
        "mac": "cmd+shift+i",
        "key": "ctrl+shift+i"
      },
      {
        "command": "continue.edit",
        "mac": "cmd+i",
        "key": "ctrl+i"
      },
      {
        "command": "continue.exitEditMode",
        "mac": "escape",
        "key": "escape",
        "when": "continue.inEditMode && editorFocus"
      },
      {
        "command": "continue.debugTerminal",
        "mac": "cmd+shift+r",
        "key": "ctrl+shift+r"
      },
      {
        "command": "continue.toggleFullScreen",
        "mac": "cmd+k cmd+m",
        "key": "ctrl+k ctrl+m",
        "when": "!terminalFocus"
      },
      {
        "command": "continue.toggleTabAutocompleteEnabled",
        "mac": "cmd+k cmd+a",
        "key": "ctrl+k ctrl+a",
        "when": "!terminalFocus"
      },
      {
        "command": "continue.applyCodeFromChat",
        "mac": "alt+a",
        "key": "alt+a"
      }
    ],
    "submenus": [
      {
        "id": "continue.continueSubMenu",
        "label": "Jarvis"
      }
    ],
    "menus": {
      "commandPalette": [
        {
          "command": "continue.quickEdit"
        },
        {
          "command": "continue.focusContinueInput"
        },
        {
          "command": "continue.focusContinueInputWithoutClear"
        },
        {
          "command": "continue.debugTerminal"
        },
        {
          "command": "continue.toggleFullScreen"
        },
        {
          "command": "continue.newSession"
        }
      ],
      "editor/context": [
        {
          "submenu": "continue.continueSubMenu",
          "group": "0_acontinue"
        }
      ],
      "editor/title/run": [
        {
          "command": "continue.rejectDiff",
          "group": "Jarvis",
          "when": "continue.streamingDiff"
        }
      ],
      "continue.continueSubMenu": [
        {
          "command": "continue.focusContinueInputWithoutClear",
          "group": "Jarvis",
          "when": "editorHasSelection"
        },
        {
          "command": "continue.writeCommentsForCode",
          "group": "Jarvis",
          "when": "editorHasSelection"
        },
        {
          "command": "continue.writeDocstringForCode",
          "group": "Jarvis",
          "when": "editorHasSelection"
        },
        {
          "command": "continue.fixCode",
          "group": "Jarvis",
          "when": "editorHasSelection"
        },
        {
          "command": "continue.optimizeCode",
          "group": "Jarvis",
          "when": "editorHasSelection"
        },
        {
          "command": "continue.fixGrammar",
          "group": "Jarvis",
          "when": "editorHasSelection && editorLangId == 'markdown'"
        }
      ],
      "explorer/context": [
        {
          "command": "continue.selectFilesAsContext",
          "group": "1_debug@1"
        }
      ],
      "view/title": [
        {
          "command": "continue.newSession",
          "group": "navigation@1",
          "when": "view == continue.continueGUIView"
        },
        {
          "command": "continue.viewHistory",
          "group": "navigation@2",
          "when": "view == continue.continueGUIView"
        },
        {
          "command": "continue.toggleFullScreen",
          "group": "navigation@3",
          "when": "view == continue.continueGUIView"
        }
      ],
      "editor/title": [
        {
          "command": "continue.newSession",
          "group": "navigation@1",
          "when": "activeWebviewPanelId == continue.continueGUIView"
        },
        {
          "command": "continue.viewHistory",
          "group": "navigation@2",
          "when": "activeWebviewPanelId == continue.continueGUIView"
        }
      ],
      "terminal/context": [
        {
          "command": "continue.debugTerminal",
          "group": "navigation@top"
        }
      ]
    },
    "viewsContainers": {
      "activitybar": [
        {
          "id": "continue",
          "title": "Jarvis",
          "icon": "media/sidebar-icon.png"
        }
      ]
    },
    "views": {
      "continue": [
        {
          "type": "webview",
          "id": "continue.continueGUIView",
          "name": "",
          "visibility": "visible"
        }
      ]
    },
    "jsonValidation": [
      {
        "fileMatch": "**/.continue*/config.json",
        "url": "./config_schema.json"
      },
      {
        "fileMatch": ".continuerc.json",
        "url": "./continue_rc_schema.json"
      }
    ]
  },
  "scripts": {
    "esbuild-base": "node scripts/esbuild.js",
    "vscode:prepublish": "npm run esbuild-base -- --minify",
    "esbuild": "npm run esbuild-base -- --sourcemap",
    "esbuild-watch": "npm run esbuild-base -- --sourcemap --watch",
    "tsc": "tsc -p ./",
    "tsc:check": "tsc -p ./ --noEmit",
    "tsc-watch": "tsc -watch -p ./",
    "rebuild": "electron-rebuild -v 19.1.8 node-pty",
    "lint": "eslint src --ext ts",
    "lint:fix": "eslint . --ext ts --fix",
    "build-test": "npm run esbuild && node esbuild.test.mjs",
    "test": "npm run build-test && node ./out/runTestOnVSCodeHost.js",
    "quick-test": "npm run build-test && node ./out/runTestOnVSCodeHost.js",
    "prepackage": "node scripts/prepackage.js",
    "package": "node scripts/package.js",
    "package-all": "node scripts/package-all.js",
    "package:pre-release": "node scripts/package.js --pre-release",
    "build:rust": "cargo-cp-artifact -ac sync sync.node -- cargo build --manifest-path ../../sync/Cargo.toml --message-format=json-render-diagnostics",
    "build-debug:rust": "npm run build:rust --",
    "build-release:rust": "npm run build:rust -- --release"
  },
  "devDependencies": {
    "@biomejs/biome": "1.6.4",
    "@nestjs/common": "^8.4.7",
    "@openapitools/openapi-generator-cli": "^2.5.2",
    "@types/cors": "^2.8.17",
    "@types/express": "^4.17.21",
    "@types/follow-redirects": "^1.14.4",
    "@types/glob": "^8.0.0",
    "@types/mocha": "^10.0.6",
    "@types/node": "16.x",
    "@types/react-dom": "^18.2.4",
    "@types/request": "^2.48.8",
    "@types/vscode": "1.70",
    "@types/ws": "^8.5.4",
    "@typescript-eslint/eslint-plugin": "^5.45.0",
    "@vscode/vsce": "^2.22.0",
    "cargo-cp-artifact": "^0.1",
<<<<<<< HEAD
    "esbuild": "^0.19.12",
=======
    "esbuild": "^0.17.19",
>>>>>>> 334f680c
    "eslint": "^8.28.0",
    "glob": "^8.0.3",
    "json-schema-to-typescript": "^12.0.0",
    "mocha": "^10.4.0",
    "ovsx": "^0.8.3",
    "rimraf": "^5.0.5",
    "typescript": "^5.3.3",
    "vite": "^4.3.9",
    "vsce": "^2.15.0"
  },
  "dependencies": {
    "@electron/rebuild": "^3.2.10",
    "@reduxjs/toolkit": "^1.9.3",
    "@types/node-fetch": "^2.6.11",
    "@types/uuid": "^9.0.8",
    "@vscode/ripgrep": "^1.15.9",
    "@vscode/test-electron": "^2.3.9",
    "axios": "^1.2.5",
    "core": "file:../../core",
    "cors": "^2.8.5",
    "dbinfoz": "^0.14.0",
    "downshift": "^7.6.0",
<<<<<<< HEAD
=======
    "esbuild": "^0.17.19",
>>>>>>> 334f680c
    "express": "^4.18.2",
    "fkill": "^8.1.0",
    "follow-redirects": "^1.15.4",
    "handlebars": "^4.7.8",
    "highlight.js": "^11.7.0",
    "highlightable": "^1.3.0-beta.0",
    "http-proxy": "^1.18.1",
    "http-proxy-agent": "^7.0.0",
    "http-proxy-middleware": "^2.0.6",
    "https-proxy-agent": "^7.0.2",
    "ignore": "^5.3.0",
    "jsdom": "^24.0.0",
    "minisearch": "^7.0.0",
    "monaco-editor": "^0.45.0",
    "monaco-vscode-textmate-theme-converter": "^0.1.7",
    "ncp": "^2.0.0",
    "node-fetch": "^3.3.2",
    "node-machine-id": "^1.1.12",
    "posthog-node": "^3.6.3",
    "react-markdown": "^8.0.7",
    "react-redux": "^8.0.5",
    "read-last-lines": "^1.8.0",
    "request": "^2.88.2",
    "socket.io-client": "^4.7.2",
    "strip-ansi": "^7.1.0",
    "systeminformation": "^5.22.10",
    "tailwindcss": "^3.3.2",
    "undici": "^6.2.0",
    "uuid": "^9.0.1",
    "uuidv4": "^6.2.13",
    "vectordb": "^0.4.20",
    "vscode-languageclient": "^8.0.2",
    "ws": "^8.13.0",
    "yarn": "^1.22.21"
  }
}<|MERGE_RESOLUTION|>--- conflicted
+++ resolved
@@ -2,11 +2,7 @@
   "name": "continue",
   "icon": "media/icon.png",
   "author": "Continue Dev, Inc",
-<<<<<<< HEAD
-  "version": "1.100.0",
-=======
-  "version": "0.9.231",
->>>>>>> 334f680c
+  "version": "1.100.1",
   "repository": {
     "type": "git",
     "url": "https://github.com/continuedev/continue"
@@ -594,11 +590,7 @@
     "@typescript-eslint/eslint-plugin": "^5.45.0",
     "@vscode/vsce": "^2.22.0",
     "cargo-cp-artifact": "^0.1",
-<<<<<<< HEAD
-    "esbuild": "^0.19.12",
-=======
     "esbuild": "^0.17.19",
->>>>>>> 334f680c
     "eslint": "^8.28.0",
     "glob": "^8.0.3",
     "json-schema-to-typescript": "^12.0.0",
@@ -621,10 +613,7 @@
     "cors": "^2.8.5",
     "dbinfoz": "^0.14.0",
     "downshift": "^7.6.0",
-<<<<<<< HEAD
-=======
     "esbuild": "^0.17.19",
->>>>>>> 334f680c
     "express": "^4.18.2",
     "fkill": "^8.1.0",
     "follow-redirects": "^1.15.4",
