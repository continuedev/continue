{
  "_comment": "This file has been modified significantly from its original contents. New commands have been added, and there has been renaming from Continue to PearAI. pearai-submodule is a fork of Continue (https://github.com/continuedev/continue).",
  "name": "pearai",
  "publisher": "pearai",
  "icon": "media/icon.png",
  "version": "1.4.0",
  "repository": {
    "type": "git",
    "url": "https://github.com/trypear/pearai-submodule"
  },
  "extensionKind": [
    "ui",
    "workspace"
  ],
  "bugs": {
    "url": "https://github.com/trypear/pearai-app/issues"
  },
  "homepage": "https://trypear.ai",
  "qna": "https://github.com/trypear/pearai-app/issues/new/choose",
  "displayName": "PearAI",
  "license": "Apache-2.0",
  "pricing": "Free",
  "description": "Supercharge your development with AI",
  "engines": {
    "vscode": "^1.70.0",
    "node": ">=20.11.0"
  },
  "engine-strict": true,
  "galleryBanner": {
    "color": "#1E1E1E",
    "theme": "dark"
  },
  "categories": [
    "AI",
    "Chat",
    "Programming Languages",
    "Education",
    "Machine Learning",
    "Snippets"
  ],
  "keywords": [
    "chatgpt",
    "github",
    "copilot",
    "claude",
    "sonnet",
    "mistral",
    "codestral",
    "codegpt",
    "ai",
    "llama"
  ],
  "activationEvents": [
    "onStartupFinished",
    "onView:pearAIChatView"
  ],
  "main": "./out/extension.js",
  "browser": "./out/extension.js",
  "contributes": {
    "languages": [
      {
        "filenames": [
          "config.json",
          ".pearairc.json"
        ],
        "id": "jsonc"
      }
    ],
    "configuration": {
      "title": "PearAI",
      "properties": {
        "pearai.telemetryEnabled": {
          "type": "boolean",
          "default": true,
          "markdownDescription": "PearAI collects anonymous usage data, cleaned of PII, to help us improve the product for our users. Read more  at [pearai.dev › Telemetry](https://trypear.ai/telemetry)."
        },
        "pearai.enableContinueForTeams": {
          "type": "boolean",
          "default": false,
          "markdownDescription": "_(Requires window reload)_ Enable PearAI for teams beta features. To sign in, click the person icon in the bottom right of the sidebar."
        },
        "pearai.showInlineTip": {
          "type": "boolean",
          "default": true,
          "description": "Show inline suggestion to use the PearAI keyboard shortcuts (e.g. \"Cmd/Ctrl L to select code, Cmd/Ctrl I to edit\")."
        },
        "pearai.enableQuickActions": {
          "type": "boolean",
          "default": false,
          "markdownDescription": "Enable the experimental Quick Actions feature. Read our walkthrough to learn about configuration and how to share feedback: [pearai.dev › Walkthrough: Quick Actions (experimental)](https://trypear.ai/features/quick-actions)"
        },
        "pearai.enableTabAutocomplete": {
          "type": "boolean",
          "default": true,
          "markdownDescription": "Enable PearAI's tab autocomplete feature. Read our walkthrough to learn about configuration and how to share feedback: [pearai.dev › Walkthrough: Tab Autocomplete (beta)](https://trypear.ai/docs/tab-autocomplete)"
        },
        "pearai.pauseTabAutocompleteOnBattery": {
          "type": "boolean",
          "default": false,
          "markdownDescription": "Pause PearAI's tab autocomplete feature when your battery is low."
        },
        "pearai.pauseCodebaseIndexOnStart": {
          "type": "boolean",
          "default": false,
          "markdownDescription": "Pause PearAI's codebase index on start."
        },
        "pearai.enableDebugLogs": {
          "type": "boolean",
          "default": false,
          "markdownDescription": "Enable PearAI Debug Logs in the Output panel."
        },
        "pearai.remoteConfigServerUrl": {
          "type": "string",
          "default": null,
          "markdownDescription": "If your team is set up to use shared configuration, enter the server URL here and your user token below to enable automatic syncing."
        },
        "pearai.userToken": {
          "type": "string",
          "default": null,
          "markdownDescription": "If your team is set up to use shared configuration, enter your user token here and your server URL above to enable automatic syncing."
        },
        "pearai.remoteConfigSyncPeriod": {
          "type": "number",
          "default": 60,
          "description": "The period of time in minutes between automatic syncs."
        }
      }
    },
    "commands": [
      {
        "command": "pearai.acceptDiff",
        "category": "PearAI",
        "title": "Accept Diff",
        "group": "PearAI"
      },
      {
        "command": "pearai.rejectDiff",
        "category": "PearAI",
        "title": "Reject Diff",
        "group": "PearAI",
        "icon": "$(stop)"
      },
      {
        "command": "pearai.acceptVerticalDiffBlock",
        "category": "PearAI",
        "title": "Accept Vertical Diff Block",
        "group": "PearAI"
      },
      {
        "command": "pearai.rejectVerticalDiffBlock",
        "category": "PearAI",
        "title": "Reject Vertical Diff Block",
        "group": "PearAI"
      },
      {
        "command": "pearai.quickEdit",
        "category": "PearAI",
        "title": "Generate Code",
        "group": "PearAI"
      },
      {
        "command": "pearai.focusContinueInput",
        "category": "PearAI",
        "title": "Add Highlighted Code to Context",
        "group": "PearAI"
      },
      {
        "command": "pearai.focusContinueInputWithoutClear",
        "category": "PearAI",
        "title": "Add Highlighted Code to Context",
        "group": "PearAI"
      },
      {
        "command": "pearai.debugTerminal",
        "category": "PearAI",
        "title": "PearAI: Debug Terminal",
        "group": "PearAI"
      },
      {
        "command": "pearai.toggleFullScreen",
        "category": "PearAI",
        "title": "Toggle Full Screen",
        "icon": "$(fullscreen)",
        "group": "PearAI"
      },
      {
        "command": "pearai.openConfigJson",
        "category": "PearAI",
        "title": "Open config.json",
        "group": "PearAI"
      },
      {
        "command": "pearai.openPearAiWelcome",
        "category": "PearAI",
        "title": "Open Welcome page for PearAI",
        "group": "PearAI"
      },
      {
        "command": "pearai.toggleTabAutocompleteEnabled",
        "category": "PearAI",
        "title": "Toggle Autocomplete Enabled",
        "group": "PearAI"
      },
      {
        "command": "pearai.selectFilesAsContext",
        "category": "PearAI",
        "title": "PearAI: Select Files as Context",
        "group": "PearAI"
      },
      {
        "command": "pearai.newSession",
        "category": "PearAI",
        "title": "New Session",
        "icon": "$(add)",
        "group": "PearAI"
      },
      {
        "command": "pearai.viewHistory",
        "category": "PearAI",
        "title": "View History",
        "icon": "$(history)",
        "group": "PearAI"
      },
      {
        "command": "pearai.writeCommentsForCode",
        "category": "PearAI",
        "title": "Write Comments for this Code",
        "group": "PearAI"
      },
      {
        "command": "pearai.writeDocstringForCode",
        "category": "PearAI",
        "title": "Write a Docstring for this Code",
        "group": "PearAI"
      },
      {
        "command": "pearai.fixCode",
        "category": "PearAI",
        "title": "Fix this Code",
        "group": "PearAI"
      },
      {
        "command": "pearai.optimizeCode",
        "category": "PearAI",
        "title": "Optimize this Code",
        "group": "PearAI"
      },
      {
        "command": "pearai.fixGrammar",
        "category": "PearAI",
        "title": "Fix Grammar / Spelling",
        "group": "PearAI"
      },
      {
        "command": "pearai.codebaseForceReIndex",
        "category": "PearAI",
        "title": "Codebase Force Re-Index",
        "group": "PearAI"
      },
      {
        "command": "pearai.docsIndex",
        "category": "PearAI",
        "title": "Docs Index",
        "group": "PearAI"
      },
      {
        "command": "pearai.docsReIndex",
        "category": "PearAI",
        "title": "Docs Force Re-Index",
        "group": "PearAI"
      },
      {
        "command": "pearai.login",
        "category": "PearAI",
        "title": "Login to PearAI",
        "group": "PearAI"
      },
      {
        "command": "pearai.logout",
        "category": "PearAI",
        "title": "Logout of PearAI",
        "group": "PearAI"
      },
      {
        "command": "pearai.loadRecentChat",
        "category": "PearAI",
        "title": "Load Recent Chat",
        "group": "PearAI"
      },
      {
        "command": "pearai.resizeAuxiliaryBarWidth",
        "category": "PearAI",
        "title": "Resize Chat",
        "group": "PearAI"
      },
      {
        "command": "pearai.macResizeAuxiliaryBarWidth",
        "category": "PearAI",
        "title": "Big Chat - CMD + [",
        "group": "PearAI"
      },
      {
        "command": "pearai.winResizeAuxiliaryBarWidth",
        "category": "PearAI",
        "title": "Big Chat - CTRL + [",
        "group": "PearAI"
      },
      {
        "command": "pearai.patchWSL",
        "category": "Shell",
        "title": "Patch WSL",
        "group": "Shell"
      },
      {
        "command": "pearai.aiderMode",
        "category": "PearAI",
        "title": "Open PearAI Creator",
        "group": "PearAI"
<<<<<<< HEAD
      },
      {
        "command": "pearai.perplexityMode",
        "category": "PearAI",
        "title": "Open PearAI Search",
        "group": "PearAI"
=======
>>>>>>> ba37be13
      }
    ],
    "keybindings": [
      {
        "command": "pearai.focusContinueInput",
        "mac": "cmd+l",
        "key": "ctrl+l"
      },
      {
        "command": "pearai.focusContinueInputWithoutClear",
        "mac": "cmd+shift+l",
        "key": "ctrl+shift+l"
      },
      {
        "command": "pearai.toggleAuxiliaryBar",
        "mac": "alt+cmd+l",
        "key": "alt+ctrl+l"
      },
      {
        "command": "pearai.acceptDiff",
        "mac": "shift+cmd+enter",
        "key": "shift+ctrl+enter"
      },
      {
        "command": "pearai.rejectDiff",
        "mac": "shift+cmd+backspace",
        "key": "shift+ctrl+backspace"
      },
      {
        "command": "pearai.rejectDiff",
        "mac": "cmd+z",
        "key": "ctrl+z",
        "when": "pearai.diffVisible"
      },
      {
        "command": "pearai.quickEditHistoryUp",
        "mac": "up",
        "key": "up",
        "when": "false && pearai.quickEditHistoryFocused"
      },
      {
        "command": "pearai.quickEditHistoryDown",
        "mac": "down",
        "key": "down",
        "when": "false && pearai.quickEditHistoryFocused"
      },
      {
        "command": "pearai.acceptVerticalDiffBlock",
        "mac": "alt+cmd+y",
        "key": "alt+ctrl+y"
      },
      {
        "command": "pearai.rejectVerticalDiffBlock",
        "mac": "alt+cmd+n",
        "key": "alt+ctrl+n"
      },
      {
        "command": "pearai.quickEdit",
        "mac": "cmd+i",
        "key": "ctrl+i"
      },
      {
        "command": "pearai.debugTerminal",
        "mac": "cmd+shift+r",
        "key": "ctrl+shift+r"
      },
      {
        "command": "pearai.toggleFullScreen",
        "mac": "cmd+k cmd+m",
        "key": "ctrl+k ctrl+m",
        "when": "!terminalFocus"
      },
      {
        "command": "pearai.toggleTabAutocompleteEnabled",
        "mac": "cmd+k cmd+a",
        "key": "ctrl+k ctrl+a",
        "when": "!terminalFocus"
      },
      {
        "command": "pearai.loadRecentChat",
        "mac": "cmd+0",
        "key": "ctrl+0"
      },
      {
        "command": "pearai.resizeAuxiliaryBarWidth",
        "mac": "cmd+\\",
        "key": "ctrl+\\"
      },
      {
        "command": "pearai.viewHistory",
        "mac": "cmd+h",
        "key": "ctrl+h"
      }
    ],
    "submenus": [
      {
        "id": "pearai.continueSubMenu",
        "label": "PearAI"
      }
    ],
    "menus": {
      "commandPalette": [
        {
          "command": "pearai.quickEdit"
        },
        {
          "command": "pearai.focusContinueInput"
        },
        {
          "command": "pearai.focusContinueInputWithoutClear"
        },
        {
          "command": "pearai.debugTerminal"
        },
        {
          "command": "pearai.toggleFullScreen"
        },
        {
          "command": "pearai.newSession"
        }
      ],
      "editor/context": [
        {
          "submenu": "pearai.continueSubMenu",
          "group": "0_acontinue"
        }
      ],
      "editor/title/run": [
        {
          "command": "pearai.rejectDiff",
          "group": "PearAI",
          "when": "pearai.streamingDiff"
        }
      ],
      "pearai.continueSubMenu": [
        {
          "command": "pearai.focusContinueInputWithoutClear",
          "group": "PearAI",
          "when": "editorHasSelection"
        },
        {
          "command": "pearai.writeCommentsForCode",
          "group": "PearAI",
          "when": "editorHasSelection"
        },
        {
          "command": "pearai.writeDocstringForCode",
          "group": "PearAI",
          "when": "editorHasSelection"
        },
        {
          "command": "pearai.fixCode",
          "group": "PearAI",
          "when": "editorHasSelection"
        },
        {
          "command": "pearai.optimizeCode",
          "group": "PearAI",
          "when": "editorHasSelection"
        },
        {
          "command": "pearai.fixGrammar",
          "group": "PearAI",
          "when": "editorHasSelection && editorLangId == 'markdown'"
        }
      ],
      "explorer/context": [
        {
          "command": "pearai.selectFilesAsContext",
          "group": "1_debug@1"
        }
      ],
      "view/title": [
        {
          "command": "pearai.newSession",
          "group": "navigation@1",
          "when": "view == pearai.pearAIChatView"
        },
        {
          "command": "pearai.toggleFullScreen",
          "group": "navigation@1",
          "when": "view == pearai.pearAIChatView"
        },
        {
          "command": "pearai.viewHistory",
          "group": "navigation@1",
          "when": "view == pearai.pearAIChatView"
        }
      ],
      "editor/title": [
        {
          "command": "pearai.toggleFullScreen",
          "group": "navigation@1",
          "when": "activeWebviewPanelId == pearai.pearAIChatView"
        }
      ],
      "terminal/context": [
        {
          "command": "pearai.debugTerminal",
          "group": "navigation@top"
        }
      ]
    },
    "viewsContainers": {
      "activitybar": [
        {
          "id": "PearAI",
          "title": "PearAI Chat",
          "icon": "media/sidebar-icon.png",
          "description": "Fork of Continue"
        }
      ]
    },
    "views": {
      "PearAI": [
        {
          "type": "webview",
          "id": "pearai.pearAIChatView",
          "name": "",
          "visibility": "visible",
          "title": "PearAISidebar"
        }
      ]
    },
    "jsonValidation": [
      {
        "fileMatch": "config.json",
        "url": "./config_schema.json"
      },
      {
        "fileMatch": ".pearairc.json",
        "url": "./continue_rc_schema.json"
      }
    ]
  },
  "scripts": {
    "esbuild-base": "node scripts/esbuild.js",
    "vscode:prepublish": "npm run esbuild-base -- --minify",
    "esbuild": "npm run esbuild-base -- --sourcemap",
    "esbuild-watch": "npm run esbuild-base -- --sourcemap --watch",
    "tsc": "tsc -p ./",
    "tsc-watch": "tsc -watch -p ./",
    "rebuild": "electron-rebuild -v 19.1.8 node-pty",
    "lint": "eslint src --ext ts",
    "build-test": "npm run esbuild && node esbuild.test.mjs",
    "test": "npm run build-test && node ./out/runTestOnVSCodeHost.js",
    "quick-test": "npm run build-test && node ./out/runTestOnVSCodeHost.js",
    "prepackage": "node scripts/prepackage.js",
    "package": "node scripts/package.js",
    "package-all": "node scripts/package-all.js",
    "package:pre-release": "node scripts/package.js --pre-release",
    "build:rust": "cargo-cp-artifact -ac sync sync.node -- cargo build --manifest-path ../../sync/Cargo.toml --message-format=json-render-diagnostics",
    "build-debug:rust": "npm run build:rust --",
    "build-release:rust": "npm run build:rust -- --release"
  },
  "devDependencies": {
    "@biomejs/biome": "1.6.4",
    "@nestjs/common": "^8.4.7",
    "@openapitools/openapi-generator-cli": "^2.5.2",
    "@types/cors": "^2.8.17",
    "@types/express": "^4.17.21",
    "@types/follow-redirects": "^1.14.4",
    "@types/glob": "^8.0.0",
    "@types/mocha": "^10.0.6",
    "@types/node": "16.x",
    "@types/react-dom": "^18.2.4",
    "@types/request": "^2.48.8",
    "@types/vscode": "1.70",
    "@types/ws": "^8.5.4",
    "@typescript-eslint/eslint-plugin": "^5.45.0",
    "@typescript-eslint/parser": "^5.45.0",
    "@vscode/vsce": "^2.22.0",
    "cargo-cp-artifact": "^0.1",
    "esbuild": "0.17.19",
    "eslint": "^8.28.0",
    "glob": "^8.0.3",
    "json-schema-to-typescript": "^12.0.0",
    "mocha": "^10.4.0",
    "ovsx": "^0.8.3",
    "rimraf": "^5.0.5",
    "typescript": "^5.3.3",
    "vite": "^4.3.9",
    "vsce": "^2.15.0"
  },
  "dependencies": {
    "@electron/rebuild": "^3.2.10",
    "@reduxjs/toolkit": "^1.9.3",
    "@types/node-fetch": "^2.6.11",
    "@types/uuid": "^9.0.8",
    "@vscode/ripgrep": "^1.15.9",
    "@vscode/test-electron": "^2.3.9",
    "axios": "^1.2.5",
    "core": "file:../../core",
    "cors": "^2.8.5",
    "dbinfoz": "^0.1.4",
    "downshift": "^7.6.0",
    "esbuild": "^0.17.19",
    "express": "^4.18.2",
    "fkill": "^8.1.0",
    "follow-redirects": "^1.15.4",
    "handlebars": "^4.7.8",
    "highlight.js": "^11.7.0",
    "highlightable": "^1.3.0-beta.0",
    "http-proxy": "^1.18.1",
    "http-proxy-agent": "^7.0.0",
    "http-proxy-middleware": "^2.0.6",
    "https-proxy-agent": "^7.0.2",
    "ignore": "^5.3.0",
    "jsdom": "^24.0.0",
    "minisearch": "^7.0.0",
    "monaco-editor": "^0.45.0",
    "monaco-vscode-textmate-theme-converter": "^0.1.7",
    "ncp": "^2.0.0",
    "node-fetch": "^3.3.2",
    "node-machine-id": "^1.1.12",
    "posthog-node": "^3.6.3",
    "react-markdown": "^8.0.7",
    "react-redux": "^8.0.5",
    "read-last-lines": "^1.8.0",
    "request": "^2.88.2",
    "socket.io-client": "^4.7.2",
    "strip-ansi": "^7.1.0",
    "systeminformation": "^5.22.10",
    "tailwindcss": "^3.3.2",
    "undici": "^6.2.0",
    "uuid": "^9.0.1",
    "uuidv4": "^6.2.13",
    "vectordb": "^0.4.20",
    "vscode-languageclient": "^8.0.2",
    "ws": "^8.13.0",
    "yarn": "^1.22.21"
  }
}<|MERGE_RESOLUTION|>--- conflicted
+++ resolved
@@ -316,15 +316,12 @@
         "category": "PearAI",
         "title": "Open PearAI Creator",
         "group": "PearAI"
-<<<<<<< HEAD
       },
       {
         "command": "pearai.perplexityMode",
         "category": "PearAI",
         "title": "Open PearAI Search",
         "group": "PearAI"
-=======
->>>>>>> ba37be13
       }
     ],
     "keybindings": [
@@ -502,22 +499,26 @@
           "command": "pearai.newSession",
           "group": "navigation@1",
           "when": "view == pearai.pearAIChatView"
+          "when": "view == pearai.pearAIChatView"
         },
         {
           "command": "pearai.toggleFullScreen",
           "group": "navigation@1",
           "when": "view == pearai.pearAIChatView"
+          "when": "view == pearai.pearAIChatView"
         },
         {
           "command": "pearai.viewHistory",
           "group": "navigation@1",
           "when": "view == pearai.pearAIChatView"
+          "when": "view == pearai.pearAIChatView"
         }
       ],
       "editor/title": [
         {
           "command": "pearai.toggleFullScreen",
           "group": "navigation@1",
+          "when": "activeWebviewPanelId == pearai.pearAIChatView"
           "when": "activeWebviewPanelId == pearai.pearAIChatView"
         }
       ],
