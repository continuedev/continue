--- conflicted
+++ resolved
@@ -732,13 +732,8 @@
     "@continuedev/fetch": "file:../../packages/fetch",
     "@electron/rebuild": "^3.2.10",
     "@reduxjs/toolkit": "^1.9.3",
-<<<<<<< HEAD
-    "@vscode/ripgrep": "^1.17.0",
     "axios": "^1.2.5",
-=======
-    "@vscode/ripgrep": "^1.15.9",
     "axios": "^1.13.1",
->>>>>>> 78f904b2
     "core": "file:../../core",
     "cors": "^2.8.5",
     "dbinfoz": "^0.14.0",
