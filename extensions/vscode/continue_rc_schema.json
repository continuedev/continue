--- conflicted
+++ resolved
@@ -1839,38 +1839,20 @@
               "if": {
                 "properties": {
                   "provider": {
-<<<<<<< HEAD
-                    "enum": [
-                      "cohere"
-                    ]
-=======
-                    "enum": ["ollama"]
->>>>>>> 264dc18a
+                    "enum": ["cohere"]
                   }
                 },
                 "required": ["provider"]
               },
               "then": {
-<<<<<<< HEAD
-                "required": [
-                  "apiKey"
-                ]
-=======
-                "required": ["model"]
->>>>>>> 264dc18a
+                "required": ["apiKey"]
               }
             },
             {
               "if": {
                 "properties": {
                   "provider": {
-<<<<<<< HEAD
-                    "enum": [
-                      "gemini"
-                    ]
-=======
-                    "enum": ["cohere"]
->>>>>>> 264dc18a
+                    "enum": ["gemini"]
                   }
                 },
                 "required": ["provider"]
