--- conflicted
+++ resolved
@@ -1200,11 +1200,8 @@
                 "postgres",
                 "code",
                 "system",
-<<<<<<< HEAD
-                "currentFile"
-=======
+                "currentFile",
                 "url"
->>>>>>> 98f6145c
               ],
               "markdownEnumDescriptions": [
                 "Reference the contents of the current changes as given by `git diff`",
@@ -1226,11 +1223,8 @@
                 "References Postgres table schema and sample rows",
                 "Reference specific functions and classes from throughout your codebase",
                 "Reference your operating system and cpu",
-<<<<<<< HEAD
-                "Reference the contents of the currently active file"
-=======
+                "Reference the contents of the currently active file",
                 "Reference the contents of a page at a URL"
->>>>>>> 98f6145c
               ],
               "type": "string"
             },
