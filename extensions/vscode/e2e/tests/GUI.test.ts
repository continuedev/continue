import { expect } from "chai";
import {
  By,
  EditorView,
  Key,
  VSBrowser,
  WebDriver,
  WebElement,
  WebView,
  until,
} from "vscode-extension-tester";

import { GlobalActions } from "../actions/Global.actions";
import { GUIActions } from "../actions/GUI.actions";
import { DEFAULT_TIMEOUT } from "../constants";
import { GUISelectors } from "../selectors/GUI.selectors";
import { TestUtils } from "../TestUtils";

describe("GUI Test", () => {
  let view: WebView;
  let driver: WebDriver;

  before(async function () {
    this.timeout(DEFAULT_TIMEOUT.XL);
    await GUIActions.moveContinueToSidebar(VSBrowser.instance.driver);
    await GlobalActions.openTestWorkspace();
  });

  beforeEach(async function () {
    this.timeout(DEFAULT_TIMEOUT.XL);

    await GUIActions.toggleGui();

    ({ view, driver } = await GUIActions.switchToReactIframe());
    await GUIActions.selectModelFromDropdown(view, "TEST LLM");
  });

  afterEach(async function () {
    this.timeout(DEFAULT_TIMEOUT.XL);

    await view.switchBack();
    await TestUtils.waitForSuccess(
      async () => (await GUISelectors.getContinueExtensionBadge(view)).click(),
      DEFAULT_TIMEOUT.XS,
    );
    await new EditorView().closeAllEditors();
  });

<<<<<<< HEAD
  false && describe("Onboarding", () => {
    it("should display correct panel description", async () => {
=======
  describe("Onboarding", () => {
    it.skip("should display correct panel description", async () => {
>>>>>>> 71eb67d2
      const description = await GUISelectors.getDescription(view);

      expect(await description.getText()).has.string(
        "Log in to quickly build your first custom AI code assistant",
      );
    }).timeout(DEFAULT_TIMEOUT.XL);

    // We no longer have a quick start button
    it.skip(
      "should display tutorial card after accepting onboarding quick start",
      async () => {
        // Get paragraph with text Best
        const bestTab = await GUISelectors.getOnboardingTabButton(view, "Best");
        await bestTab.click();

        const anthropicInput = await TestUtils.waitForSuccess(
          async () => await GUISelectors.getBestChatApiKeyInput(view),
        );
        anthropicInput.sendKeys("invalid_api_key");

        const mistralInput =
          await GUISelectors.getBestAutocompleteApiKeyInput(view);
        mistralInput.sendKeys("invalid_api_key");

        // Get button with text "Connect" and click it
        const connectButton = await view.findWebElement(
          By.xpath("//button[text()='Connect']"),
        );
        await connectButton.click();

        await TestUtils.waitForSuccess(
          async () => await GUISelectors.getTutorialCard(view),
        );

        // TODO validate that claude has been added to list

        // Skip testing Quick Start because github auth opens external app and breaks test
        // const quickStartButton = await view.findWebElement(
        //   By.xpath("//*[contains(text(), 'Get started using our API keys')]")
        // );
        // await quickStartButton.click();
        // await view.switchBack();
        // const allowButton = await TestUtils.waitForSuccess(
        //   async () => await driver.findElement(By.xpath(`//a[contains(text(), "Allow")]`))
        // );
        // await allowButton.click();
        // ({ view, driver } = await GUIActions.switchToReactIframe());
      },
    ).timeout(DEFAULT_TIMEOUT.XL);
  });

  describe("Chat", () => {
    it("Can submit message by pressing enter", async () => {
      const [messageInput] = await GUISelectors.getMessageInputFields(view);
      const messagePair = TestUtils.generateTestMessagePair();
      await messageInput.sendKeys(messagePair.userMessage);
      await messageInput.sendKeys(Key.ENTER);
      await TestUtils.waitForSuccess(() =>
        GUISelectors.getThreadMessageByText(view, messagePair.llmResponse),
      );
    });

    it("Can submit message by button click", async () => {
      const [messageInput] = await GUISelectors.getMessageInputFields(view);
      const messagePair = TestUtils.generateTestMessagePair();
      await messageInput.sendKeys(messagePair.userMessage);
      (await GUISelectors.getSubmitInputButton(view)).click();
      await TestUtils.waitForSuccess(() =>
        GUISelectors.getThreadMessageByText(view, messagePair.llmResponse),
      );
    });

    it("Can delete messages", async () => {
      const { userMessage: userMessage0, llmResponse: llmResponse0 } =
        TestUtils.generateTestMessagePair(0);
      await GUIActions.sendMessage({
        view,
        message: userMessage0,
        inputFieldIndex: 0,
      });
      await TestUtils.waitForSuccess(() =>
        GUISelectors.getThreadMessageByText(view, llmResponse0),
      );

      const { userMessage: userMessage1, llmResponse: llmResponse1 } =
        TestUtils.generateTestMessagePair(1);
      await GUIActions.sendMessage({
        view,
        message: userMessage1,
        inputFieldIndex: 1,
      });
      await TestUtils.waitForSuccess(() =>
        GUISelectors.getThreadMessageByText(view, llmResponse1),
      );

      const { userMessage: userMessage2, llmResponse: llmResponse2 } =
        TestUtils.generateTestMessagePair(2);
      await GUIActions.sendMessage({
        view,
        message: userMessage2,
        inputFieldIndex: 2,
      });
      await TestUtils.waitForSuccess(() =>
        GUISelectors.getThreadMessageByText(view, llmResponse2),
      );

      GUISelectors.getThreadMessageByText(view, llmResponse1);
      await (await GUISelectors.getNthMessageDeleteButton(view, 1)).click();
      await TestUtils.expectNoElement(() =>
        GUISelectors.getThreadMessageByText(view, llmResponse1),
      );

      GUISelectors.getThreadMessageByText(view, llmResponse0);
      await (await GUISelectors.getNthMessageDeleteButton(view, 0)).click();
      await TestUtils.expectNoElement(() =>
        GUISelectors.getThreadMessageByText(view, llmResponse0),
      );

      GUISelectors.getThreadMessageByText(view, llmResponse2);
      await (await GUISelectors.getNthMessageDeleteButton(view, 0)).click();
      await TestUtils.expectNoElement(() =>
        GUISelectors.getThreadMessageByText(view, llmResponse2),
      );
    }).timeout(DEFAULT_TIMEOUT.XL);

    it("Can edit messages", async () => {
      const { userMessage: userMessage0, llmResponse: llmResponse0 } =
        TestUtils.generateTestMessagePair(0);
      await GUIActions.sendMessage({
        view,
        message: userMessage0,
        inputFieldIndex: 0,
      });
      await TestUtils.waitForSuccess(() =>
        GUISelectors.getThreadMessageByText(view, llmResponse0),
      );

      const { userMessage: userMessage1, llmResponse: llmResponse1 } =
        TestUtils.generateTestMessagePair(1);
      await GUIActions.sendMessage({
        view,
        message: userMessage1,
        inputFieldIndex: 1,
      });
      await TestUtils.waitForSuccess(() =>
        GUISelectors.getThreadMessageByText(view, llmResponse1),
      );

      const { userMessage: userMessage2, llmResponse: llmResponse2 } =
        TestUtils.generateTestMessagePair(2);
      await GUIActions.sendMessage({
        view,
        message: userMessage2,
        inputFieldIndex: 2,
      });
      await TestUtils.waitForSuccess(() =>
        GUISelectors.getThreadMessageByText(view, llmResponse2),
      );

      const secondInputField = await GUISelectors.getMessageInputFieldAtIndex(
        view,
        1,
      );
      await secondInputField.clear();

      const { userMessage: userMessage3, llmResponse: llmResponse3 } =
        TestUtils.generateTestMessagePair(3);

      await GUIActions.sendMessage({
        view,
        message: userMessage3,
        inputFieldIndex: 1,
      });
      await GUISelectors.getThreadMessageByText(view, llmResponse0);

      await TestUtils.waitForSuccess(() =>
        GUISelectors.getThreadMessageByText(view, llmResponse3),
      );
      await Promise.all([
        TestUtils.expectNoElement(() =>
          GUISelectors.getThreadMessageByText(view, llmResponse1),
        ),
        TestUtils.expectNoElement(() =>
          GUISelectors.getThreadMessageByText(view, llmResponse2),
        ),
      ]);
    }).timeout(DEFAULT_TIMEOUT.XL);
  });

  describe.skip("Chat with tools", () => {
    it("should render tool call", async () => {
      await GUIActions.selectModelFromDropdown(view, "TOOL MOCK LLM");

      const [messageInput] = await GUISelectors.getMessageInputFields(view);
      await messageInput.sendKeys("Hello");
      await messageInput.sendKeys(Key.ENTER);

      await TestUtils.waitForSuccess(
        () => GUISelectors.getThreadMessageByText(view, "No matches found"), // Defined in extensions/vscode/e2e/test-continue/config.json's TOOL MOCK LLM that we are calling the exact search tool
      );
    });
  });

  describe("Context providers", () => {
    it("should successfully use the terminal context provider", async () => {
      await GUIActions.selectModelFromDropdown(view, "LAST MESSAGE MOCK LLM");

      // Enter just the context provider in the input and send
      const [messageInput] = await GUISelectors.getMessageInputFields(view);
      await messageInput.sendKeys("@");
      await messageInput.sendKeys("terminal");
      await messageInput.sendKeys(Key.ENTER);
      await messageInput.sendKeys(Key.ENTER);

      // Open the context items peek
      const contextItemsPeek = await GUISelectors.getContextItemsPeek(view);
      await contextItemsPeek.click();

      await TestUtils.waitForSuccess(async () => {
        const firstContextItemInPeek =
          await GUISelectors.getFirstContextItemsPeekItem(view);
        await firstContextItemInPeek.click();

        // Check that item is there with correct name
        const description = await firstContextItemInPeek.getText();
        expect(description).to.include("Terminal");
      });

      // Check that the contents match what we expect (repeated back by the mock LLM)
      await TestUtils.waitForSuccess(() => {
        return GUISelectors.getThreadMessageByText(
          view,
          "Current terminal contents:",
        );
      });
    }).timeout(DEFAULT_TIMEOUT.MD);
  });

  describe("Repeat back the system message", () => {
    it("should repeat back the system message", async () => {
      await GUIActions.selectModelFromDropdown(view, "SYSTEM MESSAGE MOCK LLM");
      const [messageInput] = await GUISelectors.getMessageInputFields(view);
      await messageInput.sendKeys("Hello");
      await messageInput.sendKeys(Key.ENTER);
      await TestUtils.waitForSuccess(() =>
        GUISelectors.getThreadMessageByText(view, "TEST_SYS_MSG"),
      );
    });
  });

  describe("Chat Paths", () => {
    it("Send many messages → chat auto scrolls → go to history → open previous chat → it is scrolled to the bottom", async () => {
      for (let i = 0; i <= 20; i++) {
        const { userMessage, llmResponse } =
          TestUtils.generateTestMessagePair(i);
        await GUIActions.sendMessage({
          view,
          message: userMessage,
          inputFieldIndex: i,
        });
        const response = await TestUtils.waitForSuccess(() =>
          GUISelectors.getThreadMessageByText(view, llmResponse),
        );

        const viewportHeight = await driver.executeScript(
          "return window.innerHeight",
        );

        const isInViewport = await driver.executeScript(
          `
          const rect = arguments[0].getBoundingClientRect();
          return (
            rect.top >= 0 &&
            rect.bottom <= ${viewportHeight}
          );
          `,
          response,
        );

        expect(isInViewport).to.eq(true);
      }

      await view.switchBack();

      await (await GUISelectors.getHistoryNavButton(view)).click();
      await GUIActions.switchToReactIframe();
      TestUtils.waitForSuccess(async () => {
        await (await GUISelectors.getNthHistoryTableRow(view, 0)).click();
      });

      const { llmResponse } = TestUtils.generateTestMessagePair(20);
      const response = await TestUtils.waitForSuccess(() =>
        GUISelectors.getThreadMessageByText(view, llmResponse),
      );

      const viewportHeight = await driver.executeScript(
        "return window.innerHeight",
      );

      const isInViewport = await driver.executeScript(
        `
        const rect = arguments[0].getBoundingClientRect();
        return (
          rect.top >= 0 &&
          rect.bottom <= ${viewportHeight}
        );
        `,
        response,
      );

      expect(isInViewport).to.eq(true);
    }).timeout(DEFAULT_TIMEOUT.XL * 1000);

    it("Open chat and send message → press arrow up and arrow down to cycle through messages → submit another message → press arrow up and arrow down to cycle through messages", async () => {
      await GUIActions.sendMessage({
        view,
        message: "MESSAGE 1",
        inputFieldIndex: 0,
      });

      const input1 = await TestUtils.waitForSuccess(async () => {
        return GUISelectors.getMessageInputFieldAtIndex(view, 1);
      });
      expect(await input1.getText()).to.equal("");

      await input1.sendKeys(Key.ARROW_UP);
      await driver.wait(
        until.elementTextIs(input1, "MESSAGE 1"),
        DEFAULT_TIMEOUT.SM,
      );

      await input1.sendKeys(Key.ARROW_DOWN); // First press - bring caret to the end of the message
      await input1.sendKeys(Key.ARROW_DOWN); // Second press - trigger message change
      await driver.wait(until.elementTextIs(input1, ""), DEFAULT_TIMEOUT.SM);

      await GUIActions.sendMessage({
        view,
        message: "MESSAGE 2",
        inputFieldIndex: 1,
      });

      const input2 = await TestUtils.waitForSuccess(async () => {
        return GUISelectors.getMessageInputFieldAtIndex(view, 2);
      });
      expect(await input2.getText()).to.equal("");

      await input2.sendKeys(Key.ARROW_UP);
      await driver.wait(
        until.elementTextIs(input2, "MESSAGE 2"),
        DEFAULT_TIMEOUT.SM,
      );

      await input2.sendKeys(Key.ARROW_UP);
      await driver.wait(
        until.elementTextIs(input2, "MESSAGE 1"),
        DEFAULT_TIMEOUT.SM,
      );

      await input2.sendKeys(Key.ARROW_DOWN); // First press - bring caret to the end of the message
      await input2.sendKeys(Key.ARROW_DOWN); // Second press - trigger message change
      await driver.wait(
        until.elementTextIs(input2, "MESSAGE 2"),
        DEFAULT_TIMEOUT.SM,
      );

      await input2.sendKeys(Key.ARROW_DOWN);
      await driver.wait(until.elementTextIs(input2, ""), DEFAULT_TIMEOUT.SM);
    }).timeout(DEFAULT_TIMEOUT.XL);

    it("Open chat and type → open history → press new session button → chat opens, empty and in focus", async () => {
      const originalTextInput = await GUISelectors.getMessageInputFieldAtIndex(
        view,
        0,
      );
      await originalTextInput.click();
      await originalTextInput.sendKeys("Hello");
      expect(await originalTextInput.getText()).to.equal("Hello");

      await view.switchBack();

      await (await GUISelectors.getHistoryNavButton(view)).click();
      await GUIActions.switchToReactIframe();

      await view.switchBack();
      await (await GUISelectors.getNewSessionNavButton(view)).click();
      await GUIActions.switchToReactIframe();

      const newTextInput = await TestUtils.waitForSuccess(() =>
        GUISelectors.getMessageInputFieldAtIndex(view, 0),
      );
      const activeElement: WebElement = await driver.switchTo().activeElement();
      const newTextInputHtml = await newTextInput.getAttribute("outerHTML");
      const activeElementHtml = await activeElement.getAttribute("outerHTML");
      expect(newTextInputHtml).to.equal(activeElementHtml);

      const textInputValue = await newTextInput.getText();
      expect(textInputValue).to.equal("");
    }).timeout(DEFAULT_TIMEOUT.XL);

    it("chat → history → chat", async () => {
      const messagePair1 = TestUtils.generateTestMessagePair(1);
      await GUIActions.sendMessage({
        view,
        message: messagePair1.userMessage,
        inputFieldIndex: 0,
      });
      await TestUtils.waitForSuccess(() =>
        GUISelectors.getThreadMessageByText(view, messagePair1.llmResponse),
      );

      const messagePair2 = TestUtils.generateTestMessagePair(2);
      await GUIActions.sendMessage({
        view,
        message: messagePair2.userMessage,
        inputFieldIndex: 1,
      });
      await TestUtils.waitForSuccess(() =>
        GUISelectors.getThreadMessageByText(view, messagePair2.llmResponse),
      );

      /**
       * SWITCHING BACK AND FORTH
       * We are switching back and forth here because the history is broken.
       * It only updates once a another chat is opened, so we need to open a
       * different chat first.
       */
      await view.switchBack();
      await (await GUISelectors.getHistoryNavButton(view)).click();
      await GUIActions.switchToReactIframe();

      await (await GUISelectors.getNthHistoryTableRow(view, 0)).click();

      await view.switchBack();
      await (await GUISelectors.getHistoryNavButton(view)).click();
      /**
       * END OF SWITCHING BACK AND FORTH
       */

      await GUIActions.switchToReactIframe();
      await (await GUISelectors.getNthHistoryTableRow(view, 0)).click();

      await GUISelectors.getThreadMessageByText(view, messagePair1.llmResponse);
      await GUISelectors.getThreadMessageByText(view, messagePair2.llmResponse);

      const messagePair3 = TestUtils.generateTestMessagePair(3);
      await GUIActions.sendMessage({
        view,
        message: messagePair3.userMessage,
        inputFieldIndex: 2,
      });
      await TestUtils.waitForSuccess(() =>
        GUISelectors.getThreadMessageByText(view, messagePair3.llmResponse),
      );
    }).timeout(DEFAULT_TIMEOUT.XL);
  });
});<|MERGE_RESOLUTION|>--- conflicted
+++ resolved
@@ -46,13 +46,8 @@
     await new EditorView().closeAllEditors();
   });
 
-<<<<<<< HEAD
-  false && describe("Onboarding", () => {
-    it("should display correct panel description", async () => {
-=======
   describe("Onboarding", () => {
     it.skip("should display correct panel description", async () => {
->>>>>>> 71eb67d2
       const description = await GUISelectors.getDescription(view);
 
       expect(await description.getText()).has.string(
