--- conflicted
+++ resolved
@@ -5,7 +5,6 @@
   type AutocompleteOutcome,
 } from "core/autocomplete/util/types";
 import { ConfigHandler } from "core/config/ConfigHandler";
-import { startLocalOllama } from "core/util/ollamaHelper";
 import * as URI from "uri-js";
 import { v4 as uuidv4 } from "uuid";
 import * as vscode from "vscode";
@@ -23,11 +22,7 @@
   stopStatusBarLoading,
 } from "./statusBar";
 
-<<<<<<< HEAD
-import type { TabAutocompleteModel } from "../util/loadAutocompleteModel";
-=======
 import { startLocalOllama } from "core/util/ollamaHelper";
->>>>>>> e1008b3d
 import type { IDE } from "core";
 
 interface VsCodeCompletionInput {
