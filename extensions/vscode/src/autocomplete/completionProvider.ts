--- conflicted
+++ resolved
@@ -100,18 +100,6 @@
       this.onError.bind(this),
       getDefinitionsFromLsp,
     );
-<<<<<<< HEAD
-    // NOTE: Only turn it on locally when testing (for review purposes).
-    if (IS_NEXT_EDIT_ACTIVE) {
-      this.nextEditProvider = new NextEditProvider(
-        this.configHandler,
-        this.ide,
-        getAutocompleteModel,
-        this.onError.bind(this),
-        getDefinitionsFromLsp,
-      );
-    }
-=======
 
     // Logging service must be created first.
     this.nextEditLoggingService = NextEditLoggingService.getInstance();
@@ -123,7 +111,6 @@
       getDefinitionsFromLsp,
       "fineTuned",
     );
->>>>>>> 1a9458c3
 
     this.recentlyVisitedRanges = new RecentlyVisitedRangesService(ide);
   }
@@ -153,6 +140,25 @@
       return null;
     }
 
+    const selectedCompletionInfo = context.selectedCompletionInfo;
+
+    // This code checks if there is a selected completion suggestion in the given context and ensures that it is valid
+    // To improve the accuracy of suggestions it checks if the user has typed at least 4 characters
+    // This helps refine and filter out irrelevant autocomplete options
+    if (selectedCompletionInfo) {
+      const { text, range } = selectedCompletionInfo;
+      const typedText = document.getText(range);
+
+      const typedLength = range.end.character - range.start.character;
+
+      if (typedLength < 4) {
+        return null;
+      }
+
+      if (!text.startsWith(typedText)) {
+        return null;
+      }
+    }
     let injectDetails: string | undefined = undefined;
 
     try {
@@ -246,89 +252,9 @@
         return null;
       }
 
-      const selectedCompletionInfo = context.selectedCompletionInfo;
-
-      // Special case that helps completion with the Granite models:
-      //
-      // If the displayed completion in the autocompletion widget is a property,
-      // and the result from Granite starts with spaces before the property dot,
-      // remove those spaces.
-      if (
-        selectedCompletionInfo &&
-        selectedCompletionInfo.text.startsWith(".")
-      ) {
-        const trimmedCompletion = outcome.completion.trimStart();
-        if (trimmedCompletion.startsWith(".")) {
-          outcome.completion = trimmedCompletion;
-        }
-      }
-
-      // Construct the range/text to show
-      let range = new vscode.Range(position, position);
-      let completionText = outcome.completion;
-      const isSingleLineCompletion = outcome.completion.split("\n").length <= 1;
-      // When the completion widget is up, changing the range will
-      // result in our inline completion not being shown.
-      const mayChangeRange = selectedCompletionInfo === undefined;
-
-      if (isSingleLineCompletion) {
-        const currentLineRemainder = document
-          .lineAt(position)
-          .text.substring(position.character);
-
-        const result = processSingleLineCompletion(
-          outcome.completion,
-          currentLineRemainder,
-          position.character,
-          mayChangeRange,
-        );
-
-        if (result === undefined) {
-          return undefined;
-        }
-
-        completionText = result.completionText;
-        if (result.range) {
-          range = new vscode.Range(
-            new vscode.Position(position.line, result.range.start),
-            new vscode.Position(position.line, result.range.end),
-          );
-        }
-      } else {
-        if (mayChangeRange) {
-          // Extend the range to the end of the line for multiline completionsq
-          range = new vscode.Range(
-            position,
-            document.lineAt(position).range.end,
-          );
-        } else {
-          // Since we can't change the range, try to shorten the completion
-          // into a single-line insertion
-
-          const currentLineRemainder = document
-            .lineAt(position)
-            .text.substring(position.character);
-
-          if (currentLineRemainder !== "") {
-            const firstLineOfCompletion = outcome.completion.split("\n")[0];
-            const remainderLocation =
-              firstLineOfCompletion.lastIndexOf(currentLineRemainder);
-            if (remainderLocation !== -1) {
-              completionText = firstLineOfCompletion.slice(
-                0,
-                remainderLocation,
-              );
-            } else {
-              return null;
-            }
-          }
-        }
-      }
-
       // VS Code displays dependent on selectedCompletionInfo (their docstring below)
-      // We first adjust our range/text to match what they expect, but if that isn't
-      // possible (because our completion is going in a different direction than the
-      // selected item), but if it goes wrong we want telemetry to be correct
+      // We should first always make sure we have a valid completion, but if it goes wrong we
+      // want telemetry to be correct
       /**
        * Provides information about the currently selected item in the autocomplete widget if it is visible.
        *
@@ -339,24 +265,14 @@
        *
        * Inline completion providers are requested again whenever the selected item changes.
        */
-
       if (selectedCompletionInfo) {
-        if (range.start.isEqual(selectedCompletionInfo.range.end)) {
-          range = new vscode.Range(
-            selectedCompletionInfo.range.start,
-            range.end,
-          );
-          const existingText = document.getText(selectedCompletionInfo.range);
-          completionText = existingText + completionText;
-        }
-      }
-
+        outcome.completion = selectedCompletionInfo.text + outcome.completion;
+      }
       const willDisplay = this.willDisplay(
         document,
         selectedCompletionInfo,
         signal,
-        range,
-        completionText,
+        outcome,
       );
       if (!willDisplay) {
         return null;
@@ -377,9 +293,6 @@
       }
       this._lastShownCompletion = outcome;
 
-<<<<<<< HEAD
-      const completionItem = new vscode.InlineCompletionItem(
-=======
       // Construct the range/text to show
       const startPos = selectedCompletionInfo?.range.start ?? position;
       // const startPos = new vscode.Position(0, 0);
@@ -401,6 +314,7 @@
           lastLineOfCompletionText,
           currentText,
           startPos.character,
+          true,
         );
 
         if (result === undefined) {
@@ -420,7 +334,6 @@
       }
 
       const autocompleteCompletionItem = new vscode.InlineCompletionItem(
->>>>>>> 1a9458c3
         completionText,
         range,
         {
@@ -526,19 +439,15 @@
     document: vscode.TextDocument,
     selectedCompletionInfo: vscode.SelectedCompletionInfo | undefined,
     abortSignal: AbortSignal,
-<<<<<<< HEAD
-    range: vscode.Range,
-    completionText: string,
-=======
     outcome: AutocompleteOutcome | NextEditOutcome,
->>>>>>> 1a9458c3
   ): boolean {
     if (selectedCompletionInfo) {
-      if (!range.isEqual(selectedCompletionInfo.range)) {
-        return false;
-      }
-
-      if (!completionText.startsWith(selectedCompletionInfo.text)) {
+      const { text, range } = selectedCompletionInfo;
+      if (!outcome.completion.startsWith(text)) {
+        console.log(
+          `Won't display completion because text doesn't match: ${text}, ${outcome.completion}`,
+          range,
+        );
         return false;
       }
     }
