--- conflicted
+++ resolved
@@ -34,11 +34,7 @@
 export class ContinueCompletionProvider
   implements vscode.InlineCompletionItemProvider
 {
-<<<<<<< HEAD
-  private async onError(e: any) {
-=======
   private async onError(e: unknown) {
->>>>>>> 3c5332ac
     if (await handleLLMError(e)) {
       return;
     }
@@ -93,6 +89,7 @@
         getDefinitionsFromLsp,
       );
     }
+
     this.recentlyVisitedRanges = new RecentlyVisitedRangesService(ide);
   }
 
@@ -198,7 +195,20 @@
         return null;
       }
 
-<<<<<<< HEAD
+      // NOTE: This is a very rudimentary check to see if we can call the next edit service.
+      // In the future we will have to figure out how to call this more gracefully.
+      if (this.nextEditProvider) {
+        const nextEditOutcome =
+          await this.nextEditProvider?.provideInlineCompletionItems(
+            input,
+            signal,
+          );
+
+        if (nextEditOutcome && nextEditOutcome.completion) {
+          outcome.completion = nextEditOutcome.completion;
+        }
+      }
+
       const selectedCompletionInfo = context.selectedCompletionInfo;
 
       // Special case that helps completion with the Granite models:
@@ -275,19 +285,6 @@
               return null;
             }
           }
-=======
-      // NOTE: This is a very rudimentary check to see if we can call the next edit service.
-      // In the future we will have to figure out how to call this more gracefully.
-      if (this.nextEditProvider) {
-        const nextEditOutcome =
-          await this.nextEditProvider?.provideInlineCompletionItems(
-            input,
-            signal,
-          );
-
-        if (nextEditOutcome && nextEditOutcome.completion) {
-          outcome.completion = nextEditOutcome.completion;
->>>>>>> 3c5332ac
         }
       }
 
@@ -332,43 +329,6 @@
       this.completionProvider.markDisplayed(input.completionId, outcome);
       this._lastShownCompletion = outcome;
 
-<<<<<<< HEAD
-=======
-      // Construct the range/text to show
-      const startPos = selectedCompletionInfo?.range.start ?? position;
-      let range = new vscode.Range(startPos, startPos);
-      let completionText = outcome.completion;
-      const isSingleLineCompletion = outcome.completion.split("\n").length <= 1;
-
-      if (isSingleLineCompletion) {
-        const lastLineOfCompletionText = completionText.split("\n").pop() || "";
-        const currentText = document
-          .lineAt(startPos)
-          .text.substring(startPos.character);
-
-        const result = processSingleLineCompletion(
-          lastLineOfCompletionText,
-          currentText,
-          startPos.character,
-        );
-
-        if (result === undefined) {
-          return undefined;
-        }
-
-        completionText = result.completionText;
-        if (result.range) {
-          range = new vscode.Range(
-            new vscode.Position(startPos.line, result.range.start),
-            new vscode.Position(startPos.line, result.range.end),
-          );
-        }
-      } else {
-        // Extend the range to the end of the line for multiline completions
-        range = new vscode.Range(startPos, document.lineAt(startPos).range.end);
-      }
-
->>>>>>> 3c5332ac
       const completionItem = new vscode.InlineCompletionItem(
         completionText,
         range,
