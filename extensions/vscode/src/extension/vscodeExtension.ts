--- conflicted
+++ resolved
@@ -1,17 +1,9 @@
-<<<<<<< HEAD
-import { ConfigHandler } from "core/config/handler.js";
+import { IContextProvider } from "core";
+import { ConfigHandler } from "core/config/handler";
 import { Core } from "core/core";
-import { FromCoreProtocol, ToCoreProtocol } from "core/protocol/index.js";
-import { InProcessMessenger } from "core/util/messenger.js";
-import { getConfigJsonPath, getConfigTsPath } from "core/util/paths.js";
-=======
-import { ConfigHandler } from "core/config/handler";
-import { ContinueServerClient } from "core/continueServer/stubs/client";
-import { CodebaseIndexer, PauseToken } from "core/indexing/indexCodebase";
-import { IContextProvider } from "core";
-import { IdeSettings } from "core/protocol";
+import { FromCoreProtocol, ToCoreProtocol } from "core/protocol";
+import { InProcessMessenger } from "core/util/messenger";
 import { getConfigJsonPath, getConfigTsPath } from "core/util/paths";
->>>>>>> 26648003
 import fs from "fs";
 import { v4 as uuidv4 } from "uuid";
 import * as vscode from "vscode";
@@ -244,43 +236,8 @@
   static continueVirtualDocumentScheme = "continue";
 
   private PREVIOUS_BRANCH_FOR_WORKSPACE_DIR: { [dir: string]: string } = {};
-<<<<<<< HEAD
-=======
-  private indexingCancellationController: AbortController | undefined;
-
-  private async refreshCodebaseIndex(
-    dirs: string[],
-    context: vscode.ExtensionContext,
-  ) {
-    // Cancel previous indexing job if it exists
-    if (this.indexingCancellationController) {
-      this.indexingCancellationController.abort();
-    }
-    this.indexingCancellationController = new AbortController();
-
-    //reset all state variables
-    context.globalState.update("continue.indexingFailed", false);
-    context.globalState.update("continue.indexingProgress", 0);
-    context.globalState.update("continue.indexingDesc", "");
-
-    let err = undefined;
-    for await (const update of this.indexer.refresh(
-      dirs,
-      this.indexingCancellationController.signal,
-    )) {
-      this.webviewProtocol.request("indexProgress", update);
-      context.globalState.update("continue.indexingProgress", update);
-    }
-
-    if (err) {
-      console.log("Codebase Indexing Failed: ", err);
-    } else {
-      console.log("Codebase Indexing Complete");
-    }
-  }
 
   registerCustomContextProvider(contextProvider: IContextProvider) {
     this.configHandler.registerCustomContextProvider(contextProvider);
   }
->>>>>>> 26648003
 }