import { IContextProvider } from "core";
<<<<<<< HEAD
import { ConfigHandler } from "core/config/handler.js";
import { Core } from "core/core";
import { FromCoreProtocol, ToCoreProtocol } from "core/protocol/index.js";
import { InProcessMessenger } from "core/util/messenger.js";
import { getConfigJsonPath, getConfigTsPath } from "core/util/paths.js";
=======
import { ConfigHandler } from "core/config/handler";
import { Core } from "core/core";
import { FromCoreProtocol, ToCoreProtocol } from "core/protocol";
import { InProcessMessenger } from "core/util/messenger";
import { getConfigJsonPath, getConfigTsPath } from "core/util/paths";
>>>>>>> a364ceb6
import fs from "fs";
import { v4 as uuidv4 } from "uuid";
import * as vscode from "vscode";
import { ContinueCompletionProvider } from "../autocomplete/completionProvider";
import { setupStatusBar } from "../autocomplete/statusBar";
import { registerAllCommands } from "../commands";
import { registerDebugTracker } from "../debug/debug";
import { ContinueGUIWebviewViewProvider } from "../debugPanel";
import { DiffManager } from "../diff/horizontal";
import { VerticalPerLineDiffManager } from "../diff/verticalPerLine/manager";
import { VsCodeIde } from "../ideProtocol";
import { registerAllCodeLensProviders } from "../lang-server/codeLens";
import { setupRemoteConfigSync } from "../stubs/activation";
import { getUserToken } from "../stubs/auth";
import { TabAutocompleteModel } from "../util/loadAutocompleteModel";
import type { VsCodeWebviewProtocol } from "../webviewProtocol";
import { VsCodeMessenger } from "./VsCodeMessenger";

export class VsCodeExtension {
  // Currently some of these are public so they can be used in testing (test/test-suites)

  private configHandler: ConfigHandler;
  private extensionContext: vscode.ExtensionContext;
  private ide: VsCodeIde;
  private tabAutocompleteModel: TabAutocompleteModel;
  private sidebar: ContinueGUIWebviewViewProvider;
  private windowId: string;
  private diffManager: DiffManager;
  private verticalDiffManager: VerticalPerLineDiffManager;
  webviewProtocol: VsCodeWebviewProtocol;
  private core: Core;

  constructor(context: vscode.ExtensionContext) {
    this.diffManager = new DiffManager(context);
    this.ide = new VsCodeIde(this.diffManager);

    const ideSettings = this.ide.getIdeSettings();
    const { remoteConfigServerUrl } = ideSettings;

    // Config Handler with output channel
    const outputChannel = vscode.window.createOutputChannel(
      "Continue - LLM Prompt/Completion",
    );
    this.configHandler = new ConfigHandler(
      this.ide,
      Promise.resolve(ideSettings),
      async (log: string) => {
        outputChannel.appendLine(
          "==========================================================================",
        );
        outputChannel.appendLine(
          "==========================================================================",
        );
        outputChannel.append(log);
      },
      (() => this.webviewProtocol?.request("configUpdate", undefined)).bind(
        this,
      ),
    );

    this.configHandler.reloadConfig();
    this.verticalDiffManager = new VerticalPerLineDiffManager(
      this.configHandler,
    );
    this.extensionContext = context;
    this.tabAutocompleteModel = new TabAutocompleteModel(this.configHandler);
    this.windowId = uuidv4();
    this.sidebar = new ContinueGUIWebviewViewProvider(
      this.configHandler,
      this.ide,
      this.windowId,
      this.extensionContext,
      this.verticalDiffManager,
    );

    setupRemoteConfigSync(
      this.configHandler.reloadConfig.bind(this.configHandler),
    );

    // Sidebar
    context.subscriptions.push(
      vscode.window.registerWebviewViewProvider(
        "continue.continueGUIView",
        this.sidebar,
        {
          webviewOptions: { retainContextWhenHidden: true },
        },
      ),
    );
    this.webviewProtocol = this.sidebar.webviewProtocol;

    // Indexing + pause token
    this.diffManager.webviewProtocol = this.webviewProtocol;

    const inProcessMessenger = new InProcessMessenger<
      ToCoreProtocol,
      FromCoreProtocol
    >();
    const vscodeMessenger = new VsCodeMessenger(
      inProcessMessenger,
      this.webviewProtocol,
      this.ide,
      this.verticalDiffManager,
    );
    this.core = new Core(inProcessMessenger, this.ide);

    if (
      !(
        remoteConfigServerUrl === null ||
        remoteConfigServerUrl === undefined ||
        remoteConfigServerUrl.trim() === ""
      )
    ) {
      getUserToken().then((token) => {});
    }

    // CodeLens
    const verticalDiffCodeLens = registerAllCodeLensProviders(
      context,
      this.diffManager,
      this.verticalDiffManager.filepathToCodeLens,
    );
    this.verticalDiffManager.refreshCodeLens =
      verticalDiffCodeLens.refresh.bind(verticalDiffCodeLens);

    // Tab autocomplete
    const config = vscode.workspace.getConfiguration("continue");
    const enabled = config.get<boolean>("enableTabAutocomplete");

    // Register inline completion provider
    setupStatusBar(enabled);
    context.subscriptions.push(
      vscode.languages.registerInlineCompletionItemProvider(
        [{ pattern: "**" }],
        new ContinueCompletionProvider(
          this.configHandler,
          this.ide,
          this.tabAutocompleteModel,
        ),
      ),
    );

    // Commands
    registerAllCommands(
      context,
      this.ide,
      context,
      this.sidebar,
      this.configHandler,
      this.diffManager,
      this.verticalDiffManager,
    );

    registerDebugTracker(this.webviewProtocol, this.ide);

    // Listen for file saving - use global file watcher so that changes
    // from outside the window are also caught
    fs.watchFile(getConfigJsonPath(), { interval: 1000 }, (stats) => {
      this.configHandler.reloadConfig();
      this.tabAutocompleteModel.clearLlm();
    });
    fs.watchFile(getConfigTsPath(), { interval: 1000 }, (stats) => {
      this.configHandler.reloadConfig();
      this.tabAutocompleteModel.clearLlm();
    });

    vscode.workspace.onDidSaveTextDocument((event) => {
      // Listen for file changes in the workspace
      const filepath = event.uri.fsPath;

      if (
        filepath.endsWith(".continuerc.json") ||
        filepath.endsWith(".prompt")
      ) {
        this.configHandler.reloadConfig();
        this.tabAutocompleteModel.clearLlm();
      } else if (
        filepath.endsWith(".continueignore") ||
        filepath.endsWith(".gitignore")
      ) {
        // Update embeddings! (TODO)
      }
    });

    // Refresh index when branch is changed
    this.ide.getWorkspaceDirs().then((dirs) =>
      dirs.forEach(async (dir) => {
        const repo = await this.ide.getRepo(vscode.Uri.file(dir));
        if (repo) {
          repo.state.onDidChange(() => {
            // args passed to this callback are always undefined, so keep track of previous branch
            const currentBranch = repo?.state?.HEAD?.name;
            if (currentBranch) {
              if (this.PREVIOUS_BRANCH_FOR_WORKSPACE_DIR[dir]) {
                if (
                  currentBranch !== this.PREVIOUS_BRANCH_FOR_WORKSPACE_DIR[dir]
                ) {
                  // Trigger refresh of index only in this directory
                  this.core.invoke("index/forceReIndex", dir);
                }
              }

              this.PREVIOUS_BRANCH_FOR_WORKSPACE_DIR[dir] = currentBranch;
            }
          });
        }
      }),
    );

    // Register a content provider for the readonly virtual documents
    const documentContentProvider = new (class
      implements vscode.TextDocumentContentProvider
    {
      // emitter and its event
      onDidChangeEmitter = new vscode.EventEmitter<vscode.Uri>();
      onDidChange = this.onDidChangeEmitter.event;

      provideTextDocumentContent(uri: vscode.Uri): string {
        return uri.query;
      }
    })();
    context.subscriptions.push(
      vscode.workspace.registerTextDocumentContentProvider(
        VsCodeExtension.continueVirtualDocumentScheme,
        documentContentProvider,
      ),
    );
  }

  static continueVirtualDocumentScheme = "continue";

  private PREVIOUS_BRANCH_FOR_WORKSPACE_DIR: { [dir: string]: string } = {};

  registerCustomContextProvider(contextProvider: IContextProvider) {
    this.configHandler.registerCustomContextProvider(contextProvider);
  }
}<|MERGE_RESOLUTION|>--- conflicted
+++ resolved
@@ -1,17 +1,9 @@
 import { IContextProvider } from "core";
-<<<<<<< HEAD
-import { ConfigHandler } from "core/config/handler.js";
-import { Core } from "core/core";
-import { FromCoreProtocol, ToCoreProtocol } from "core/protocol/index.js";
-import { InProcessMessenger } from "core/util/messenger.js";
-import { getConfigJsonPath, getConfigTsPath } from "core/util/paths.js";
-=======
 import { ConfigHandler } from "core/config/handler";
 import { Core } from "core/core";
 import { FromCoreProtocol, ToCoreProtocol } from "core/protocol";
 import { InProcessMessenger } from "core/util/messenger";
 import { getConfigJsonPath, getConfigTsPath } from "core/util/paths";
->>>>>>> a364ceb6
 import fs from "fs";
 import { v4 as uuidv4 } from "uuid";
 import * as vscode from "vscode";
