--- conflicted
+++ resolved
@@ -89,11 +89,7 @@
     // Sidebar + Overlay
     context.subscriptions.push(
       vscode.window.registerWebviewViewProvider(
-<<<<<<< HEAD
-        "pearai.pearAIChatView",
-=======
         PEARAI_CHAT_VIEW_ID,
->>>>>>> ba37be13
         this.sidebar,
         {
           webviewOptions: { retainContextWhenHidden: true },
