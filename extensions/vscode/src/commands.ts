--- conflicted
+++ resolved
@@ -482,7 +482,6 @@
     },
     "pearai.viewHistory": () => {
       sidebar.webviewProtocol?.request("viewHistory", undefined, ["pearai.pearAIChatView"]);
-<<<<<<< HEAD
     },
     "pearai.aiderMode": () => {
       // Check if aider is already open by checking open tabs
@@ -540,8 +539,6 @@
         null,
         extensionContext.subscriptions,
       );
-=======
->>>>>>> 8c2dcb01
     },
     "pearai.toggleFullScreen": () => {
       // Check if full screen is already open by checking open tabs
