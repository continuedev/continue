import * as fs from "fs";
import * as os from "os";
import * as path from "path";
import * as vscode from "vscode";

<<<<<<< HEAD
import { extensionContext, ideProtocolClient } from "./activation/activate";
import { AutocompleteOutcome } from "./autocomplete/getTabCompletion";
import { debugPanelWebview, getSidebarContent } from "./debugPanel";
import { acceptDiffCommand, rejectDiffCommand } from "./diff/horizontal";
import {
  editorToVerticalDiffCodeLens,
  streamEdit,
  verticalPerLineDiffManager,
} from "./diff/verticalPerLine/manager";
import { VsCodeIde } from "./ideProtocol";
import { configHandler, llmFromTitle } from "./loadConfig";
=======
import { IDE } from "core";
import { ConfigHandler } from "core/config/handler";
import { logDevData } from "core/util/devdata";
import { ContinueGUIWebviewViewProvider } from "./debugPanel";
import { DiffManager } from "./diff/horizontal";
import { VerticalPerLineDiffManager } from "./diff/verticalPerLine/manager";
import { AutocompleteOutcome } from "./lang-server/completionProvider";
import { VsCodeWebviewProtocol } from "./webviewProtocol";
>>>>>>> c9322335

function getFullScreenTab() {
  const tabs = vscode.window.tabGroups.all.flatMap((tabGroup) => tabGroup.tabs);
  return tabs.find(
    (tab) => (tab.input as any).viewType?.endsWith("continue.continueGUIView")
  );
}

function addHighlightedCodeToContext(
  edit: boolean,
  webviewProtocol: VsCodeWebviewProtocol | undefined
) {
  const editor = vscode.window.activeTextEditor;
  if (editor) {
    const selection = editor.selection;
    if (selection.isEmpty) return;
    const range = new vscode.Range(selection.start, selection.end);
    const contents = editor.document.getText(range);
    const rangeInFileWithContents = {
      filepath: editor.document.uri.fsPath,
      contents,
      range: {
        start: {
          line: selection.start.line,
          character: selection.start.character,
        },
        end: {
          line: selection.end.line,
          character: selection.end.character,
        },
      },
    };

    webviewProtocol?.request("highlightedCode", {
      rangeInFileWithContents,
    });
  }
}

async function addEntireFileToContext(
  filepath: vscode.Uri,
  edit: boolean,
  webviewProtocol: VsCodeWebviewProtocol | undefined
) {
  // If a directory, add all files in the directory
  const stat = await vscode.workspace.fs.stat(filepath);
  if (stat.type === vscode.FileType.Directory) {
    const files = await vscode.workspace.fs.readDirectory(filepath);
    for (const [filename, type] of files) {
      if (type === vscode.FileType.File) {
        addEntireFileToContext(
          vscode.Uri.joinPath(filepath, filename),
          edit,
          webviewProtocol
        );
      }
    }
    return;
  }

  // Get the contents of the file
  const contents = (await vscode.workspace.fs.readFile(filepath)).toString();
  const rangeInFileWithContents = {
    filepath: filepath.fsPath,
    contents: contents,
    range: {
      start: {
        line: 0,
        character: 0,
      },
      end: {
        line: contents.split(os.EOL).length - 1,
        character: 0,
      },
    },
  };

  webviewProtocol?.request("highlightedCode", {
    rangeInFileWithContents,
  });
}

// Copy everything over from extension.ts
const commandsMap: (
  ide: IDE,
  extensionContext: vscode.ExtensionContext,
  sidebar: ContinueGUIWebviewViewProvider,
  configHandler: ConfigHandler,
  diffManager: DiffManager,
  verticalDiffManager: VerticalPerLineDiffManager
) => { [command: string]: (...args: any) => any } = (
  ide,
  extensionContext,
  sidebar,
  configHandler,
  diffManager,
  verticalDiffManager
) => ({
  "continue.acceptDiff": async (newFilepath?: string | vscode.Uri) => {
    if (newFilepath instanceof vscode.Uri) {
      newFilepath = newFilepath.fsPath;
    }
    verticalDiffManager.clearForFilepath(newFilepath, true);
    await diffManager.acceptDiff(newFilepath);
  },
  "continue.rejectDiff": async (newFilepath?: string | vscode.Uri) => {
    if (newFilepath instanceof vscode.Uri) {
      newFilepath = newFilepath.fsPath;
    }
    verticalDiffManager.clearForFilepath(newFilepath, false);
    await diffManager.rejectDiff(newFilepath);
  },
  "continue.acceptVerticalDiffBlock": (filepath?: string, index?: number) => {
    verticalDiffManager.acceptRejectVerticalDiffBlock(true, filepath, index);
  },
  "continue.rejectVerticalDiffBlock": (filepath?: string, index?: number) => {
    verticalDiffManager.acceptRejectVerticalDiffBlock(false, filepath, index);
  },
  "continue.quickFix": async (message: string, code: string, edit: boolean) => {
    sidebar.webviewProtocol?.request("newSessionWithPrompt", {
      prompt: `${
        edit ? "/edit " : ""
      }${code}\n\nHow do I fix this problem in the above code?: ${message}`,
    });

    if (!edit) {
      vscode.commands.executeCommand("continue.continueGUIView.focus");
    }
  },
  "continue.focusContinueInput": async () => {
    if (!getFullScreenTab()) {
      vscode.commands.executeCommand("continue.continueGUIView.focus");
    }
    sidebar.webviewProtocol?.request("focusContinueInput", undefined);
    addHighlightedCodeToContext(false, sidebar.webviewProtocol);
  },
  "continue.focusContinueInputWithoutClear": async () => {
    if (!getFullScreenTab()) {
      vscode.commands.executeCommand("continue.continueGUIView.focus");
    }
    sidebar.webviewProtocol?.request(
      "focusContinueInputWithoutClear",
      undefined
    );
    addHighlightedCodeToContext(true, sidebar.webviewProtocol);
  },
  "continue.toggleAuxiliaryBar": () => {
    vscode.commands.executeCommand("workbench.action.toggleAuxiliaryBar");
  },
  "continue.quickEdit": async () => {
    const selectionEmpty = vscode.window.activeTextEditor?.selection.isEmpty;

    let text = await vscode.window.showInputBox({
      placeHolder: selectionEmpty
        ? "Describe the code you want to generate (or press enter to add context first)"
        : "Describe how to edit the highlighted code (or press enter to add context first)",
      title: "Continue Quick Edit",
    });

    if (text === undefined) {
      return;
    }

    if (text.length > 0) {
      await verticalDiffManager.streamEdit(text);
    } else {
      // Pick context first
      const quickPickItems: Promise<vscode.QuickPickItem[]> = configHandler
        .loadConfig()
        .then((config) => {
          return (
            config.contextProviders
              ?.filter((provider) => provider.description.type === "normal")
              .map((provider) => {
                return {
                  label: provider.description.displayTitle,
                  description: provider.description.title,
                  detail: provider.description.description,
                };
              }) || []
          );
        });

      const selectedProviders = await vscode.window.showQuickPick(
        quickPickItems,
        {
          title: "Add Context",
          canPickMany: true,
        }
      );

      let text = await vscode.window.showInputBox({
        placeHolder: selectionEmpty
          ? "Describe the code you want to generate (or press enter to add context first)"
          : "Describe how to edit the highlighted code (or press enter to add context first)",
        title: "Continue Quick Edit",
      });
      if (text) {
        const llm = await configHandler.llmFromTitle();
        const config = await configHandler.loadConfig();
        const context = (
          await Promise.all(
            selectedProviders?.map((providerTitle) => {
              const provider = config.contextProviders?.find(
                (provider) =>
                  provider.description.title === providerTitle.description
              );
              if (!provider) {
                return [];
              }

              return provider.getContextItems("", {
                embeddingsProvider: config.embeddingsProvider,
                ide,
                llm,
                fullInput: text || "",
                selectedCode: [],
              });
            }) || []
          )
        ).flat();

        text =
          context.map((item) => item.content).join("\n\n") +
          "\n\n---\n\n" +
          text;

        await verticalDiffManager.streamEdit(text);
      }
    }
  },
  "continue.writeCommentsForCode": async () => {
    await verticalDiffManager.streamEdit(
      "Write comments for this code. Do not change anything about the code itself."
    );
  },
  "continue.writeDocstringForCode": async () => {
    await verticalDiffManager.streamEdit(
      "Write a docstring for this code. Do not change anything about the code itself."
    );
  },
  "continue.fixCode": async () => {
    await verticalDiffManager.streamEdit("Fix this code");
  },
  "continue.optimizeCode": async () => {
    await verticalDiffManager.streamEdit("Optimize this code");
  },
  "continue.fixGrammar": async () => {
    await verticalDiffManager.streamEdit(
      "If there are any grammar or spelling mistakes in this writing, fix them. Do not make other large changes to the writing."
    );
  },
  "continue.viewLogs": async () => {
    // Open ~/.continue/continue.log
    const logFile = path.join(os.homedir(), ".continue", "continue.log");
    // Make sure the file/directory exist
    if (!fs.existsSync(logFile)) {
      fs.mkdirSync(path.dirname(logFile), { recursive: true });
      fs.writeFileSync(logFile, "");
    }

    const uri = vscode.Uri.file(logFile);
    await vscode.window.showTextDocument(uri);
  },
  "continue.debugTerminal": async () => {
    const terminalContents = await ide.getTerminalContents();
    vscode.commands.executeCommand("continue.continueGUIView.focus");
    sidebar.webviewProtocol?.request("userInput", {
      input: `I got the following error, can you please help explain how to fix it?\n\n${terminalContents.trim()}`,
    });
  },
  "continue.hideInlineTip": () => {
    vscode.workspace
      .getConfiguration("continue")
      .update("showInlineTip", false, vscode.ConfigurationTarget.Global);
  },

  // Commands without keyboard shortcuts
  "continue.addModel": () => {
    vscode.commands.executeCommand("continue.continueGUIView.focus");
    sidebar.webviewProtocol?.request("addModel", undefined);
  },
  "continue.openSettingsUI": () => {
    vscode.commands.executeCommand("continue.continueGUIView.focus");
    sidebar.webviewProtocol?.request("openSettings", undefined);
  },
  "continue.sendMainUserInput": (text: string) => {
    sidebar.sendMainUserInput(text);
  },
  "continue.shareSession": () => {
    sidebar.sendMainUserInput("/share");
  },
  "continue.selectRange": (startLine: number, endLine: number) => {
    if (!vscode.window.activeTextEditor) {
      return;
    }
    vscode.window.activeTextEditor.selection = new vscode.Selection(
      startLine,
      0,
      endLine,
      0
    );
  },
  "continue.foldAndUnfold": (
    foldSelectionLines: number[],
    unfoldSelectionLines: number[]
  ) => {
    vscode.commands.executeCommand("editor.unfold", {
      selectionLines: unfoldSelectionLines,
    });
    vscode.commands.executeCommand("editor.fold", {
      selectionLines: foldSelectionLines,
    });
  },
  "continue.sendToTerminal": (text: string) => {
    ide.runCommand(text);
  },
  "continue.newSession": () => {
    sidebar.webviewProtocol?.request("newSession", undefined);
  },
  "continue.viewHistory": () => {
    sidebar.webviewProtocol?.request("viewHistory", undefined);
  },
  "continue.toggleFullScreen": () => {
    // Check if full screen is already open by checking open tabs
    const fullScreenTab = getFullScreenTab();

    // Check if the active editor is the Continue GUI View
    if (fullScreenTab && fullScreenTab.isActive) {
      vscode.commands.executeCommand("workbench.action.closeActiveEditor");
      vscode.commands.executeCommand("continue.focusContinueInput");
      return;
    }

    if (fullScreenTab) {
      // Focus the tab
      const openOptions = {
        preserveFocus: true,
        preview: fullScreenTab.isPreview,
        viewColumn: fullScreenTab.group.viewColumn,
      };

      vscode.commands.executeCommand(
        "vscode.open",
        (fullScreenTab.input as any).uri,
        openOptions
      );
      return;
    }

    // Close the sidebar.webviews
    // vscode.commands.executeCommand("workbench.action.closeSidebar");
    vscode.commands.executeCommand("workbench.action.closeAuxiliaryBar");
    // vscode.commands.executeCommand("workbench.action.toggleZenMode");
    const panel = vscode.window.createWebviewPanel(
      "continue.continueGUIView",
      "Continue",
      vscode.ViewColumn.One
    );
    panel.webview.html = sidebar.getSidebarContent(
      extensionContext,
      panel,
      ide,
      configHandler,
      verticalDiffManager,
      undefined,
      undefined,
      true
    );
  },
  "continue.selectFilesAsContext": (
    firstUri: vscode.Uri,
    uris: vscode.Uri[]
  ) => {
    vscode.commands.executeCommand("continue.continueGUIView.focus");

    for (const uri of uris) {
      addEntireFileToContext(uri, false, sidebar.webviewProtocol);
    }
  },
  "continue.updateAllReferences": (filepath: vscode.Uri) => {
    // Get the cursor position in the editor
    const editor = vscode.window.activeTextEditor;
    if (!editor) {
      return;
    }
    const position = editor.selection.active;
    sidebar.sendMainUserInput(
      `/references ${filepath.fsPath} ${position.line} ${position.character}`
    );
  },
  "continue.logAutocompleteOutcome": (
    outcome: AutocompleteOutcome,
    logRejectionTimeout: NodeJS.Timeout
  ) => {
    clearTimeout(logRejectionTimeout);
    outcome.accepted = true;
    logDevData("autocomplete", outcome);
  },
  "continue.toggleTabAutocompleteEnabled": () => {
    const config = vscode.workspace.getConfiguration("continue");
    const enabled = config.get("enableTabAutocomplete");
    config.update(
      "enableTabAutocomplete",
      !enabled,
      vscode.ConfigurationTarget.Global
    );
  },
});

export function registerAllCommands(
  context: vscode.ExtensionContext,
  ide: IDE,
  extensionContext: vscode.ExtensionContext,
  sidebar: ContinueGUIWebviewViewProvider,
  configHandler: ConfigHandler,
  diffManager: DiffManager,
  verticalDiffManager: VerticalPerLineDiffManager
) {
  for (const [command, callback] of Object.entries(
    commandsMap(
      ide,
      extensionContext,
      sidebar,
      configHandler,
      diffManager,
      verticalDiffManager
    )
  )) {
    context.subscriptions.push(
      vscode.commands.registerCommand(command, callback)
    );
  }
}<|MERGE_RESOLUTION|>--- conflicted
+++ resolved
@@ -3,28 +3,14 @@
 import * as path from "path";
 import * as vscode from "vscode";
 
-<<<<<<< HEAD
-import { extensionContext, ideProtocolClient } from "./activation/activate";
-import { AutocompleteOutcome } from "./autocomplete/getTabCompletion";
-import { debugPanelWebview, getSidebarContent } from "./debugPanel";
-import { acceptDiffCommand, rejectDiffCommand } from "./diff/horizontal";
-import {
-  editorToVerticalDiffCodeLens,
-  streamEdit,
-  verticalPerLineDiffManager,
-} from "./diff/verticalPerLine/manager";
-import { VsCodeIde } from "./ideProtocol";
-import { configHandler, llmFromTitle } from "./loadConfig";
-=======
 import { IDE } from "core";
 import { ConfigHandler } from "core/config/handler";
 import { logDevData } from "core/util/devdata";
+import { AutocompleteOutcome } from "./autocomplete/getTabCompletion";
 import { ContinueGUIWebviewViewProvider } from "./debugPanel";
 import { DiffManager } from "./diff/horizontal";
 import { VerticalPerLineDiffManager } from "./diff/verticalPerLine/manager";
-import { AutocompleteOutcome } from "./lang-server/completionProvider";
 import { VsCodeWebviewProtocol } from "./webviewProtocol";
->>>>>>> c9322335
 
 function getFullScreenTab() {
   const tabs = vscode.window.tabGroups.all.flatMap((tabGroup) => tabGroup.tabs);
