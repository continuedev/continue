--- conflicted
+++ resolved
@@ -9,12 +9,8 @@
 import { ContinueServerClient } from "core/continueServer/stubs/client";
 import { fetchwithRequestOptions } from "core/util/fetchWithOptions";
 import { GlobalContext } from "core/util/GlobalContext";
-<<<<<<< HEAD
-import { getConfigJsonPath } from "core/util/paths";
-=======
 import { getConfigJsonPath, getDevDataFilePath } from "core/util/paths";
 import readLastLines from "read-last-lines";
->>>>>>> e2a90ae5
 import { ContinueGUIWebviewViewProvider } from "./debugPanel";
 import { DiffManager } from "./diff/horizontal";
 import { VerticalPerLineDiffManager } from "./diff/verticalPerLine/manager";
@@ -561,12 +557,9 @@
           label: "$(gear) Configure autocomplete options",
         },
         {
-<<<<<<< HEAD
-=======
           label: "$(feedback) Give feedback",
         },
         {
->>>>>>> e2a90ae5
           kind: vscode.QuickPickItemKind.Separator,
           label: "Switch model",
         },
@@ -599,18 +592,13 @@
             selectedOption,
           );
           configHandler.reloadConfig();
-<<<<<<< HEAD
-=======
         } else if (selectedOption === "$(feedback) Give feedback") {
           vscode.commands.executeCommand("continue.giveAutocompleteFeedback");
->>>>>>> e2a90ae5
         }
         quickPick.dispose();
       });
       quickPick.show();
     },
-<<<<<<< HEAD
-=======
     "continue.giveAutocompleteFeedback": async () => {
       const feedback = await vscode.window.showInputBox({
         prompt:
@@ -624,7 +612,6 @@
         client.sendFeedback(feedback, lastLines);
       }
     },
->>>>>>> e2a90ae5
   };
 };
 
