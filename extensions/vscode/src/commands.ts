/* eslint-disable @typescript-eslint/naming-convention */
import * as fs from "node:fs";
import * as os from "node:os";
import * as path from "node:path";
import * as vscode from "vscode";

import { ContextMenuConfig, IDE } from "core";
import { CompletionProvider } from "core/autocomplete/completionProvider";
import { ConfigHandler } from "core/config/handler";
import { ContinueServerClient } from "core/continueServer/stubs/client";
import { GlobalContext } from "core/util/GlobalContext";
import {
  editConfigJson,
  getConfigJsonPath,
  getDevDataFilePath,
} from "core/util/paths";
import { Telemetry } from "core/util/posthog";
import readLastLines from "read-last-lines";
import {
  StatusBarStatus,
  getStatusBarStatus,
  getStatusBarStatusFromQuickPickItemLabel,
  quickPickStatusText,
  setupStatusBar,
} from "./autocomplete/statusBar";
import { ContinueGUIWebviewViewProvider } from "./debugPanel";
import { DiffManager } from "./diff/horizontal";
import { VerticalPerLineDiffManager } from "./diff/verticalPerLine/manager";
import { QuickEdit } from "./quickEdit/QuickEdit";
import { Battery } from "./util/battery";
import type { VsCodeWebviewProtocol } from "./webviewProtocol";

let fullScreenPanel: vscode.WebviewPanel | undefined;

function getFullScreenTab() {
  const tabs = vscode.window.tabGroups.all.flatMap((tabGroup) => tabGroup.tabs);
  return tabs.find((tab) =>
    (tab.input as any)?.viewType?.endsWith("continue.continueGUIView"),
  );
}

async function addHighlightedCodeToContext(
  edit: boolean,
  webviewProtocol: VsCodeWebviewProtocol | undefined,
) {
  const editor = vscode.window.activeTextEditor;
  if (editor) {
    const selection = editor.selection;
    if (selection.isEmpty) {
      // Capture highlighted terminal text
      // const activeTerminal = vscode.window.activeTerminal;
      // if (activeTerminal) {
      //   // Copy selected text
      //   const tempCopyBuffer = await vscode.env.clipboard.readText();
      //   await vscode.commands.executeCommand(
      //     "workbench.action.terminal.copySelection",
      //   );
      //   await vscode.commands.executeCommand(
      //     "workbench.action.terminal.clearSelection",
      //   );
      //   const contents = (await vscode.env.clipboard.readText()).trim();
      //   await vscode.env.clipboard.writeText(tempCopyBuffer);

      //   // Add to context
      //   const rangeInFileWithContents = {
      //     filepath: activeTerminal.name,
      //     contents,
      //     range: {
      //       start: {
      //         line: 0,
      //         character: 0,
      //       },
      //       end: {
      //         line: contents.split("\n").length,
      //         character: 0,
      //       },
      //     },
      //   };

      //   if (contents.trim() !== "") {
      //     webviewProtocol?.request("highlightedCode", {
      //       rangeInFileWithContents,
      //     });
      //   }
      // }
      return;
    }
    // adjust starting position to include indentation
    const start = new vscode.Position(selection.start.line, 0);
    const range = new vscode.Range(start, selection.end);
    const contents = editor.document.getText(range);
    const rangeInFileWithContents = {
      filepath: editor.document.uri.fsPath,
      contents,
      range: {
        start: {
          line: selection.start.line,
          character: selection.start.character,
        },
        end: {
          line: selection.end.line,
          character: selection.end.character,
        },
      },
    };

    webviewProtocol?.request("highlightedCode", {
      rangeInFileWithContents,
    });
  }
}

async function addEntireFileToContext(
  filepath: vscode.Uri,
  edit: boolean,
  webviewProtocol: VsCodeWebviewProtocol | undefined,
) {
  // If a directory, add all files in the directory
  const stat = await vscode.workspace.fs.stat(filepath);
  if (stat.type === vscode.FileType.Directory) {
    const files = await vscode.workspace.fs.readDirectory(filepath);
    for (const [filename, type] of files) {
      if (type === vscode.FileType.File) {
        addEntireFileToContext(
          vscode.Uri.joinPath(filepath, filename),
          edit,
          webviewProtocol,
        );
      }
    }
    return;
  }

  // Get the contents of the file
  const contents = (await vscode.workspace.fs.readFile(filepath)).toString();
  const rangeInFileWithContents = {
    filepath: filepath.fsPath,
    contents: contents,
    range: {
      start: {
        line: 0,
        character: 0,
      },
      end: {
        line: contents.split(os.EOL).length - 1,
        character: 0,
      },
    },
  };

  webviewProtocol?.request("highlightedCode", {
    rangeInFileWithContents,
  });
}

// Copy everything over from extension.ts
const commandsMap: (
  ide: IDE,
  extensionContext: vscode.ExtensionContext,
  sidebar: ContinueGUIWebviewViewProvider,
  configHandler: ConfigHandler,
  diffManager: DiffManager,
  verticalDiffManager: VerticalPerLineDiffManager,
  continueServerClientPromise: Promise<ContinueServerClient>,
  battery: Battery,
) => { [command: string]: (...args: any) => any } = (
  ide,
  extensionContext,
  sidebar,
  configHandler,
  diffManager,
  verticalDiffManager,
  continueServerClientPromise,
  battery,
) => {
  /**
   * Streams an inline edit to the vertical diff manager.
   *
   * This function retrieves the configuration, determines the appropriate model title,
   * increments the FTC count, and then streams an edit to the
   * vertical diff manager.
   *
   * @param  promptName - The key for the prompt in the context menu configuration.
   * @param  fallbackPrompt - The prompt to use if the configured prompt is not available.
   * @param  [onlyOneInsertion] - Optional. If true, only one insertion will be made.
   * @param  [range] - Optional. The range to edit if provided.
   * @returns
   */
  async function streamInlineEdit(
    promptName: keyof ContextMenuConfig,
    fallbackPrompt: string,
    onlyOneInsertion?: boolean,
    range?: vscode.Range,
  ) {
    const config = await configHandler.loadConfig();

    const modelTitle =
      config.experimental?.modelRoles?.inlineEdit ??
      (await sidebar.webviewProtocol.request(
        "getDefaultModelTitle",
        undefined,
      ));

    sidebar.webviewProtocol.request("incrementFtc", undefined);

    await verticalDiffManager.streamEdit(
      config.experimental?.contextMenuPrompts?.[promptName] ?? fallbackPrompt,
      modelTitle,
      onlyOneInsertion,
      undefined,
      range,
    );
  }

  const historyUpEventEmitter = new vscode.EventEmitter<void>();
  const historyDownEventEmitter = new vscode.EventEmitter<void>();
  const quickEdit = new QuickEdit(
    verticalDiffManager,
    configHandler,
    sidebar.webviewProtocol,
    ide,
    extensionContext,
    historyUpEventEmitter.event,
    historyDownEventEmitter.event,
  );

  return {
    "continue.acceptDiff": async (newFilepath?: string | vscode.Uri) => {
      Telemetry.capture("acceptDiff", {});

      if (newFilepath instanceof vscode.Uri) {
        newFilepath = newFilepath.fsPath;
      }
      verticalDiffManager.clearForFilepath(newFilepath, true);
      await diffManager.acceptDiff(newFilepath);
    },
    "continue.rejectDiff": async (newFilepath?: string | vscode.Uri) => {
      Telemetry.capture("rejectDiff", {});

      if (newFilepath instanceof vscode.Uri) {
        newFilepath = newFilepath.fsPath;
      }
      verticalDiffManager.clearForFilepath(newFilepath, false);
      await diffManager.rejectDiff(newFilepath);
    },
    "continue.acceptVerticalDiffBlock": (filepath?: string, index?: number) => {
      Telemetry.capture("acceptVerticalDiffBlock", {});
      verticalDiffManager.acceptRejectVerticalDiffBlock(true, filepath, index);
    },
    "continue.rejectVerticalDiffBlock": (filepath?: string, index?: number) => {
      Telemetry.capture("rejectVerticalDiffBlock", {});
      verticalDiffManager.acceptRejectVerticalDiffBlock(false, filepath, index);
    },
    "continue.quickFix": async (
      message: string,
      code: string,
      edit: boolean,
    ) => {
      Telemetry.capture("quickFix", { edit });

      sidebar.webviewProtocol?.request("newSessionWithPrompt", {
        prompt: `${
          edit ? "/edit " : ""
        }${code}\n\nHow do I fix this problem in the above code?: ${message}`,
      });

      if (!edit) {
        vscode.commands.executeCommand("continue.continueGUIView.focus");
      }
    },
    "continue.defaultQuickActionDocstring": async (code: string) => {
      Telemetry.capture("quickAction", {
        type: "defaultQuickActionDocstring",
      });
      vscode.commands.executeCommand("continue.writeDocstringForCode", code);
    },
    "continue.defaultQuickActionExplain": async (code: string) => {
      Telemetry.capture("quickAction", {
        type: "defaultQuickActionExplain",
      });

      vscode.commands.executeCommand("continue.continueGUIView.focus");

      sidebar.webviewProtocol?.request("userInput", {
        input:
          `Explain the following code in a few sentences without ` +
          `going into detail on specific methods:\n\n ${code}`,
      });
    },
    "continue.customQuickActionSendToChat": async (
      prompt: string,
      code: string,
    ) => {
      Telemetry.capture("quickAction", {
        type: "customQuickActionSendToChat",
      });

      vscode.commands.executeCommand("continue.continueGUIView.focus");

      sidebar.webviewProtocol?.request("userInput", {
        input: `${prompt}:\n\n ${code}`,
      });
    },
    "continue.customQuickActionStreamInlineEdit": async (
      prompt: string,
      range: vscode.Range,
    ) => {
      Telemetry.capture("quickAction", {
        type: "customQuickActionStreamInlineEdit",
      });

      streamInlineEdit("docstring", prompt, true, range);
    },
    "continue.focusContinueInput": async () => {
      const fullScreenTab = getFullScreenTab();
      if (!fullScreenTab) {
        // focus sidebar
        vscode.commands.executeCommand("continue.continueGUIView.focus");
      } else {
        // focus fullscreen
        fullScreenPanel?.reveal();
      }
      sidebar.webviewProtocol?.request("focusContinueInput", undefined);
      await addHighlightedCodeToContext(false, sidebar.webviewProtocol);
    },
    "continue.focusContinueInputWithoutClear": async () => {
      if (!getFullScreenTab()) {
        vscode.commands.executeCommand("continue.continueGUIView.focus");
      }
      sidebar.webviewProtocol?.request(
        "focusContinueInputWithoutClear",
        undefined,
      );
      await addHighlightedCodeToContext(true, sidebar.webviewProtocol);
    },
    "continue.toggleAuxiliaryBar": () => {
      vscode.commands.executeCommand("workbench.action.toggleAuxiliaryBar");
    },
    "continue.quickEdit": (injectedPrompt?: string) => {
      Telemetry.capture("quickEdit", {});
      quickEdit.run(injectedPrompt);
    },
    "continue.writeCommentsForCode": async () => {
      Telemetry.capture("writeCommentsForCode", {});

      streamInlineEdit(
        "comment",
        "Write comments for this code. Do not change anything about the code itself.",
      );
    },
<<<<<<< HEAD
    "continue.writeDocstringForCode": async (range?: vscode.Range) => {
=======
    "continue.writeDocstringForCode": async () => {
      Telemetry.capture("writeDocstringForCode", {});
>>>>>>> dad3e800
      streamInlineEdit(
        "docstring",
        "Write a docstring for this code. Do not change anything about the code itself.",
        true,
        range,
      );
    },
    "continue.fixCode": async () => {
      Telemetry.capture("fixCode", {});

      streamInlineEdit(
        "fix",
        "Fix this code. If it is already 100% correct, simply rewrite the code.",
      );
    },
    "continue.optimizeCode": async () => {
      Telemetry.capture("optimizeCode", {});
      streamInlineEdit("optimize", "Optimize this code");
    },
    "continue.fixGrammar": async () => {
      Telemetry.capture("fixGrammar", {});
      streamInlineEdit(
        "fixGrammar",
        "If there are any grammar or spelling mistakes in this writing, fix them. Do not make other large changes to the writing.",
      );
    },
    "continue.viewLogs": async () => {
      Telemetry.capture("viewLogs", {});

      // Open ~/.continue/continue.log
      const logFile = path.join(os.homedir(), ".continue", "continue.log");
      // Make sure the file/directory exist
      if (!fs.existsSync(logFile)) {
        fs.mkdirSync(path.dirname(logFile), { recursive: true });
        fs.writeFileSync(logFile, "");
      }

      const uri = vscode.Uri.file(logFile);
      await vscode.window.showTextDocument(uri);
    },
    "continue.debugTerminal": async () => {
      Telemetry.capture("debugTerminal", {});

      const terminalContents = await ide.getTerminalContents();

      vscode.commands.executeCommand("continue.continueGUIView.focus");

      sidebar.webviewProtocol?.request("userInput", {
        input: `I got the following error, can you please help explain how to fix it?\n\n${terminalContents.trim()}`,
      });
    },
    "continue.hideInlineTip": () => {
      vscode.workspace
        .getConfiguration("continue")
        .update("showInlineTip", false, vscode.ConfigurationTarget.Global);
    },

    // Commands without keyboard shortcuts
    "continue.addModel": () => {
      Telemetry.capture("addModel", {});

      vscode.commands.executeCommand("continue.continueGUIView.focus");
      sidebar.webviewProtocol?.request("addModel", undefined);
    },
    "continue.openSettingsUI": () => {
      Telemetry.capture("openSettingsUI", {});

      vscode.commands.executeCommand("continue.continueGUIView.focus");
      sidebar.webviewProtocol?.request("openSettings", undefined);
    },
    "continue.sendMainUserInput": (text: string) => {
      sidebar.webviewProtocol?.request("userInput", {
        input: text,
      });
    },
    "continue.selectRange": (startLine: number, endLine: number) => {
      if (!vscode.window.activeTextEditor) {
        return;
      }
      vscode.window.activeTextEditor.selection = new vscode.Selection(
        startLine,
        0,
        endLine,
        0,
      );
    },
    "continue.foldAndUnfold": (
      foldSelectionLines: number[],
      unfoldSelectionLines: number[],
    ) => {
      vscode.commands.executeCommand("editor.unfold", {
        selectionLines: unfoldSelectionLines,
      });
      vscode.commands.executeCommand("editor.fold", {
        selectionLines: foldSelectionLines,
      });
    },
    "continue.sendToTerminal": (text: string) => {
      Telemetry.capture("sendToTerminal", {});
      ide.runCommand(text);
    },
    "continue.newSession": () => {
      sidebar.webviewProtocol?.request("newSession", undefined);
    },
    "continue.viewHistory": () => {
      sidebar.webviewProtocol?.request("viewHistory", undefined);
    },
    "continue.toggleFullScreen": () => {
      // Check if full screen is already open by checking open tabs
      const fullScreenTab = getFullScreenTab();

      // Check if the active editor is the Continue GUI View
      if (fullScreenTab && fullScreenTab.isActive) {
        //Full screen open and focused - close it
        vscode.commands.executeCommand("workbench.action.closeActiveEditor"); //this will trigger the onDidDispose listener below
        return;
      }

      if (fullScreenTab && fullScreenPanel) {
        //Full screen open, but not focused - focus it
        fullScreenPanel.reveal();
        return;
      }

      //Full screen not open - open it
      Telemetry.capture("openFullScreen", {});

      // Close the sidebar.webviews
      // vscode.commands.executeCommand("workbench.action.closeSidebar");
      vscode.commands.executeCommand("workbench.action.closeAuxiliaryBar");
      // vscode.commands.executeCommand("workbench.action.toggleZenMode");

      //create the full screen panel
      let panel = vscode.window.createWebviewPanel(
        "continue.continueGUIView",
        "Continue",
        vscode.ViewColumn.One,
        {
          retainContextWhenHidden: true,
        },
      );
      fullScreenPanel = panel;

      //Add content to the panel
      panel.webview.html = sidebar.getSidebarContent(
        extensionContext,
        panel,
        undefined,
        undefined,
        true,
      );

      //When panel closes, reset the webview and focus
      panel.onDidDispose(
        () => {
          sidebar.resetWebviewProtocolWebview();
          vscode.commands.executeCommand("continue.focusContinueInput");
        },
        null,
        extensionContext.subscriptions,
      );
    },
    "continue.openConfigJson": () => {
      ide.openFile(getConfigJsonPath());
    },
    "continue.selectFilesAsContext": (
      firstUri: vscode.Uri,
      uris: vscode.Uri[],
    ) => {
      vscode.commands.executeCommand("continue.continueGUIView.focus");

      for (const uri of uris) {
        addEntireFileToContext(uri, false, sidebar.webviewProtocol);
      }
    },
    "continue.logAutocompleteOutcome": (
      completionId: string,
      completionProvider: CompletionProvider,
    ) => {
      completionProvider.accept(completionId);
    },
    "continue.toggleTabAutocompleteEnabled": () => {
      Telemetry.capture("toggleTabAutocompleteEnabled", {});
      const config = vscode.workspace.getConfiguration("continue");
      const enabled = config.get("enableTabAutocomplete");
      const pauseOnBattery = config.get<boolean>(
        "pauseTabAutocompleteOnBattery",
      );
      if (!pauseOnBattery || battery.isACConnected()) {
        config.update(
          "enableTabAutocomplete",
          !enabled,
          vscode.ConfigurationTarget.Global,
        );
      } else {
        if (enabled) {
          const paused = getStatusBarStatus() === StatusBarStatus.Paused;
          if (paused) {
            setupStatusBar(StatusBarStatus.Enabled);
          } else {
            config.update(
              "enableTabAutocomplete",
              false,
              vscode.ConfigurationTarget.Global,
            );
          }
        } else {
          setupStatusBar(StatusBarStatus.Paused);
          config.update(
            "enableTabAutocomplete",
            true,
            vscode.ConfigurationTarget.Global,
          );
        }
      }
    },
    "continue.openTabAutocompleteConfigMenu": async () => {
      Telemetry.capture("openTabAutocompleteConfigMenu", {});

      const config = vscode.workspace.getConfiguration("continue");
      const quickPick = vscode.window.createQuickPick();
      const selected = new GlobalContext().get("selectedTabAutocompleteModel");
      const autocompleteModelTitles = ((
        await configHandler.loadConfig()
      ).tabAutocompleteModels
        ?.map((model) => model.title)
        .filter((t) => t !== undefined) || []) as string[];

      // Toggle between Disabled, Paused, and Enabled
      const pauseOnBattery =
        config.get<boolean>("pauseTabAutocompleteOnBattery") &&
        !battery.isACConnected();
      const currentStatus = getStatusBarStatus();

      let targetStatus: StatusBarStatus | undefined;
      if (pauseOnBattery) {
        // Cycle from Disabled -> Paused -> Enabled
        targetStatus =
          currentStatus === StatusBarStatus.Paused
            ? StatusBarStatus.Enabled
            : currentStatus === StatusBarStatus.Disabled
            ? StatusBarStatus.Paused
            : StatusBarStatus.Disabled;
      } else {
        // Toggle between Disabled and Enabled
        targetStatus =
          currentStatus === StatusBarStatus.Disabled
            ? StatusBarStatus.Enabled
            : StatusBarStatus.Disabled;
      }
      quickPick.items = [
        {
          label: quickPickStatusText(targetStatus),
        },
        {
          label: "$(gear) Configure autocomplete options",
        },
        {
          label: "$(feedback) Give feedback",
        },
        {
          kind: vscode.QuickPickItemKind.Separator,
          label: "Switch model",
        },
        ...autocompleteModelTitles.map((title) => ({
          label: title === selected ? `$(check) ${title}` : title,
          description: title === selected ? "Currently selected" : undefined,
        })),
      ];
      quickPick.onDidAccept(() => {
        const selectedOption = quickPick.selectedItems[0].label;
        const targetStatus =
          getStatusBarStatusFromQuickPickItemLabel(selectedOption);

        if (targetStatus !== undefined) {
          setupStatusBar(targetStatus);
          config.update(
            "enableTabAutocomplete",
            targetStatus === StatusBarStatus.Enabled,
            vscode.ConfigurationTarget.Global,
          );
        } else if (
          selectedOption === "$(gear) Configure autocomplete options"
        ) {
          ide.openFile(getConfigJsonPath());
        } else if (autocompleteModelTitles.includes(selectedOption)) {
          new GlobalContext().update(
            "selectedTabAutocompleteModel",
            selectedOption,
          );
          configHandler.reloadConfig();
        } else if (selectedOption === "$(feedback) Give feedback") {
          vscode.commands.executeCommand("continue.giveAutocompleteFeedback");
        }
        quickPick.dispose();
      });
      quickPick.show();
    },
    "continue.giveAutocompleteFeedback": async () => {
      const feedback = await vscode.window.showInputBox({
        ignoreFocusOut: true,
        prompt:
          "Please share what went wrong with the last completion. The details of the completion as well as this message will be sent to the Continue team in order to improve.",
      });
      if (feedback) {
        const client = await continueServerClientPromise;
        const completionsPath = getDevDataFilePath("autocomplete");

        const lastLines = await readLastLines.read(completionsPath, 2);
        client.sendFeedback(feedback, lastLines);
      }
    },
    "continue.quickEditHistoryUp": async () => {
      Telemetry.capture("quickEditHistoryUp", {});
      historyUpEventEmitter.fire();
    },
    "continue.quickEditHistoryDown": async () => {
      Telemetry.capture("quickEditHistoryDown", {});
      historyDownEventEmitter.fire();
    },
  };
};

export function registerAllCommands(
  context: vscode.ExtensionContext,
  ide: IDE,
  extensionContext: vscode.ExtensionContext,
  sidebar: ContinueGUIWebviewViewProvider,
  configHandler: ConfigHandler,
  diffManager: DiffManager,
  verticalDiffManager: VerticalPerLineDiffManager,
  continueServerClientPromise: Promise<ContinueServerClient>,
  battery: Battery,
) {
  for (const [command, callback] of Object.entries(
    commandsMap(
      ide,
      extensionContext,
      sidebar,
      configHandler,
      diffManager,
      verticalDiffManager,
      continueServerClientPromise,
      battery,
    ),
  )) {
    context.subscriptions.push(
      vscode.commands.registerCommand(command, callback),
    );
  }
}<|MERGE_RESOLUTION|>--- conflicted
+++ resolved
@@ -348,12 +348,8 @@
         "Write comments for this code. Do not change anything about the code itself.",
       );
     },
-<<<<<<< HEAD
     "continue.writeDocstringForCode": async (range?: vscode.Range) => {
-=======
-    "continue.writeDocstringForCode": async () => {
       Telemetry.capture("writeDocstringForCode", {});
->>>>>>> dad3e800
       streamInlineEdit(
         "docstring",
         "Write a docstring for this code. Do not change anything about the code itself.",
