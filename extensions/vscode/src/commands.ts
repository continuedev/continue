--- conflicted
+++ resolved
@@ -29,18 +29,13 @@
 import EditDecorationManager from "./quickEdit/EditDecorationManager";
 import { QuickEdit, QuickEditShowParams } from "./quickEdit/QuickEditQuickPick";
 import { Battery } from "./util/battery";
-<<<<<<< HEAD
 import { showTutorial } from "./util/tutorial";
-import { VsCodeIde } from "./VsCodeIde";
-=======
->>>>>>> 71eb67d2
 import { getMetaKeyLabel } from "./util/util";
 import { VsCodeIde } from "./VsCodeIde";
 
 import { LOCAL_DEV_DATA_VERSION } from "core/data/log";
 import { startLocalOllama } from "core/util/ollamaHelper";
 import type { VsCodeWebviewProtocol } from "./webviewProtocol";
-
 
 let fullScreenPanel: vscode.WebviewPanel | undefined;
 
@@ -1017,11 +1012,15 @@
         });
     },
     "granite.setup": () => {
-      SetupGranitePage.render(extensionContext, configHandler, sidebar.webviewProtocol);
+      SetupGranitePage.render(
+        extensionContext,
+        configHandler,
+        sidebar.webviewProtocol,
+      );
     },
     "granite.showTutorial": () => {
       showTutorial(ide);
-    }
+    },
   };
 };
 
