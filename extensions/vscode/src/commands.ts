/* eslint-disable @typescript-eslint/naming-convention */
import * as fs from "node:fs";

import { ContextMenuConfig, ILLM, ModelInstaller } from "core";
import { CompletionProvider } from "core/autocomplete/CompletionProvider";
import { ConfigHandler } from "core/config/ConfigHandler";
import { EXTENSION_NAME } from "core/control-plane/env";
import { Core } from "core/core";
import { walkDirAsync } from "core/indexing/walkDir";
import { isModelInstaller } from "core/llm";
import { startLocalLemonade } from "core/util/lemonadeHelper";
import { startLocalOllama } from "core/util/ollamaHelper";
import { getConfigJsonPath, getConfigYamlPath } from "core/util/paths";
import { Telemetry } from "core/util/posthog";
import * as vscode from "vscode";
import * as YAML from "yaml";

import { convertJsonToYamlConfig } from "../../../packages/config-yaml/dist";

import { NextEditLoggingService } from "core/nextEdit/NextEditLoggingService";
import {
  getAutocompleteStatusBarDescription,
  getAutocompleteStatusBarTitle,
  getNextEditMenuItems,
  getStatusBarStatus,
  getStatusBarStatusFromQuickPickItemLabel,
  handleNextEditToggle,
  isNextEditToggleLabel,
  quickPickStatusText,
  setupStatusBar,
  StatusBarStatus,
} from "./autocomplete/statusBar";
import { ContinueConsoleWebviewViewProvider } from "./ContinueConsoleWebviewViewProvider";
import { ContinueGUIWebviewViewProvider } from "./ContinueGUIWebviewViewProvider";
import { processDiff } from "./diff/processDiff";
import { VerticalDiffManager } from "./diff/vertical/manager";
import EditDecorationManager from "./quickEdit/EditDecorationManager";
import { QuickEdit, QuickEditShowParams } from "./quickEdit/QuickEditQuickPick";
import {
  addCodeToContextFromRange,
  addEntireFileToContext,
  addHighlightedCodeToContext,
} from "./util/addCode";
import { Battery } from "./util/battery";
import { getMetaKeyLabel } from "./util/util";
import { openEditorAndRevealRange } from "./util/vscode";
import { VsCodeIde } from "./VsCodeIde";

type TelemetryCaptureParams = Parameters<typeof Telemetry.capture>;

/**
 * Helper method to add the `isCommandEvent` to all telemetry captures
 */
function captureCommandTelemetry(
  commandName: TelemetryCaptureParams[0],
  properties: TelemetryCaptureParams[1] = {},
) {
  Telemetry.capture(commandName, { isCommandEvent: true, ...properties });
}

function focusGUI() {
  // focus sidebar
  vscode.commands.executeCommand("continue.continueGUIView.focus");
  // vscode.commands.executeCommand("workbench.action.focusAuxiliaryBar");
}

function hideGUI() {
  // focus sidebar
  vscode.commands.executeCommand("workbench.action.closeAuxiliaryBar");
  // vscode.commands.executeCommand("workbench.action.toggleAuxiliaryBar");
}

function waitForSidebarReady(
  sidebar: ContinueGUIWebviewViewProvider,
  timeout: number,
  interval: number,
): Promise<boolean> {
  return new Promise((resolve) => {
    const startTime = Date.now();

    const checkReadyState = () => {
      if (sidebar.isReady) {
        resolve(true);
      } else if (Date.now() - startTime >= timeout) {
        resolve(false); // Timed out
      } else {
        setTimeout(checkReadyState, interval);
      }
    };

    checkReadyState();
  });
}

// Copy everything over from extension.ts
const getCommandsMap: (
  ide: VsCodeIde,
  extensionContext: vscode.ExtensionContext,
  sidebar: ContinueGUIWebviewViewProvider,
  consoleView: ContinueConsoleWebviewViewProvider,
  configHandler: ConfigHandler,
  verticalDiffManager: VerticalDiffManager,
  battery: Battery,
  quickEdit: QuickEdit,
  core: Core,
  editDecorationManager: EditDecorationManager,
) => { [command: string]: (...args: any) => any } = (
  ide,
  extensionContext,
  sidebar,
  consoleView,
  configHandler,
  verticalDiffManager,
  battery,
  quickEdit,
  core,
  editDecorationManager,
) => {
  /**
   * Streams an inline edit to the vertical diff manager.
   *
   * This function retrieves the configuration, determines the appropriate model title,
   * increments the FTC count, and then streams an edit to the
   * vertical diff manager.
   *
   * @param  promptName - The key for the prompt in the context menu configuration.
   * @param  fallbackPrompt - The prompt to use if the configured prompt is not available.
   * @param  [range] - Optional. The range to edit if provided.
   * @returns
   */
  async function streamInlineEdit(
    promptName: keyof ContextMenuConfig,
    fallbackPrompt: string,
    range?: vscode.Range,
  ) {
    const { config } = await configHandler.loadConfig();
    if (!config) {
      throw new Error("Config not loaded");
    }

    const llm =
      config.selectedModelByRole.edit ?? config.selectedModelByRole.chat;

    if (!llm) {
      throw new Error("No edit or chat model selected");
    }

    void sidebar.webviewProtocol.request("incrementFtc", undefined);

    await verticalDiffManager.streamEdit({
      input:
        config.experimental?.contextMenuPrompts?.[promptName] ?? fallbackPrompt,
      llm,
      range,
      rulesToInclude: config.rules,
      isApply: false,
    });
  }

  return {
    "continue.acceptDiff": async (newFileUri?: string, streamId?: string) => {
      captureCommandTelemetry("acceptDiff");
      void processDiff(
        "accept",
        sidebar,
        ide,
        core,
        verticalDiffManager,
        newFileUri,
        streamId,
      );
    },

    "continue.rejectDiff": async (newFileUri?: string, streamId?: string) => {
      captureCommandTelemetry("rejectDiff");
      void processDiff(
        "reject",
        sidebar,
        ide,
        core,
        verticalDiffManager,
        newFileUri,
        streamId,
      );
    },
    "continue.acceptVerticalDiffBlock": (fileUri?: string, index?: number) => {
      captureCommandTelemetry("acceptVerticalDiffBlock");
      verticalDiffManager.acceptRejectVerticalDiffBlock(true, fileUri, index);
    },
    "continue.rejectVerticalDiffBlock": (fileUri?: string, index?: number) => {
      captureCommandTelemetry("rejectVerticalDiffBlock");
      verticalDiffManager.acceptRejectVerticalDiffBlock(false, fileUri, index);
    },
    "continue.quickFix": async (
      range: vscode.Range,
      diagnosticMessage: string,
    ) => {
      captureCommandTelemetry("quickFix");

      const prompt = `Please explain the cause of this error and how to solve it: ${diagnosticMessage}`;

      addCodeToContextFromRange(range, sidebar.webviewProtocol, prompt);

      vscode.commands.executeCommand("continue.continueGUIView.focus");
    },
    // Passthrough for telemetry purposes
    "continue.defaultQuickAction": async (args: QuickEditShowParams) => {
      captureCommandTelemetry("defaultQuickAction");
      vscode.commands.executeCommand("continue.focusEdit", args);
    },
    "continue.customQuickActionSendToChat": async (
      prompt: string,
      range: vscode.Range,
    ) => {
      captureCommandTelemetry("customQuickActionSendToChat");

      addCodeToContextFromRange(range, sidebar.webviewProtocol, prompt);

      vscode.commands.executeCommand("continue.continueGUIView.focus");
    },
    "continue.customQuickActionStreamInlineEdit": async (
      prompt: string,
      range: vscode.Range,
    ) => {
      captureCommandTelemetry("customQuickActionStreamInlineEdit");

      streamInlineEdit("docstring", prompt, range);
    },
    "continue.codebaseForceReIndex": async () => {
      core.invoke("index/forceReIndex", undefined);
    },
    "continue.rebuildCodebaseIndex": async () => {
      core.invoke("index/forceReIndex", { shouldClearIndexes: true });
    },
    "continue.docsIndex": async () => {
      core.invoke("context/indexDocs", { reIndex: false });
    },
    "continue.docsReIndex": async () => {
      core.invoke("context/indexDocs", { reIndex: true });
    },
    "continue.focusContinueInput": async () => {
      const isContinueInputFocused = await sidebar.webviewProtocol.request(
        "isContinueInputFocused",
        undefined,
        false,
      );

      // This is a temporary fix—sidebar.webviewProtocol.request is blocking
      // when the GUI hasn't yet been setup and we should instead be
      // immediately throwing an error, or returning a Result object
      focusGUI();
      if (!sidebar.isReady) {
        const isReady = await waitForSidebarReady(sidebar, 5000, 100);
        if (!isReady) {
          return;
        }
      }

      const historyLength = await sidebar.webviewProtocol.request(
        "getWebviewHistoryLength",
        undefined,
        false,
      );

      if (isContinueInputFocused) {
        if (historyLength === 0) {
          hideGUI();
        } else {
          void sidebar.webviewProtocol?.request(
            "focusContinueInputWithNewSession",
            undefined,
            false,
          );
        }
      } else {
        focusGUI();
        sidebar.webviewProtocol?.request(
          "focusContinueInputWithNewSession",
          undefined,
          false,
        );
        void addHighlightedCodeToContext(sidebar.webviewProtocol);
      }
    },
    "continue.focusContinueInputWithoutClear": async () => {
      const isContinueInputFocused = await sidebar.webviewProtocol.request(
        "isContinueInputFocused",
        undefined,
        false,
      );

      // This is a temporary fix—sidebar.webviewProtocol.request is blocking
      // when the GUI hasn't yet been setup and we should instead be
      // immediately throwing an error, or returning a Result object
      focusGUI();
      if (!sidebar.isReady) {
        const isReady = await waitForSidebarReady(sidebar, 5000, 100);
        if (!isReady) {
          return;
        }
      }

      if (isContinueInputFocused) {
        hideGUI();
      } else {
        focusGUI();

        sidebar.webviewProtocol?.request(
          "focusContinueInputWithoutClear",
          undefined,
        );

        void addHighlightedCodeToContext(sidebar.webviewProtocol);
      }
    },
    // QuickEditShowParams are passed from CodeLens, temp fix
    // until we update to new params specific to Edit
    "continue.focusEdit": async (args?: QuickEditShowParams) => {
      captureCommandTelemetry("focusEdit");
      focusGUI();
      sidebar.webviewProtocol?.request("focusEdit", undefined);
    },
    "continue.exitEditMode": async () => {
      captureCommandTelemetry("exitEditMode");
      editDecorationManager.clear();
      void sidebar.webviewProtocol?.request("exitEditMode", undefined);
    },
    "continue.generateRule": async () => {
      captureCommandTelemetry("generateRule");
      focusGUI();
      void sidebar.webviewProtocol?.request("generateRule", undefined);
    },
    "continue.writeCommentsForCode": async () => {
      captureCommandTelemetry("writeCommentsForCode");

      streamInlineEdit(
        "comment",
        "Write comments for this code. Do not change anything about the code itself.",
      );
    },
    "continue.writeDocstringForCode": async () => {
      captureCommandTelemetry("writeDocstringForCode");

      void streamInlineEdit(
        "docstring",
        "Write a docstring for this code. Do not change anything about the code itself.",
      );
    },
    "continue.fixCode": async () => {
      captureCommandTelemetry("fixCode");

      streamInlineEdit(
        "fix",
        "Fix this code. If it is already 100% correct, simply rewrite the code.",
      );
    },
    "continue.optimizeCode": async () => {
      captureCommandTelemetry("optimizeCode");
      streamInlineEdit("optimize", "Optimize this code");
    },
    "continue.fixGrammar": async () => {
      captureCommandTelemetry("fixGrammar");
      streamInlineEdit(
        "fixGrammar",
        "If there are any grammar or spelling mistakes in this writing, fix them. Do not make other large changes to the writing.",
      );
    },
    "continue.clearConsole": async () => {
      consoleView.clearLog();
    },
    "continue.viewLogs": async () => {
      captureCommandTelemetry("viewLogs");
      vscode.commands.executeCommand("workbench.action.toggleDevTools");
    },
    "continue.debugTerminal": async () => {
      captureCommandTelemetry("debugTerminal");

      const terminalContents = await ide.getTerminalContents();

      vscode.commands.executeCommand("continue.continueGUIView.focus");

      sidebar.webviewProtocol?.request("userInput", {
        input: `I got the following error, can you please help explain how to fix it?\n\n${terminalContents.trim()}`,
      });
    },
    "continue.hideInlineTip": () => {
      vscode.workspace
        .getConfiguration(EXTENSION_NAME)
        .update("showInlineTip", false, vscode.ConfigurationTarget.Global);
    },

    // Commands without keyboard shortcuts
    "continue.addModel": () => {
      captureCommandTelemetry("addModel");

      vscode.commands.executeCommand("continue.continueGUIView.focus");
      sidebar.webviewProtocol?.request("addModel", undefined);
    },
    "continue.newSession": () => {
      sidebar.webviewProtocol?.request("newSession", undefined);
    },

    "continue.shareSession": async (sessionId: string | undefined) => {
      if (!sessionId) {
        sessionId = await sidebar.webviewProtocol?.request(
          "getCurrentSessionId",
          undefined,
        );
      }
      if (!sessionId) {
        void vscode.window.showErrorMessage(
          "No session ID found. Please start a new session first.",
        );
        return;
      }
      //let user select the destination folder
      const destinationFolder = await vscode.window.showOpenDialog({
        canSelectFolders: true,
        canSelectFiles: false,
        canSelectMany: false,
        openLabel: "Select Destination Folder",
      });
      if (!destinationFolder || destinationFolder.length === 0) {
        return;
      }

      try {
        // despite core.invoke not being async, we still need to await it, because the 'history/share' command is async
        // if not awaited, then errors will not be caught.
        await core.invoke("history/share", {
          id: sessionId,
          outputDir: destinationFolder[0].fsPath,
        });
      } catch (error) {
        const errorMessage = `Failed to save session: ${error instanceof Error ? error.message : String(error)}`;
        void vscode.window.showErrorMessage(errorMessage);
      }
    },
    "continue.viewHistory": () => {
      vscode.commands.executeCommand("continue.navigateTo", "/history", true);
    },
    "continue.focusContinueSessionId": async (
      sessionId: string | undefined,
    ) => {
      if (!sessionId) {
        sessionId = await vscode.window.showInputBox({
          prompt: "Enter the Session ID",
        });
      }
      void sidebar.webviewProtocol?.request("focusContinueSessionId", {
        sessionId,
      });
    },
    "continue.applyCodeFromChat": () => {
      void sidebar.webviewProtocol.request("applyCodeFromChat", undefined);
    },
    "continue.openConfigPage": () => {
      vscode.commands.executeCommand("continue.navigateTo", "/config", false);
    },
    "continue.selectFilesAsContext": async (
      firstUri: vscode.Uri,
      uris: vscode.Uri[],
    ) => {
      if (uris === undefined) {
        throw new Error("No files were selected");
      }

      vscode.commands.executeCommand("continue.continueGUIView.focus");

      for (const uri of uris) {
        // If it's a folder, add the entire folder contents recursively by using walkDir (to ignore ignored files)
        const isDirectory = await vscode.workspace.fs
          .stat(uri)
          ?.then((stat) => stat.type === vscode.FileType.Directory);
        if (isDirectory) {
          for await (const fileUri of walkDirAsync(uri.toString(), ide, {
            source: "vscode continue.selectFilesAsContext command",
          })) {
            await addEntireFileToContext(
              vscode.Uri.parse(fileUri),
              sidebar.webviewProtocol,
              ide.ideUtils,
            );
          }
        } else {
          await addEntireFileToContext(
            uri,
            sidebar.webviewProtocol,
            ide.ideUtils,
          );
        }
      }
    },
    "continue.logAutocompleteOutcome": (
      completionId: string,
      completionProvider: CompletionProvider,
    ) => {
      completionProvider.accept(completionId);
    },
    "continue.logNextEditOutcomeAccept": (
      completionId: string,
      nextEditLoggingService: NextEditLoggingService,
    ) => {
      nextEditLoggingService.accept(completionId);
    },
    "continue.logNextEditOutcomeReject": (
      completionId: string,
      nextEditLoggingService: NextEditLoggingService,
    ) => {
      nextEditLoggingService.reject(completionId);
    },
    "continue.toggleTabAutocompleteEnabled": () => {
      captureCommandTelemetry("toggleTabAutocompleteEnabled");

      const config = vscode.workspace.getConfiguration(EXTENSION_NAME);
      const enabled = config.get("enableTabAutocomplete");
      const pauseOnBattery = config.get<boolean>(
        "pauseTabAutocompleteOnBattery",
      );
      if (!pauseOnBattery || battery.isACConnected()) {
        config.update(
          "enableTabAutocomplete",
          !enabled,
          vscode.ConfigurationTarget.Global,
        );
      } else {
        if (enabled) {
          const paused = getStatusBarStatus() === StatusBarStatus.Paused;
          if (paused) {
            setupStatusBar(StatusBarStatus.Enabled);
          } else {
            config.update(
              "enableTabAutocomplete",
              false,
              vscode.ConfigurationTarget.Global,
            );
          }
        } else {
          setupStatusBar(StatusBarStatus.Paused);
          config.update(
            "enableTabAutocomplete",
            true,
            vscode.ConfigurationTarget.Global,
          );
        }
      }
    },
    "continue.forceAutocomplete": async () => {
      captureCommandTelemetry("forceAutocomplete");

      // 1. Explicitly hide any existing suggestion. This clears VS Code's cache for the current position.
      await vscode.commands.executeCommand("editor.action.inlineSuggest.hide");

      // 2. Now trigger a new one. VS Code has no cached suggestion, so it's forced to call our provider.
      await vscode.commands.executeCommand(
        "editor.action.inlineSuggest.trigger",
      );
    },

    "continue.openTabAutocompleteConfigMenu": async () => {
      captureCommandTelemetry("openTabAutocompleteConfigMenu");

      const config = vscode.workspace.getConfiguration(EXTENSION_NAME);
      const quickPick = vscode.window.createQuickPick();

      const { config: continueConfig } = await configHandler.loadConfig();
      const autocompleteModels =
        continueConfig?.modelsByRole.autocomplete ?? [];
      const selected =
        continueConfig?.selectedModelByRole?.autocomplete?.title ?? undefined;

      // Toggle between Disabled, Paused, and Enabled
      const pauseOnBattery =
        config.get<boolean>("pauseTabAutocompleteOnBattery") &&
        !battery.isACConnected();
      const currentStatus = getStatusBarStatus();

      let targetStatus: StatusBarStatus | undefined;
      if (pauseOnBattery) {
        // Cycle from Disabled -> Paused -> Enabled
        targetStatus =
          currentStatus === StatusBarStatus.Paused
            ? StatusBarStatus.Enabled
            : currentStatus === StatusBarStatus.Disabled
              ? StatusBarStatus.Paused
              : StatusBarStatus.Disabled;
      } else {
        // Toggle between Disabled and Enabled
        targetStatus =
          currentStatus === StatusBarStatus.Disabled
            ? StatusBarStatus.Enabled
            : StatusBarStatus.Disabled;
      }

      const nextEditEnabled = config.get<boolean>("enableNextEdit") ?? false;

      quickPick.items = [
        {
          label: "$(gear) Open settings",
        },
        {
          label: "$(comment) Open chat",
          description: getMetaKeyLabel() + " + L",
        },
        {
          label: quickPickStatusText(targetStatus),
          description:
            getMetaKeyLabel() + " + K, " + getMetaKeyLabel() + " + A",
        },
        ...getNextEditMenuItems(currentStatus, nextEditEnabled),
        {
          kind: vscode.QuickPickItemKind.Separator,
          label: "Switch model",
        },
        ...autocompleteModels.map((model) => ({
          label: getAutocompleteStatusBarTitle(selected, model),
          description: getAutocompleteStatusBarDescription(selected, model),
        })),
      ];
      quickPick.onDidAccept(() => {
        const selectedOption = quickPick.selectedItems[0].label;
        const targetStatus =
          getStatusBarStatusFromQuickPickItemLabel(selectedOption);

        if (targetStatus !== undefined) {
          setupStatusBar(targetStatus);
          config.update(
            "enableTabAutocomplete",
            targetStatus === StatusBarStatus.Enabled,
            vscode.ConfigurationTarget.Global,
          );
        } else if (isNextEditToggleLabel(selectedOption)) {
          handleNextEditToggle(selectedOption, config);
        } else if (
          autocompleteModels.some((model) => model.title === selectedOption)
        ) {
          if (core.configHandler.currentProfile?.profileDescription.id) {
            core.invoke("config/updateSelectedModel", {
              profileId:
                core.configHandler.currentProfile?.profileDescription.id,
              role: "autocomplete",
              title: selectedOption,
            });
          }
        } else if (selectedOption === "$(comment) Open chat") {
          vscode.commands.executeCommand("continue.focusContinueInput");
<<<<<<< HEAD
=======
        } else if (selectedOption === "$(screen-full) Open full screen chat") {
          vscode.commands.executeCommand("continue.openInNewWindow");
>>>>>>> d9b426d1
        } else if (selectedOption === "$(gear) Open settings") {
          vscode.commands.executeCommand("continue.navigateTo", "/config");
        }

        quickPick.dispose();
      });
      quickPick.show();
    },
    "continue.navigateTo": (path: string, toggle: boolean) => {
      sidebar.webviewProtocol?.request("navigateTo", { path, toggle });
      focusGUI();
    },
    "continue.startLocalOllama": () => {
      startLocalOllama(ide);
    },
    "continue.startLocalLemonade": () => {
      startLocalLemonade(ide);
    },
    "continue.installModel": async (
      modelName: string,
      llmProvider: ILLM | undefined,
    ) => {
      try {
        if (!isModelInstaller(llmProvider)) {
          const msg = llmProvider
            ? `LLM provider '${llmProvider.providerName}' does not support installing models`
            : "Missing LLM Provider";
          throw new Error(msg);
        }
        await installModelWithProgress(modelName, llmProvider);
      } catch (e) {
        const message = e instanceof Error ? e.message : String(e);
        vscode.window.showErrorMessage(
          `Failed to install '${modelName}': ${message}`,
        );
      }
    },
    "continue.convertConfigJsonToConfigYaml": async () => {
      const configJson = fs.readFileSync(getConfigJsonPath(), "utf-8");
      const parsed = JSON.parse(configJson);
      const configYaml = convertJsonToYamlConfig(parsed);

      const configYamlPath = getConfigYamlPath();
      fs.writeFileSync(configYamlPath, YAML.stringify(configYaml));

      // Open config.yaml
      await openEditorAndRevealRange(
        vscode.Uri.file(configYamlPath),
        undefined,
        undefined,
        false,
      );

      void vscode.window
        .showInformationMessage(
          "Your config.json has been converted to the new config.yaml format. If you need to switch back to config.json, you can delete or rename config.yaml.",
          "Read the docs",
        )
        .then(async (selection) => {
          if (selection === "Read the docs") {
            await vscode.env.openExternal(
              vscode.Uri.parse("https://docs.continue.dev/yaml-migration"),
            );
          }
        });
    },
    "continue.enterEnterpriseLicenseKey": async () => {
      captureCommandTelemetry("enterEnterpriseLicenseKey");

      const licenseKey = await vscode.window.showInputBox({
        prompt: "Enter your enterprise license key",
        password: true,
        ignoreFocusOut: true,
        placeHolder: "License key",
      });

      if (!licenseKey) {
        return;
      }

      try {
        const isValid = core.invoke("mdm/setLicenseKey", {
          licenseKey,
        });

        if (isValid) {
          void vscode.window.showInformationMessage(
            "Enterprise license key successfully validated and saved. Reloading window.",
          );
          await new Promise((resolve) => setTimeout(resolve, 1000));
          await vscode.commands.executeCommand("workbench.action.reloadWindow");
        } else {
          void vscode.window.showErrorMessage(
            "Invalid license key. Please check your license key and try again.",
          );
        }
      } catch (error) {
        void vscode.window.showErrorMessage(
          `Failed to set enterprise license key: ${error instanceof Error ? error.message : String(error)}`,
        );
      }
    },
    "continue.toggleNextEditEnabled": async () => {
      captureCommandTelemetry("toggleNextEditEnabled");

      const config = vscode.workspace.getConfiguration(EXTENSION_NAME);
      const tabAutocompleteEnabled = config.get<boolean>(
        "enableTabAutocomplete",
      );

      if (!tabAutocompleteEnabled) {
        vscode.window.showInformationMessage(
          "Please enable tab autocomplete first to use Next Edit",
        );
        return;
      }

      const nextEditEnabled = config.get<boolean>("enableNextEdit") ?? false;

      // updateNextEditState in VsCodeExtension.ts will handle the validation.
      config.update(
        "enableNextEdit",
        !nextEditEnabled,
        vscode.ConfigurationTarget.Global,
      );
    },
    "continue.openInNewWindow": async () => {
      focusGUI();

      const sessionId = await sidebar.webviewProtocol.request(
        "getCurrentSessionId",
        undefined,
      );
      // Check if full screen is already open by checking open tabs
      const fullScreenTab = getFullScreenTab();

      if (fullScreenTab && fullScreenPanel) {
        // Full screen open, but not focused - focus it
        fullScreenPanel.reveal();
        return;
      }

      // Clear the sidebar to prevent overwriting changes made in fullscreen
      vscode.commands.executeCommand("continue.newSession");

      // Full screen not open - open it
      captureCommandTelemetry("openInNewWindow");

      // Create the full screen panel
      let panel = vscode.window.createWebviewPanel(
        "continue.continueGUIView",
        "Continue",
        vscode.ViewColumn.One,
        {
          retainContextWhenHidden: true,
          enableScripts: true,
        },
      );
      fullScreenPanel = panel;

      // Add content to the panel
      panel.webview.html = sidebar.getSidebarContent(
        extensionContext,
        panel,
        undefined,
        undefined,
        true,
      );

      const sessionLoader = panel.onDidChangeViewState(() => {
        vscode.commands.executeCommand("continue.newSession");
        if (sessionId) {
          vscode.commands.executeCommand(
            "continue.focusContinueSessionId",
            sessionId,
          );
        }
        panel.reveal();
        sessionLoader.dispose();
      });

      // When panel closes, reset the webview and focus
      panel.onDidDispose(
        () => {
          sidebar.resetWebviewProtocolWebview();
          vscode.commands.executeCommand("continue.focusContinueInput");
        },
        null,
        extensionContext.subscriptions,
      );

      vscode.commands.executeCommand("workbench.action.copyEditorToNewWindow");
      vscode.commands.executeCommand("workbench.action.closeAuxiliaryBar");
    },
    "continue.forceNextEdit": async () => {
      captureCommandTelemetry("forceNextEdit");

      // This is basically the same logic as forceAutocomplete.
      // I'm writing a new command KV pair here in case we diverge in features.

      await vscode.commands.executeCommand("editor.action.inlineSuggest.hide");

      await vscode.commands.executeCommand(
        "editor.action.inlineSuggest.trigger",
      );
    },
  };
};

async function installModelWithProgress(
  modelName: string,
  modelInstaller: ModelInstaller,
) {
  return vscode.window.withProgress(
    {
      location: vscode.ProgressLocation.Notification,
      title: `Installing model '${modelName}'`,
      cancellable: true,
    },
    async (windowProgress, token) => {
      let currentProgress: number = 0;
      const progressWrapper = (
        details: string,
        worked?: number,
        total?: number,
      ) => {
        let increment = 0;
        if (worked && total) {
          const progressValue = Math.round((worked / total) * 100);
          increment = progressValue - currentProgress;
          currentProgress = progressValue;
        }
        windowProgress.report({ message: details, increment });
      };
      const abortController = new AbortController();
      token.onCancellationRequested(() => {
        console.log(`Pulling ${modelName} model was cancelled`);
        abortController.abort();
      });
      await modelInstaller.installModel(
        modelName,
        abortController.signal,
        progressWrapper,
      );
    },
  );
}

export function registerAllCommands(
  context: vscode.ExtensionContext,
  ide: VsCodeIde,
  extensionContext: vscode.ExtensionContext,
  sidebar: ContinueGUIWebviewViewProvider,
  consoleView: ContinueConsoleWebviewViewProvider,
  configHandler: ConfigHandler,
  verticalDiffManager: VerticalDiffManager,
  battery: Battery,
  quickEdit: QuickEdit,
  core: Core,
  editDecorationManager: EditDecorationManager,
) {
  for (const [command, callback] of Object.entries(
    getCommandsMap(
      ide,
      extensionContext,
      sidebar,
      consoleView,
      configHandler,
      verticalDiffManager,
      battery,
      quickEdit,
      core,
      editDecorationManager,
    ),
  )) {
    context.subscriptions.push(
      vscode.commands.registerCommand(command, callback),
    );
  }
}<|MERGE_RESOLUTION|>--- conflicted
+++ resolved
@@ -46,6 +46,15 @@
 import { openEditorAndRevealRange } from "./util/vscode";
 import { VsCodeIde } from "./VsCodeIde";
 
+let fullScreenPanel: vscode.WebviewPanel | undefined;
+
+function getFullScreenTab() {
+  const tabs = vscode.window.tabGroups.all.flatMap((tabGroup) => tabGroup.tabs);
+  return tabs.find((tab) =>
+    (tab.input as any)?.viewType?.endsWith("continue.continueGUIView"),
+  );
+}
+
 type TelemetryCaptureParams = Parameters<typeof Telemetry.capture>;
 
 /**
@@ -59,15 +68,27 @@
 }
 
 function focusGUI() {
-  // focus sidebar
-  vscode.commands.executeCommand("continue.continueGUIView.focus");
-  // vscode.commands.executeCommand("workbench.action.focusAuxiliaryBar");
+  const fullScreenTab = getFullScreenTab();
+  if (fullScreenTab) {
+    // focus fullscreen
+    fullScreenPanel?.reveal();
+  } else {
+    // focus sidebar
+    vscode.commands.executeCommand("continue.continueGUIView.focus");
+    // vscode.commands.executeCommand("workbench.action.focusAuxiliaryBar");
+  }
 }
 
 function hideGUI() {
-  // focus sidebar
-  vscode.commands.executeCommand("workbench.action.closeAuxiliaryBar");
-  // vscode.commands.executeCommand("workbench.action.toggleAuxiliaryBar");
+  const fullScreenTab = getFullScreenTab();
+  if (fullScreenTab) {
+    // focus fullscreen
+    fullScreenPanel?.dispose();
+  } else {
+    // focus sidebar
+    vscode.commands.executeCommand("workbench.action.closeAuxiliaryBar");
+    // vscode.commands.executeCommand("workbench.action.toggleAuxiliaryBar");
+  }
 }
 
 function waitForSidebarReady(
@@ -603,6 +624,11 @@
           description: getMetaKeyLabel() + " + L",
         },
         {
+          label: "$(screen-full) Open full screen chat",
+          description:
+            getMetaKeyLabel() + " + K, " + getMetaKeyLabel() + " + M",
+        },
+        {
           label: quickPickStatusText(targetStatus),
           description:
             getMetaKeyLabel() + " + K, " + getMetaKeyLabel() + " + A",
@@ -644,11 +670,8 @@
           }
         } else if (selectedOption === "$(comment) Open chat") {
           vscode.commands.executeCommand("continue.focusContinueInput");
-<<<<<<< HEAD
-=======
         } else if (selectedOption === "$(screen-full) Open full screen chat") {
           vscode.commands.executeCommand("continue.openInNewWindow");
->>>>>>> d9b426d1
         } else if (selectedOption === "$(gear) Open settings") {
           vscode.commands.executeCommand("continue.navigateTo", "/config");
         }
