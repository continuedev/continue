import { FromWebviewProtocol, ToWebviewProtocol } from "core/protocol";
import { Message } from "core/util/messenger";
import fs from "node:fs";
import path from "path";
import { v4 as uuidv4 } from "uuid";
import * as vscode from "vscode";
import { IMessenger } from "../../../core/util/messenger";
import { getExtensionUri } from "./util/vscode";

export async function showTutorial() {
  const tutorialPath = path.join(
    getExtensionUri().fsPath,
    "pearai_tutorial.py",
  );
  // Ensure keyboard shortcuts match OS
  if (process.platform !== "darwin") {
    let tutorialContent = fs.readFileSync(tutorialPath, "utf8");
    tutorialContent = tutorialContent
      .replaceAll("⌘", "^")
      .replaceAll("Cmd", "Ctrl");
    fs.writeFileSync(tutorialPath, tutorialContent);
  }

  const doc = await vscode.workspace.openTextDocument(
    vscode.Uri.file(tutorialPath),
  );
  await vscode.window.showTextDocument(doc, { preview: false });
}

export class VsCodeWebviewProtocol
  implements IMessenger<FromWebviewProtocol, ToWebviewProtocol>
{
  listeners = new Map<
    keyof FromWebviewProtocol,
    ((message: Message) => any)[]
  >();

  send(messageType: string, data: any, messageId?: string, specificWebviews?: string[],
  ): string {
<<<<<<< HEAD
    const id = messageId ?? uuidv4();
    if (specificWebviews) {
      console.log("SPECIFIC WEBVIEWS", specificWebviews)
      specificWebviews.forEach(name => {
        console.log("NAME", name)
        try {
          const webview = this.webviews.get(name);
          if (webview) {
            console.log("WEBVIEW", webview)
=======
    console.log("MESSAGETYPE: ", messageType, specificWebviews)
    const id = messageId ?? uuidv4();
    if (specificWebviews) {
      specificWebviews.forEach(name => {
        try {
          const webview = this.webviews.get(name);
          if (webview) {
>>>>>>> 8c2dcb01
            webview.postMessage({
              messageType,
              data,
              messageId: id,
            });
          }
        } catch (error) {
          console.error(`Failed to post message to webview ${name}:`, error);
        }
      });
    } else {
      this.webviews.forEach(webview => {
        webview.postMessage({
          messageType,
          data,
          messageId: id,
        });
      });
    }
    return id;
  }

  on<T extends keyof FromWebviewProtocol>(
    messageType: T,
    handler: (
      message: Message<FromWebviewProtocol[T][0]>,
    ) => Promise<FromWebviewProtocol[T][1]> | FromWebviewProtocol[T][1],
  ): void {
    if (!this.listeners.has(messageType)) {
      this.listeners.set(messageType, []);
    }
    this.listeners.get(messageType)?.push(handler);
  }

  _webviews: Map<string, vscode.Webview> = new Map();
  _webviewListeners: Map<string, vscode.Disposable> = new Map();

  get webviews(): Map<string, vscode.Webview> {
    return this._webviews;
  }
  resetWebviews() {
    this._webviews.clear();
    this._webviewListeners.forEach(listener => listener.dispose());
    this._webviewListeners.clear();
  }

  addWebview(viewType: string, webView: vscode.Webview) {
    console.log(`Adding webview for ${viewType}`);
    this._webviews.set(viewType, webView);
    const listener = webView.onDidReceiveMessage(async (msg) => {
      if (!msg.messageType || !msg.messageId) {
        throw new Error(`Invalid webview protocol msg: ${JSON.stringify(msg)}`);
      }

      const respond = (message: any) =>
        this.send(msg.messageType, message, msg.messageId);

      const handlers = this.listeners.get(msg.messageType) || [];
      for (const handler of handlers) {
        try {
          const response = await handler(msg);
          if (
            response &&
            typeof response[Symbol.asyncIterator] === "function"
          ) {
            let next = await response.next();
            while (!next.done) {
              respond(next.value);
              next = await response.next();
            }
            respond({ done: true, content: next.value?.content });
          } else {
            respond(response || {});
          }
        } catch (e: any) {
          respond({ done: true, error: e });

          console.error(
            `Error handling webview message: ${JSON.stringify(
              { msg },
              null,
              2,
            )}\n\n${e}`,
          );

          let message = e.message;

          if (e.cause) {
            if (e.cause.name === "ConnectTimeoutError") {
              message = `Connection timed out. If you expect it to take a long time to connect, you can increase the timeout in config.json by setting "requestOptions": { "timeout": 10000 }. You can find the full config reference here: https://trypear.ai/reference/config`;
            } else if (e.cause.code === "ECONNREFUSED") {
              message = `Connection was refused. This likely means that there is no server running at the specified URL. If you are running your own server you may need to set the "apiBase" parameter in config.json. For example, you can set up an OpenAI-compatible server like here: https://trypear.ai/reference/Model%20Providers/openai#openai-compatible-servers--apis`;
            } else {
              message = `The request failed with "${e.cause.name}": ${e.cause.message}. If you're having trouble setting up PearAI, please see the troubleshooting guide for help.`;
            }
          }
          // PearAI login issues
          else if (message.includes("401") && message.includes("PearAI")) {
            vscode.window
              .showErrorMessage(
                message,
                'Login To PearAI',
                'Show Logs',
              )
              .then((selection) => {
                if (selection === 'Login To PearAI') {
                  // Redirect to auth login URL
                  vscode.env.openExternal(
                    vscode.Uri.parse(
                      'https://trypear.ai/signin?callback=pearai://pearai.pearai/auth',
                    ),
                  );
                } else if (selection === 'Show Logs') {
                  vscode.commands.executeCommand(
                    'workbench.action.toggleDevTools',
                  );
                }
              });
          }
          // PearAI Free trial ended case
          else if (message.includes("403") && message.includes("PearAI")) {
            vscode.window
              .showErrorMessage(
                message,
                'View PearAI Pricing',
                'Show Logs',
              )
              .then((selection) => {
                if (selection === 'View PearAI Pricing') {
                  // Redirect to auth login URL
                  vscode.env.openExternal(
                    vscode.Uri.parse(
                      'https://trypear.ai/pricing',
                    ),
                  );
                } else if (selection === 'Show Logs') {
                  vscode.commands.executeCommand(
                    'workbench.action.toggleDevTools',
                  );
                }
              });
          }
          else if (message.includes("https://proxy-server")) {
            message = message.split("\n").filter((l: string) => l !== "")[1];
            try {
              message = JSON.parse(message).message;
            } catch {}
            if (message.includes("exceeded")) {
              message +=
                " To keep using PearAI, you can set up a local model or use your own API key.";
            }

            vscode.window
              .showInformationMessage(message, "Add API Key", "Use Local Model")
              .then((selection) => {
                if (selection === "Add API Key") {
                  this.request("addApiKey", undefined);
                } else if (selection === "Use Local Model") {
                  this.request("setupLocalModel", undefined);
                }
              });
          } else if (message.includes("Please sign in with GitHub")) {
            vscode.window
              .showInformationMessage(
                message,
                "Sign In",
                "Use API key / local model",
              )
              .then((selection) => {
                if (selection === "Sign In") {
                  vscode.authentication
                    .getSession("github", [], {
                      createIfNone: true,
                    })
                    .then(() => {
                      this.reloadConfig();
                    });
                } else if (selection === "Use API key / local model") {
                  this.request("openOnboarding", undefined);
                }
              });
          } else {
            vscode.window
              .showErrorMessage(
                message,
                "Show Logs",
                "Troubleshooting",
              )
              .then((selection) => {
                if (selection === "Show Logs") {
                  vscode.commands.executeCommand(
                    "workbench.action.toggleDevTools",
                  );
                } else if (selection === "Troubleshooting") {
                  vscode.env.openExternal(
                    vscode.Uri.parse(
                      "https://trypear.ai/troubleshooting",
                    ),
                  );
                }
              });
          }
        }
      }
    });
    this._webviewListeners.set(viewType, listener);
  }

  removeWebview(name: string) {
    const webView = this._webviews.get(name);
    if (webView) {
      this._webviews.delete(name);
      this._webviewListeners.get(name)?.dispose();
      this._webviewListeners.delete(name);
    }
  }

  constructor(private readonly reloadConfig: () => void) {}

  invoke<T extends keyof FromWebviewProtocol>(
    messageType: T,
    data: FromWebviewProtocol[T][0],
    messageId?: string,
  ): FromWebviewProtocol[T][1] {
    throw new Error("Method not implemented.");
  }

  onError(handler: (error: Error) => void): void {
    throw new Error("Method not implemented.");
  }

  public request<T extends keyof ToWebviewProtocol>(
    messageType: T,
    data: ToWebviewProtocol[T][0],
    specificWebviews?: string[]
  ): Promise<ToWebviewProtocol[T][1]> {
    const messageId = uuidv4();
    return new Promise(async (resolve) => {
      let i = 0;
      while (this.webviews.size === 0) {
        if (i >= 10) {
          resolve(undefined);
          return;
        } else {
          await new Promise((res) => setTimeout(res, i >= 5 ? 1000 : 500));
          i++;
        }
      }

      this.send(messageType, data, messageId, specificWebviews);
      const disposables: vscode.Disposable[] = [];
      this.webviews.forEach((webview, name) => {
        const disposable = webview.onDidReceiveMessage(
          (msg: Message<ToWebviewProtocol[T][1]>) => {
            if (msg.messageId === messageId) {
              resolve(msg.data);
              disposables.forEach(d => d.dispose());
            }
          }
        );
        disposables.push(disposable);
      });
    });
  }
}<|MERGE_RESOLUTION|>--- conflicted
+++ resolved
@@ -37,17 +37,6 @@
 
   send(messageType: string, data: any, messageId?: string, specificWebviews?: string[],
   ): string {
-<<<<<<< HEAD
-    const id = messageId ?? uuidv4();
-    if (specificWebviews) {
-      console.log("SPECIFIC WEBVIEWS", specificWebviews)
-      specificWebviews.forEach(name => {
-        console.log("NAME", name)
-        try {
-          const webview = this.webviews.get(name);
-          if (webview) {
-            console.log("WEBVIEW", webview)
-=======
     console.log("MESSAGETYPE: ", messageType, specificWebviews)
     const id = messageId ?? uuidv4();
     if (specificWebviews) {
@@ -55,7 +44,6 @@
         try {
           const webview = this.webviews.get(name);
           if (webview) {
->>>>>>> 8c2dcb01
             webview.postMessage({
               messageType,
               data,
