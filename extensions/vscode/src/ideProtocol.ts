--- conflicted
+++ resolved
@@ -522,11 +522,8 @@
       ),
       userToken: settings.get<string>("userToken", ""),
       enableControlServerBeta: internalBetaPathExists(),
-<<<<<<< HEAD
       pauseCodebaseIndexOnStart: settings.get<boolean>("pauseCodebaseIndexOnStart", false),
-=======
       enableDebugLogs: settings.get<boolean>("enableDebugLogs", false),
->>>>>>> a758d75c
       // settings.get<boolean>(
       //   "enableControlServerBeta",
       //   false,
