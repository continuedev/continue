import type { FileEdit, RangeInFile, Thread } from "core";
import path from "node:path";
import * as vscode from "vscode";
import { threadStopped } from "../debug/debug";
import { VsCodeExtension } from "../extension/VsCodeExtension";
import { GitExtension, Repository } from "../otherExtensions/git";
import {
  SuggestionRanges,
  acceptSuggestionCommand,
  editorSuggestionsLocked,
  rejectSuggestionCommand,
  showSuggestion as showSuggestionInEditor,
} from "../suggestions";
import {
  getUniqueId,
  openEditorAndRevealRange,
  uriFromFilePath,
} from "./vscode";

import _ from "lodash";

const util = require("node:util");
const asyncExec = util.promisify(require("node:child_process").exec);

export class VsCodeIdeUtils {
  visibleMessages: Set<string> = new Set();

  async gotoDefinition(
    filepath: string,
    position: vscode.Position,
  ): Promise<vscode.Location[]> {
    const locations: vscode.Location[] = await vscode.commands.executeCommand(
      "vscode.executeDefinitionProvider",
      uriFromFilePath(filepath),
      position,
    );
    return locations;
  }

  async documentSymbol(filepath: string): Promise<vscode.DocumentSymbol[]> {
    return await vscode.commands.executeCommand(
      "vscode.executeDocumentSymbolProvider",
      uriFromFilePath(filepath),
    );
  }

  async references(
    filepath: string,
    position: vscode.Position,
  ): Promise<vscode.Location[]> {
    return await vscode.commands.executeCommand(
      "vscode.executeReferenceProvider",
      uriFromFilePath(filepath),
      position,
    );
  }

  async foldingRanges(filepath: string): Promise<vscode.FoldingRange[]> {
    return await vscode.commands.executeCommand(
      "vscode.executeFoldingRangeProvider",
      uriFromFilePath(filepath),
    );
  }

  private _workspaceDirectories: string[] | undefined = undefined;
  getWorkspaceDirectories(): string[] {
    if (this._workspaceDirectories === undefined) {
      this._workspaceDirectories =
        vscode.workspace.workspaceFolders?.map((folder) => folder.uri.fsPath) ||
        [];
    }

    return this._workspaceDirectories;
  }

  getUniqueId() {
    return getUniqueId();
  }

  // ------------------------------------ //
  // On message handlers

  private _lastDecorationType: vscode.TextEditorDecorationType | null = null;
  async highlightCode(rangeInFile: RangeInFile, color: string) {
    const range = new vscode.Range(
      rangeInFile.range.start.line,
      rangeInFile.range.start.character,
      rangeInFile.range.end.line,
      rangeInFile.range.end.character,
    );
    const editor = await openEditorAndRevealRange(
      rangeInFile.filepath,
      range,
      vscode.ViewColumn.One,
    );
    if (editor) {
      const decorationType = vscode.window.createTextEditorDecorationType({
        backgroundColor: color,
        isWholeLine: true,
      });
      editor.setDecorations(decorationType, [range]);

      const cursorDisposable = vscode.window.onDidChangeTextEditorSelection(
        (event) => {
          if (event.textEditor.document.uri.fsPath === rangeInFile.filepath) {
            cursorDisposable.dispose();
            editor.setDecorations(decorationType, []);
          }
        },
      );

      setTimeout(() => {
        cursorDisposable.dispose();
        editor.setDecorations(decorationType, []);
      }, 2500);

      if (this._lastDecorationType) {
        editor.setDecorations(this._lastDecorationType, []);
      }
      this._lastDecorationType = decorationType;
    }
  }

  showSuggestion(edit: FileEdit) {
    // showSuggestion already exists
    showSuggestionInEditor(
      edit.filepath,
      new vscode.Range(
        edit.range.start.line,
        edit.range.start.character,
        edit.range.end.line,
        edit.range.end.character,
      ),
      edit.replacement,
    );
  }

  showMultiFileEdit(edits: FileEdit[]) {
    vscode.commands.executeCommand("workbench.action.closeAuxiliaryBar");
    const panel = vscode.window.createWebviewPanel(
      "continue.continueGUIView",
      "Continue",
      vscode.ViewColumn.One,
    );
    // panel.webview.html = this.sidebar.getSidebarContent(
    //   extensionContext,
    //   panel,
    //   this.ide,
    //   "/monaco",
    //   edits
    // );
  }

  openFile(filepath: string, range?: vscode.Range) {
    // vscode has a builtin open/get open files
    return openEditorAndRevealRange(filepath, range, vscode.ViewColumn.One);
  }

  async fileExists(filepath: string): Promise<boolean> {
    try {
      await vscode.workspace.fs.stat(uriFromFilePath(filepath));
      return true;
    } catch {
      return false;
    }
  }

  showVirtualFile(name: string, contents: string) {
    vscode.workspace
      .openTextDocument(
        vscode.Uri.parse(
          `${
            VsCodeExtension.continueVirtualDocumentScheme
          }:${encodeURIComponent(name)}?${encodeURIComponent(contents)}`,
        ),
      )
      .then((doc) => {
        vscode.window.showTextDocument(doc, { preview: false });
      });
  }

  setSuggestionsLocked(filepath: string, locked: boolean) {
    editorSuggestionsLocked.set(filepath, locked);
    // TODO: Rerender?
  }

  async getUserSecret(key: string) {
    // Check if secret already exists in VS Code settings (global)
    let secret = vscode.workspace.getConfiguration("continue").get(key);
    if (typeof secret !== "undefined" && secret !== null) {
      return secret;
    }

    // If not, ask user for secret
    secret = await vscode.window.showInputBox({
      prompt: `Either enter secret for ${key} or press enter to try Continue for free.`,
      password: true,
    });

    // Add secret to VS Code settings
    vscode.workspace
      .getConfiguration("continue")
      .update(key, secret, vscode.ConfigurationTarget.Global);

    return secret;
  }

  // ------------------------------------ //
  // Initiate Request

  acceptRejectSuggestion(accept: boolean, key: SuggestionRanges) {
    if (accept) {
      acceptSuggestionCommand(key);
    } else {
      rejectSuggestionCommand(key);
    }
  }

  // ------------------------------------ //
  // Respond to request

  // Checks to see if the editor is a code editor.
  // In some cases vscode.window.visibleTextEditors can return non-code editors
  // e.g. terminal editors in side-by-side mode
  private documentIsCode(uri: vscode.Uri) {
    return uri.scheme === "file";
  }

  getOpenFiles(): string[] {
    return vscode.window.tabGroups.all
      .map((group) => {
        return group.tabs.map((tab) => {
          return (tab.input as any)?.uri;
        });
      })
      .flat()
      .filter(Boolean) // filter out undefined values
      .filter((uri) => this.documentIsCode(uri)) // Filter out undesired documents
      .map((uri) => uri.fsPath);
  }

  getVisibleFiles(): string[] {
    return vscode.window.visibleTextEditors
      .filter((editor) => this.documentIsCode(editor.document.uri))
      .map((editor) => {
        return editor.document.uri.fsPath;
      });
  }

  saveFile(filepath: string) {
    vscode.window.visibleTextEditors
      .filter((editor) => this.documentIsCode(editor.document.uri))
      .forEach((editor) => {
        if (editor.document.uri.fsPath === filepath) {
          editor.document.save();
        }
      });
  }

  private _cachedPath: path.PlatformPath | undefined;
  get path(): path.PlatformPath {
    if (this._cachedPath) {
      return this._cachedPath;
<<<<<<< HEAD
    }

    // Return "path" module for either windows or posix depending on sample workspace folder path format
    const sampleWorkspaceFolder =
      vscode.workspace.workspaceFolders?.[0]?.uri.fsPath;
    const isWindows = sampleWorkspaceFolder
      ? !sampleWorkspaceFolder.startsWith("/")
      : false;

    this._cachedPath = isWindows ? path.win32 : path.posix;
    return this._cachedPath;
  }

  async getDirectoryContents(
    directory: string,
    recursive: boolean,
    useGitIgnore: boolean,
  ): Promise<string[]> {
    if (!recursive) {
      return (
        await vscode.workspace.fs.readDirectory(uriFromFilePath(directory))
      )
        .filter(([name, type]) => {
          type === vscode.FileType.File && !defaultIgnoreFile.ignores(name);
        })
        .map(([name, type]) => this.path.join(directory, name));
    }

    // If not using gitignore, just read all contents recursively
    if (!useGitIgnore) {
      const dirQueue = [];
      const allFiles: string[] = [];
      dirQueue.push(directory);

      while (dirQueue.length > 0) {
        const currentDir = dirQueue.shift()!;
        const files = await vscode.workspace.fs.readDirectory(
          uriFromFilePath(currentDir),
        );
        for (const [name, type] of files) {
          const filepath = this.path.join(currentDir, name);
          if (type === vscode.FileType.Directory) {
            dirQueue.push(filepath);
          } else {
            allFiles.push(filepath);
          }
        }
      }

      return allFiles;
=======
>>>>>>> ffbec586
    }

    // Return "path" module for either windows or posix depending on sample workspace folder path format
    const sampleWorkspaceFolder =
      vscode.workspace.workspaceFolders?.[0]?.uri.fsPath;
    const isWindows = sampleWorkspaceFolder
      ? !sampleWorkspaceFolder.startsWith("/")
      : false;

<<<<<<< HEAD
    const allFiles: string[] = [];
    const gitRoot = await this.getGitRoot(directory);
    let onlyThisDirectory = undefined;
    if (gitRoot) {
      onlyThisDirectory = directory.slice(gitRoot.length).split(this.path.sep);
      if (onlyThisDirectory[0] === "") {
        onlyThisDirectory.shift();
      }
    }
    for await (const file of traverseDirectory(
      gitRoot ?? directory,
      [],
      true,
      gitRoot === directory ? undefined : onlyThisDirectory,
      useGitIgnore,
    )) {
      allFiles.push(file);
    }
    return allFiles;
=======
    this._cachedPath = isWindows ? path.win32 : path.posix;
    return this._cachedPath;
>>>>>>> ffbec586
  }

  getAbsolutePath(filepath: string): string {
    const workspaceDirectories = this.getWorkspaceDirectories();
    if (!this.path.isAbsolute(filepath) && workspaceDirectories.length === 1) {
      return this.path.join(workspaceDirectories[0], filepath);
    } else {
      return filepath;
    }
  }

  private static MAX_BYTES = 100000;

  async readFile(filepath: string): Promise<string> {
    try {
      filepath = this.getAbsolutePath(filepath);
      const uri = uriFromFilePath(filepath);

      // First, check whether it's a notebook document
      // Need to iterate over the cells to get full contents
      const notebook =
        vscode.workspace.notebookDocuments.find(
          (doc) => doc.uri.toString() === uri.toString(),
        ) ??
        (uri.fsPath.endsWith("ipynb")
          ? await vscode.workspace.openNotebookDocument(uri)
          : undefined);
      if (notebook) {
        return notebook
          .getCells()
          .map((cell) => cell.document.getText())
          .join("\n\n");
      }

      // Check whether it's an open document
      const openTextDocument = vscode.workspace.textDocuments.find(
        (doc) => doc.uri.fsPath === uri.fsPath,
      );
      if (openTextDocument !== undefined) {
        return openTextDocument.getText();
      }

      const fileStats = await vscode.workspace.fs.stat(
        uriFromFilePath(filepath),
      );
      if (fileStats.size > 10 * VsCodeIdeUtils.MAX_BYTES) {
        return "";
      }

      const bytes = await vscode.workspace.fs.readFile(uri);

      // Truncate the buffer to the first MAX_BYTES
      const truncatedBytes = bytes.slice(0, VsCodeIdeUtils.MAX_BYTES);
      const contents = new TextDecoder().decode(truncatedBytes);
      return contents;
    } catch (e) {
      console.warn("Error reading file", e);
      return "";
    }
  }

  async readRangeInFile(
    filepath: string,
    range: vscode.Range,
  ): Promise<string> {
    const contents = new TextDecoder().decode(
      await vscode.workspace.fs.readFile(vscode.Uri.file(filepath)),
    );
    const lines = contents.split("\n");
    return `${lines
      .slice(range.start.line, range.end.line)
      .join("\n")}\n${lines[
      range.end.line < lines.length - 1 ? range.end.line : lines.length - 1
    ].slice(0, range.end.character)}`;
  }

  async getTerminalContents(commands = -1): Promise<string> {
    const tempCopyBuffer = await vscode.env.clipboard.readText();
    if (commands < 0) {
      await vscode.commands.executeCommand(
        "workbench.action.terminal.selectAll",
      );
    } else {
      for (let i = 0; i < commands; i++) {
        await vscode.commands.executeCommand(
          "workbench.action.terminal.selectToPreviousCommand",
        );
      }
    }
    await vscode.commands.executeCommand(
      "workbench.action.terminal.copySelection",
    );
    await vscode.commands.executeCommand(
      "workbench.action.terminal.clearSelection",
    );
    let terminalContents = (await vscode.env.clipboard.readText()).trim();
    await vscode.env.clipboard.writeText(tempCopyBuffer);

    if (tempCopyBuffer === terminalContents) {
      // This means there is no terminal open to select text from
      return "";
    }

    // Sometimes the above won't successfully separate by command, so we attempt manually
    const lines = terminalContents.split("\n");
    const lastLine = lines.pop()?.trim();
    if (lastLine) {
      let i = lines.length - 1;
      while (i >= 0 && !lines[i].trim().startsWith(lastLine)) i--;
      terminalContents = lines.slice(Math.max(i, 0)).join("\n");
    }

    return terminalContents;
  }

  private async _getThreads(session: vscode.DebugSession) {
    const threadsResponse = await session.customRequest("threads");
    const threads = threadsResponse.threads.filter((thread: any) =>
      threadStopped.get(thread.id),
    );
    threads.sort((a: any, b: any) => a.id - b.id);
    threadsResponse.threads = threads;

    return threadsResponse;
  }

  async getAvailableThreads(): Promise<Thread[]> {
    const session = vscode.debug.activeDebugSession;
    if (!session) return [];

    const threadsResponse = await this._getThreads(session);
    return threadsResponse.threads;
  }

  async getDebugLocals(threadIndex = 0): Promise<string> {
    const session = vscode.debug.activeDebugSession;

    if (!session) {
      vscode.window.showWarningMessage(
        "No active debug session found, therefore no debug context will be provided for the llm.",
      );
      return "";
    }

    const variablesResponse = await session
      .customRequest("stackTrace", {
        threadId: threadIndex,
        startFrame: 0,
      })
      .then((traceResponse) =>
        session.customRequest("scopes", {
          frameId: traceResponse.stackFrames[0].id,
        }),
      )
      .then((scopesResponse) =>
        session.customRequest("variables", {
          variablesReference: scopesResponse.scopes[0].variablesReference,
        }),
      );

    const variableContext = variablesResponse.variables
      .filter((variable: any) => variable.type !== "global")
      .reduce(
        (acc: any, variable: any) =>
          `${acc}\nname: ${variable.name}, type: ${variable.type}, ` +
          `value: ${variable.value}`,
        "",
      );

    return variableContext;
  }

  async getTopLevelCallStackSources(
    threadIndex: number,
    stackDepth = 3,
  ): Promise<string[]> {
    const session = vscode.debug.activeDebugSession;
    if (!session) return [];

    const sourcesPromises = await session
      .customRequest("stackTrace", {
        threadId: threadIndex,
        startFrame: 0,
      })
      .then((traceResponse) =>
        traceResponse.stackFrames
          .slice(0, stackDepth)
          .map(async (stackFrame: any) => {
            const scopeResponse = await session.customRequest("scopes", {
              frameId: stackFrame.id,
            });

            const scope = scopeResponse.scopes[0];

            return await this.retrieveSource(
              scope.source && !_.isEmpty(scope.source) ? scope : stackFrame,
            );
          }),
      );

    return Promise.all(sourcesPromises);
  }

  private async retrieveSource(sourceContainer: any): Promise<string> {
    if (!sourceContainer.source) return "";

    const sourceRef = sourceContainer.source.sourceReference;
    if (sourceRef && sourceRef > 0) {
      // according to the spec, source might be ony available in a debug session
      // not yet able to test this branch
      const sourceResponse =
        await vscode.debug.activeDebugSession?.customRequest("source", {
          source: sourceContainer.source,
          sourceReference: sourceRef,
        });
      return sourceResponse.content;
    } else if (sourceContainer.line && sourceContainer.endLine) {
      return await this.readRangeInFile(
        sourceContainer.source.path,
        new vscode.Range(
          sourceContainer.line - 1, // The line number from scope response starts from 1
          sourceContainer.column,
          sourceContainer.endLine - 1,
          sourceContainer.endColumn,
        ),
      );
    } else if (sourceContainer.line)
      // fall back to 5 line of context
      return await this.readRangeInFile(
        sourceContainer.source.path,
        new vscode.Range(
          Math.max(0, sourceContainer.line - 3),
          0,
          sourceContainer.line + 2,
          0,
        ),
      );
    else return "unavailable";
  }

  private async _getRepo(
    forDirectory: vscode.Uri,
  ): Promise<Repository | undefined> {
    // Use the native git extension to get the branch name
    const extension =
      vscode.extensions.getExtension<GitExtension>("vscode.git");
    if (
      typeof extension === "undefined" ||
      !extension.isActive ||
      typeof vscode.workspace.workspaceFolders === "undefined"
    ) {
      return undefined;
    }

    try {
      const git = extension.exports.getAPI(1);
      return git.getRepository(forDirectory) ?? undefined;
    } catch (e) {
      this._repoWasNone = true;
      console.warn("Git not found: ", e);
      return undefined;
    }
  }

  private _repoWasNone: boolean = false;
  private repoCache: Map<string, Repository> = new Map();
  private static secondsToWaitForGitToLoad =
    process.env.NODE_ENV === "test" ? 1 : 20;
  async getRepo(forDirectory: vscode.Uri): Promise<Repository | undefined> {
    const workspaceDirs = this.getWorkspaceDirectories();
    const parentDir = workspaceDirs.find((dir) =>
      forDirectory.fsPath.startsWith(dir),
    );
    if (parentDir) {
      // Check if the repository is already cached
      const cachedRepo = this.repoCache.get(parentDir);
      if (cachedRepo) {
        return cachedRepo;
      }
    }

    let repo = await this._getRepo(forDirectory);

    let i = 0;
    while (!repo?.state?.HEAD?.name) {
      if (this._repoWasNone) return undefined;

      await new Promise((resolve) => setTimeout(resolve, 1000));
      i++;
      if (i >= VsCodeIdeUtils.secondsToWaitForGitToLoad) {
        this._repoWasNone = true;
        return undefined;
      }
      repo = await this._getRepo(forDirectory);
    }

    if (parentDir) {
      // Cache the repository for the parent directory
      this.repoCache.set(parentDir, repo);
    }

    return repo;
  }

  async getGitRoot(forDirectory: string): Promise<string | undefined> {
    const repo = await this.getRepo(vscode.Uri.file(forDirectory));
    return repo?.rootUri?.fsPath;
  }

  async getBranch(forDirectory: vscode.Uri) {
    const repo = await this.getRepo(forDirectory);
    if (repo?.state?.HEAD?.name === undefined) {
      try {
        const { stdout } = await asyncExec("git rev-parse --abbrev-ref HEAD", {
          cwd: forDirectory.fsPath,
        });
        return stdout?.trim() || "NONE";
      } catch (e) {
        return "NONE";
      }
    }

    return repo?.state?.HEAD?.name || "NONE";
  }

  async getDiff(): Promise<string> {
    let diffs: string[] = [];
    let repos = [];

    for (const dir of this.getWorkspaceDirectories()) {
      const repo = await this.getRepo(vscode.Uri.file(dir));
      if (!repo) {
        continue;
      }

      repos.push(repo.state.HEAD?.name);
      // Staged changes
      // const a = await repo.diffIndexWithHEAD();
      const staged = await repo.diff(true);
      // Un-staged changes
      // const b = await repo.diffWithHEAD();
      const unstaged = await repo.diff(false);
      // All changes
      // const e = await repo.diffWith("HEAD");
      // Only staged
      // const f = await repo.diffIndexWith("HEAD");
      diffs.push(`${staged}\n${unstaged}`);
    }

    const fullDiff = diffs.join("\n\n");
    if (fullDiff.trim() === "") {
      console.log(`Diff empty for repos: ${repos}`);
    }
    return fullDiff;
  }

  getHighlightedCode(): RangeInFile[] {
    // TODO
    const rangeInFiles: RangeInFile[] = [];
    vscode.window.visibleTextEditors
      .filter((editor) => this.documentIsCode(editor.document.uri))
      .forEach((editor) => {
        editor.selections.forEach((selection) => {
          // if (!selection.isEmpty) {
          rangeInFiles.push({
            filepath: editor.document.uri.fsPath,
            range: {
              start: {
                line: selection.start.line,
                character: selection.start.character,
              },
              end: {
                line: selection.end.line,
                character: selection.end.character,
              },
            },
          });
          // }
        });
      });
    return rangeInFiles;
  }
}<|MERGE_RESOLUTION|>--- conflicted
+++ resolved
@@ -261,7 +261,6 @@
   get path(): path.PlatformPath {
     if (this._cachedPath) {
       return this._cachedPath;
-<<<<<<< HEAD
     }
 
     // Return "path" module for either windows or posix depending on sample workspace folder path format
@@ -273,80 +272,6 @@
 
     this._cachedPath = isWindows ? path.win32 : path.posix;
     return this._cachedPath;
-  }
-
-  async getDirectoryContents(
-    directory: string,
-    recursive: boolean,
-    useGitIgnore: boolean,
-  ): Promise<string[]> {
-    if (!recursive) {
-      return (
-        await vscode.workspace.fs.readDirectory(uriFromFilePath(directory))
-      )
-        .filter(([name, type]) => {
-          type === vscode.FileType.File && !defaultIgnoreFile.ignores(name);
-        })
-        .map(([name, type]) => this.path.join(directory, name));
-    }
-
-    // If not using gitignore, just read all contents recursively
-    if (!useGitIgnore) {
-      const dirQueue = [];
-      const allFiles: string[] = [];
-      dirQueue.push(directory);
-
-      while (dirQueue.length > 0) {
-        const currentDir = dirQueue.shift()!;
-        const files = await vscode.workspace.fs.readDirectory(
-          uriFromFilePath(currentDir),
-        );
-        for (const [name, type] of files) {
-          const filepath = this.path.join(currentDir, name);
-          if (type === vscode.FileType.Directory) {
-            dirQueue.push(filepath);
-          } else {
-            allFiles.push(filepath);
-          }
-        }
-      }
-
-      return allFiles;
-=======
->>>>>>> ffbec586
-    }
-
-    // Return "path" module for either windows or posix depending on sample workspace folder path format
-    const sampleWorkspaceFolder =
-      vscode.workspace.workspaceFolders?.[0]?.uri.fsPath;
-    const isWindows = sampleWorkspaceFolder
-      ? !sampleWorkspaceFolder.startsWith("/")
-      : false;
-
-<<<<<<< HEAD
-    const allFiles: string[] = [];
-    const gitRoot = await this.getGitRoot(directory);
-    let onlyThisDirectory = undefined;
-    if (gitRoot) {
-      onlyThisDirectory = directory.slice(gitRoot.length).split(this.path.sep);
-      if (onlyThisDirectory[0] === "") {
-        onlyThisDirectory.shift();
-      }
-    }
-    for await (const file of traverseDirectory(
-      gitRoot ?? directory,
-      [],
-      true,
-      gitRoot === directory ? undefined : onlyThisDirectory,
-      useGitIgnore,
-    )) {
-      allFiles.push(file);
-    }
-    return allFiles;
-=======
-    this._cachedPath = isWindows ? path.win32 : path.posix;
-    return this._cachedPath;
->>>>>>> ffbec586
   }
 
   getAbsolutePath(filepath: string): string {
