import { IDE } from "core";
import * as vscode from "vscode";

<<<<<<< HEAD
const TUTORIAL_FILE_NAME = "granitecode_tutorial.py";
=======
import { getExtensionUri } from "./vscode";

const TUTORIAL_FILE_NAME = "continue_tutorial.py";
>>>>>>> 3c5332ac
export function getTutorialUri(): vscode.Uri {
  return vscode.Uri.joinPath(getExtensionUri(), TUTORIAL_FILE_NAME);
}

export function isTutorialFile(uri: vscode.Uri) {
  return uri.path.endsWith(TUTORIAL_FILE_NAME);
}

export async function showTutorial(ide: IDE) {
  const tutorialUri = getTutorialUri();
  // Ensure keyboard shortcuts match OS
  if (process.platform !== "darwin") {
    let tutorialContent = await ide.readFile(tutorialUri.toString());
    tutorialContent = tutorialContent
      .replaceAll("[Cmd + L]", "[Ctrl + L]")
      .replaceAll("[Cmd + Shift + L]", "[Ctrl + Shift + L]")
      .replaceAll("[Cmd + I]", "[Ctrl + I]")
      .replaceAll("⌘", "^");

    await ide.writeFile(tutorialUri.toString(), tutorialContent);
  }

  const doc = await vscode.workspace.openTextDocument(tutorialUri);
  await vscode.window.showTextDocument(doc, {
    preview: false,
  });
}<|MERGE_RESOLUTION|>--- conflicted
+++ resolved
@@ -1,13 +1,9 @@
 import { IDE } from "core";
 import * as vscode from "vscode";
 
-<<<<<<< HEAD
-const TUTORIAL_FILE_NAME = "granitecode_tutorial.py";
-=======
 import { getExtensionUri } from "./vscode";
 
-const TUTORIAL_FILE_NAME = "continue_tutorial.py";
->>>>>>> 3c5332ac
+const TUTORIAL_FILE_NAME = "granitecode_tutorial.py";
 export function getTutorialUri(): vscode.Uri {
   return vscode.Uri.joinPath(getExtensionUri(), TUTORIAL_FILE_NAME);
 }
