--- conflicted
+++ resolved
@@ -10,14 +10,10 @@
 import { setupInlineTips } from "./inlineTips";
 
 let resolveVsCodeExtension = (_: VsCodeExtension): void => {};
-
-<<<<<<< HEAD
 export const vscodeExtensionPromise: Promise<VsCodeExtension> = new Promise(
   (resolve) => (resolveVsCodeExtension = resolve),
 );
 
-=======
->>>>>>> 264dc18a
 export async function activateExtension(context: vscode.ExtensionContext) {
   // Add necessary files
   getTsConfigPath();
