--- conflicted
+++ resolved
@@ -2,10 +2,6 @@
 import { Telemetry } from "core/util/posthog";
 import path from "node:path";
 import * as vscode from "vscode";
-<<<<<<< HEAD
-
-=======
->>>>>>> ffbec586
 import { VsCodeExtension } from "../extension/VsCodeExtension";
 import registerQuickFixProvider from "../lang-server/codeActions";
 import { WorkOsAuthProvider } from "../stubs/WorkOsAuthProvider";
