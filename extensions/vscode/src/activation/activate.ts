import {
  isTestMode,
  SHOW_GRANITE_ONBOARDING_CARD_KEY,
} from "core/granite/commons/constants";
import { getContinueRcPath, getTsConfigPath } from "core/util/paths";
import { Telemetry } from "core/util/posthog";
import * as vscode from "vscode";

import { VsCodeExtension } from "../extension/VsCodeExtension";
import { registerModelUpdater } from "../granite/ollama/modelUpdater";
import { isGraniteOnboardingComplete } from "../granite/utils/extensionUtils";
import registerQuickFixProvider from "../lang-server/codeActions";
import { getExtensionVersion } from "../util/util";

import { VsCodeContinueApi } from "./api";
import setupInlineTips from "./InlineTipManager";

export async function activateExtension(context: vscode.ExtensionContext) {
  // Add necessary files
  getTsConfigPath();
  getContinueRcPath();

  // Register commands and providers
  registerQuickFixProvider();
  setupInlineTips(context);

  const vscodeExtension = new VsCodeExtension(context);

  // Load Continue configuration
  if (!context.globalState.get("hasBeenInstalled")) {
    context.globalState.update("hasBeenInstalled", true);
    Telemetry.capture(
      "install",
      {
        extensionVersion: getExtensionVersion(),
      },
      true,
    );
  }

  const api = new VsCodeContinueApi(vscodeExtension);
<<<<<<< HEAD
  const showOnboarding = context.globalState.get(
    SHOW_GRANITE_ONBOARDING_CARD_KEY,
    true,
  );
  vscode.commands.executeCommand(
    "setContext",
    "granite.initialized",
    !showOnboarding || isTestMode,
  );
  if (showOnboarding && !isTestMode) {
    await vscode.commands.executeCommand("granite.setup");
  }

=======
  const showOnboarding = !isGraniteOnboardingComplete(context);
  vscode.commands.executeCommand(
    "setContext",
    "granite.initialized",
    !showOnboarding,
  );
  if (showOnboarding) {
    await vscode.commands.executeCommand("granite.setup");
  }

  registerModelUpdater(context);

>>>>>>> 1b54e5d1
  const continuePublicApi = {
    registerCustomContextProvider: api.registerCustomContextProvider.bind(api),
  };

  // 'export' public api-surface
  // or entire extension for testing
  return process.env.NODE_ENV === "test"
    ? {
        ...continuePublicApi,
        extension: vscodeExtension,
      }
    : continuePublicApi;
}<|MERGE_RESOLUTION|>--- conflicted
+++ resolved
@@ -1,7 +1,3 @@
-import {
-  isTestMode,
-  SHOW_GRANITE_ONBOARDING_CARD_KEY,
-} from "core/granite/commons/constants";
 import { getContinueRcPath, getTsConfigPath } from "core/util/paths";
 import { Telemetry } from "core/util/posthog";
 import * as vscode from "vscode";
@@ -39,21 +35,6 @@
   }
 
   const api = new VsCodeContinueApi(vscodeExtension);
-<<<<<<< HEAD
-  const showOnboarding = context.globalState.get(
-    SHOW_GRANITE_ONBOARDING_CARD_KEY,
-    true,
-  );
-  vscode.commands.executeCommand(
-    "setContext",
-    "granite.initialized",
-    !showOnboarding || isTestMode,
-  );
-  if (showOnboarding && !isTestMode) {
-    await vscode.commands.executeCommand("granite.setup");
-  }
-
-=======
   const showOnboarding = !isGraniteOnboardingComplete(context);
   vscode.commands.executeCommand(
     "setContext",
@@ -66,7 +47,6 @@
 
   registerModelUpdater(context);
 
->>>>>>> 1b54e5d1
   const continuePublicApi = {
     registerCustomContextProvider: api.registerCustomContextProvider.bind(api),
   };
