import * as child_process from "node:child_process";
import { exec } from "node:child_process";

import { Range } from "core";
import { EXTENSION_NAME } from "core/control-plane/env";
<<<<<<< HEAD
import { getIgnoreDotFile } from "core/granite/config/graniteDotFiles";
import { getDirectParentDir } from "core/util/uri";
=======
>>>>>>> 1a9458c3
import * as URI from "uri-js";
import * as vscode from "vscode";

import { executeGotoProvider } from "./autocomplete/lsp";
import { isGraniteOnboardingComplete } from "./granite/utils/extensionUtils";
import { Repository } from "./otherExtensions/git";
import { SecretStorage } from "./stubs/SecretStorage";
import { VsCodeIdeUtils } from "./util/ideUtils";
import { getExtensionUri, openEditorAndRevealRange } from "./util/vscode";
import { VsCodeWebviewProtocol } from "./webviewProtocol";

import type {
  ContinueRcJson,
  FileStatsMap,
  FileType,
  IDE,
  IdeInfo,
  IdeSettings,
  IndexTag,
  LocalModelSize,
  Location,
  Problem,
  RangeInFile,
  TerminalOptions,
  Thread,
} from "core";
import { getExtensionVersion, isExtensionPrerelease } from "./util/util";

class VsCodeIde implements IDE {
  ideUtils: VsCodeIdeUtils;
  secretStorage: SecretStorage;

  constructor(
    private readonly vscodeWebviewProtocolPromise: Promise<VsCodeWebviewProtocol>,
    private readonly context: vscode.ExtensionContext,
  ) {
    this.ideUtils = new VsCodeIdeUtils();
    this.secretStorage = new SecretStorage(context);
  }

  async readSecrets(keys: string[]): Promise<Record<string, string>> {
    const secretValuePromises = keys.map((key) => this.secretStorage.get(key));
    const secretValues = await Promise.all(secretValuePromises);

    return keys.reduce(
      (acc, key, index) => {
        if (secretValues[index] === undefined) {
          return acc;
        }

        acc[key] = secretValues[index];
        return acc;
      },
      {} as Record<string, string>,
    );
  }

  async writeSecrets(secrets: { [key: string]: string }): Promise<void> {
    for (const [key, value] of Object.entries(secrets)) {
      await this.secretStorage.store(key, value);
    }
  }

  async fileExists(uri: string): Promise<boolean> {
    try {
      const stat = await this.ideUtils.stat(vscode.Uri.parse(uri));
      return stat !== null;
    } catch (error) {
      if (error instanceof vscode.FileSystemError) {
        return false;
      }
      throw error;
    }
  }

  async gotoDefinition(location: Location): Promise<RangeInFile[]> {
    const result = await executeGotoProvider({
      uri: vscode.Uri.parse(location.filepath),
      line: location.position.line,
      character: location.position.character,
      name: "vscode.executeDefinitionProvider",
    });

    return result;
  }

  onDidChangeActiveTextEditor(callback: (uri: string) => void): void {
    vscode.window.onDidChangeActiveTextEditor((editor) => {
      if (editor) {
        callback(editor.document.uri.toString());
      }
    });
  }

  showToast: IDE["showToast"] = async (...params) => {
    const [type, message, ...otherParams] = params;
    const { showErrorMessage, showWarningMessage, showInformationMessage } =
      vscode.window;

    switch (type) {
      case "error":
        return showErrorMessage(message, "Show logs").then((selection) => {
          if (selection === "Show logs") {
            vscode.commands.executeCommand("workbench.action.toggleDevTools");
          }
        });
      case "info":
        return showInformationMessage(message, ...otherParams);
      case "warning":
        return showWarningMessage(message, ...otherParams);
    }
  };

  async getRepoName(dir: string): Promise<string | undefined> {
    const repo = await this.getRepo(dir);
    const remotes = repo?.state.remotes;
    if (!remotes) {
      return undefined;
    }
    const remote =
      remotes?.find((r: any) => r.name === "origin") ?? remotes?.[0];
    if (!remote) {
      return undefined;
    }
    const ownerAndRepo = remote.fetchUrl
      ?.replace(".git", "")
      .split("/")
      .slice(-2);
    return ownerAndRepo?.join("/");
  }

  async getTags(artifactId: string): Promise<IndexTag[]> {
    const workspaceDirs = await this.getWorkspaceDirs();

    const branches = await Promise.all(
      workspaceDirs.map((dir) => this.getBranch(dir)),
    );

    const tags: IndexTag[] = workspaceDirs.map((directory, i) => ({
      directory,
      branch: branches[i],
      artifactId,
    }));

    return tags;
  }

  getIdeInfo(): Promise<IdeInfo> {
    return Promise.resolve({
      ideType: "vscode",
      name: vscode.env.appName,
      version: vscode.version,
      remoteName: vscode.env.remoteName || "local",
      extensionVersion: getExtensionVersion(),
      isPrerelease: isExtensionPrerelease(),
    });
  }

  readRangeInFile(fileUri: string, range: Range): Promise<string> {
    return this.ideUtils.readRangeInFile(
      vscode.Uri.parse(fileUri),
      new vscode.Range(
        new vscode.Position(range.start.line, range.start.character),
        new vscode.Position(range.end.line, range.end.character),
      ),
    );
  }

  async getFileStats(files: string[]): Promise<FileStatsMap> {
    const pathToLastModified: FileStatsMap = {};
    await Promise.all(
      files.map(async (file) => {
        const stat = await this.ideUtils.stat(
          vscode.Uri.parse(file),
          false /* No need to catch ENOPRO exceptions */,
        );
        pathToLastModified[file] = {
          lastModified: stat!.mtime,
          size: stat!.size,
        };
      }),
    );

    return pathToLastModified;
  }

  async getRepo(dir: string): Promise<Repository | undefined> {
    return this.ideUtils.getRepo(vscode.Uri.parse(dir));
  }

  async isTelemetryEnabled(): Promise<boolean> {
    return false; //disable Continue telemetry
    // const globalEnabled = vscode.env.isTelemetryEnabled;
    // const continueEnabled: boolean =
    //   (await vscode.workspace
    //     .getConfiguration(EXTENSION_NAME)
    //     .get("telemetryEnabled")) ?? true;
    // return globalEnabled && continueEnabled;
  }

  isWorkspaceRemote(): Promise<boolean> {
    return Promise.resolve(vscode.env.remoteName !== undefined);
  }

  getUniqueId(): Promise<string> {
    return Promise.resolve(vscode.env.machineId);
  }

  async getDiff(includeUnstaged: boolean): Promise<string[]> {
    return await this.ideUtils.getDiff(includeUnstaged);
  }

  async getClipboardContent() {
    return this.context.workspaceState.get("continue.copyBuffer", {
      text: "",
      copiedAt: new Date("1900-01-01").toISOString(),
    });
  }

  async getTerminalContents(): Promise<string> {
    return await this.ideUtils.getTerminalContents(1);
  }

  async getDebugLocals(threadIndex: number): Promise<string> {
    return await this.ideUtils.getDebugLocals(threadIndex);
  }

  async getTopLevelCallStackSources(
    threadIndex: number,
    stackDepth: number,
  ): Promise<string[]> {
    return await this.ideUtils.getTopLevelCallStackSources(
      threadIndex,
      stackDepth,
    );
  }
  async getAvailableThreads(): Promise<Thread[]> {
    return await this.ideUtils.getAvailableThreads();
  }

  async getWorkspaceConfigs() {
    const workspaceDirs =
      vscode.workspace.workspaceFolders?.map((folder) => folder.uri) || [];
    const configs: ContinueRcJson[] = [];
    for (const workspaceDir of workspaceDirs) {
      const files = await this.ideUtils.readDirectory(workspaceDir);
      if (files === null) {
        //Unlikely, but just in case...
        continue;
      }
      for (const [filename, type] of files) {
        if (
          (type === vscode.FileType.File ||
            type === vscode.FileType.SymbolicLink) &&
          filename === ".continuerc.json"
        ) {
          const contents = await this.readFile(
            vscode.Uri.joinPath(workspaceDir, filename).toString(),
          );
          configs.push(JSON.parse(contents));
        }
      }
    }
    return configs;
  }

  async getWorkspaceDirs(): Promise<string[]> {
    return this.ideUtils.getWorkspaceDirectories().map((uri) => uri.toString());
  }

  async writeFile(fileUri: string, contents: string): Promise<void> {
    await vscode.workspace.fs.writeFile(
      vscode.Uri.parse(fileUri),
      Buffer.from(contents),
    );
  }

  async showVirtualFile(title: string, contents: string): Promise<void> {
    this.ideUtils.showVirtualFile(title, contents);
  }

  async openFile(fileUri: string): Promise<void> {
    await this.ideUtils.openFile(vscode.Uri.parse(fileUri));
  }

  async showLines(
    fileUri: string,
    startLine: number,
    endLine: number,
  ): Promise<void> {
    const range = new vscode.Range(
      new vscode.Position(startLine, 0),
      new vscode.Position(endLine, 0),
    );
    openEditorAndRevealRange(vscode.Uri.parse(fileUri), range).then(
      (editor) => {
        // Select the lines
        editor.selection = new vscode.Selection(
          new vscode.Position(startLine, 0),
          new vscode.Position(endLine, 0),
        );
      },
    );
  }

  async runCommand(
    command: string,
    options: TerminalOptions = { reuseTerminal: true },
  ): Promise<void> {
    let terminal: vscode.Terminal | undefined;
    if (vscode.window.terminals.length && options.reuseTerminal) {
      if (options.terminalName) {
        terminal = vscode.window.terminals.find(
          (t) => t?.name === options.terminalName,
        );
      } else {
        terminal = vscode.window.activeTerminal ?? vscode.window.terminals[0];
      }
    }

    if (!terminal) {
      terminal = vscode.window.createTerminal(options?.terminalName);
    }
    terminal.show();
    terminal.sendText(command, false);
  }

  async saveFile(fileUri: string): Promise<void> {
    await this.ideUtils.saveFile(vscode.Uri.parse(fileUri));
  }

  private static MAX_BYTES = 100000;

  async readFile(fileUri: string): Promise<string> {
    try {
      const uri = vscode.Uri.parse(fileUri);

      // First, check whether it's a notebook document
      // Need to iterate over the cells to get full contents
      const notebook =
        vscode.workspace.notebookDocuments.find((doc) =>
          URI.equal(doc.uri.toString(), uri.toString()),
        ) ??
        (uri.path.endsWith("ipynb")
          ? await vscode.workspace.openNotebookDocument(uri)
          : undefined);
      if (notebook) {
        return notebook
          .getCells()
          .map((cell) => cell.document.getText())
          .join("\n\n");
      }

      // Check whether it's an open document
      const openTextDocument = vscode.workspace.textDocuments.find((doc) =>
        URI.equal(doc.uri.toString(), uri.toString()),
      );
      if (openTextDocument !== undefined) {
        return openTextDocument.getText();
      }

      const fileStats = await this.ideUtils.stat(uri);
      if (fileStats === null || fileStats.size > 10 * VsCodeIde.MAX_BYTES) {
        return "";
      }

      const bytes = await this.ideUtils.readFile(uri);
      if (bytes === null) {
        return "";
      }

      // Truncate the buffer to the first MAX_BYTES
      const truncatedBytes = bytes.slice(0, VsCodeIde.MAX_BYTES);
      const contents = new TextDecoder().decode(truncatedBytes);
      return contents;
    } catch (e) {
      return "";
    }
  }

  async openUrl(url: string): Promise<void> {
    await vscode.env.openExternal(vscode.Uri.parse(url));
  }

  async getOpenFiles(): Promise<string[]> {
    return this.ideUtils.getOpenFiles().map((uri) => uri.toString());
  }

  async getCurrentFile() {
    if (!vscode.window.activeTextEditor) {
      return undefined;
    }
    return {
      isUntitled: vscode.window.activeTextEditor.document.isUntitled,
      path: vscode.window.activeTextEditor.document.uri.toString(),
      contents: vscode.window.activeTextEditor.document.getText(),
    };
  }

  async getPinnedFiles(): Promise<string[]> {
    const tabArray = vscode.window.tabGroups.all[0].tabs;

    return tabArray
      .filter((t) => t.isPinned)
      .map((t) => (t.input as vscode.TabInputText).uri.toString());
  }

  runRipgrepQuery(dirUri: string, args: string[]) {
    const relativeDir = vscode.Uri.parse(dirUri).fsPath;
    const ripGrepUri = vscode.Uri.joinPath(
      getExtensionUri(),
      "out/node_modules/@vscode/ripgrep/bin/rg",
    );
    const p = child_process.spawn(ripGrepUri.fsPath, args, {
      cwd: relativeDir,
    });
    let output = "";

    p.stdout.on("data", (data) => {
      output += data.toString();
    });

    return new Promise<string>((resolve, reject) => {
      p.on("error", reject);
      p.on("close", (code) => {
        if (code === 0) {
          resolve(output);
        } else if (code === 1) {
          // No matches
          resolve("No matches found");
        } else {
          reject(new Error(`Process exited with code ${code}`));
        }
      });
    });
  }

  async getFileResults(
    pattern: string,
    maxResults?: number,
  ): Promise<string[]> {
    if (vscode.env.remoteName) {
      // TODO better tests for this remote search implementation
      // throw new Error("Ripgrep not supported, this workspace is remote");

      // IMPORTANT: findFiles automatically accounts for .gitignore
      const continueIgnoreFiles = await vscode.workspace.findFiles(
        `**/.continueignore`,
        null,
      );

      const graniteIgnoreFiles = await vscode.workspace.findFiles(
        `**/.graniteignore`,
        null,
      );

      // Create a set of directories where .graniteignore exists so we can filter
      // out .continueignore at these directories
      const graniteDirs = new Set(
        graniteIgnoreFiles.map((uri) => getDirectParentDir(uri.path)),
      );

      const ignoreFiles = graniteIgnoreFiles.concat(
        continueIgnoreFiles.filter(
          (uri) => !graniteDirs.has(getDirectParentDir(uri.path)),
        ),
      );

      const ignoreGlobs: Set<string> = new Set();
      for (const file of ignoreFiles) {
        const content = await this.ideUtils.readFile(file);
        if (content === null) {
          continue;
        }
        const filePath = vscode.workspace.asRelativePath(file);
        const fileDir = filePath
          .replace(/\\/g, "/")
          .replace(/\/$/, "")
          .split("/")
          .slice(0, -1)
          .join("/");

        const patterns = Buffer.from(content)
          .toString()
          .split("\n")
          .map((line) => line.trim())
          .filter(
            (line) => line && !line.startsWith("#") && !pattern.startsWith("!"),
          );
        // VSCode does not support negations

        patterns
          // Handle prefix
          .map((pattern) => {
            const normalizedPattern = pattern.replace(/\\/g, "/");

            if (normalizedPattern.startsWith("/")) {
              if (fileDir) {
                return `{/,}${normalizedPattern}`;
              } else {
                return `${fileDir}/${normalizedPattern.substring(1)}`;
              }
            } else {
              if (fileDir) {
                return `${fileDir}/${normalizedPattern}`;
              } else {
                return `**/${normalizedPattern}`;
              }
            }
          })
          // Handle suffix
          .map((pattern) => {
            return pattern.endsWith("/") ? `${pattern}**/*` : pattern;
          })
          .forEach((pattern) => {
            ignoreGlobs.add(pattern);
          });
      }

      const ignoreGlobsArray = Array.from(ignoreGlobs);

      const results = await vscode.workspace.findFiles(
        pattern,
        ignoreGlobs.size ? `{${ignoreGlobsArray.join(",")}}` : null,
        maxResults,
      );
      return results.map((result) => vscode.workspace.asRelativePath(result));
    } else {
      const results: string[] = [];
      for (const dir of await this.getWorkspaceDirs()) {
        const ignoreFileSuffix = await getIgnoreDotFile(this, dir);
        const dirResults = await this.runRipgrepQuery(dir, [
          "--files",
          "--iglob",
          pattern,
          "--ignore-file",
          ignoreFileSuffix,
          "--ignore-file",
          ".gitignore",
          ...(maxResults ? ["--max-count", String(maxResults)] : []),
        ]);

        results.push(dirResults);
      }

      const allResults = results.join("\n").split("\n");
      if (maxResults) {
        // In the case of multiple workspaces, maxResults will be applied to each workspace
        // And then the combined results will also be truncated
        return allResults.slice(0, maxResults);
      } else {
        return allResults;
      }
    }
  }

  async getSearchResults(query: string, maxResults?: number): Promise<string> {
    if (vscode.env.remoteName) {
      throw new Error("Ripgrep not supported, this workspace is remote");
    }
    const results: string[] = [];
    for (const dir of await this.getWorkspaceDirs()) {
      const ignoreFileSuffix = await getIgnoreDotFile(this, dir);
      const dirResults = await this.runRipgrepQuery(dir, [
        "-i", // Case-insensitive search
        "--ignore-file",
        ignoreFileSuffix,
        "--ignore-file",
        ".gitignore",
        "-C",
        "2", // Show 2 lines of context
        "--heading", // Only show filepath once per result
        ...(maxResults ? ["-m", maxResults.toString()] : []),
        "-e",
        query, // Pattern to search for
        ".", // Directory to search in
      ]);

      results.push(dirResults);
    }

    const allResults = results.join("\n");
    if (maxResults) {
      // In case of multiple workspaces, do max results per workspace and then truncate to maxResults
      // Will prioritize first workspace results, fine for now
      // Results are separated by either ./ or --
      const matches = Array.from(allResults.matchAll(/(\n--|\n\.\/)/g));
      if (matches.length > maxResults) {
        return allResults.substring(0, matches[maxResults].index);
      } else {
        return allResults;
      }
    } else {
      return allResults;
    }
  }

  async getProblems(fileUri?: string | undefined): Promise<Problem[]> {
    const uri = fileUri
      ? vscode.Uri.parse(fileUri)
      : vscode.window.activeTextEditor?.document.uri;
    if (!uri) {
      return [];
    }
    return vscode.languages.getDiagnostics(uri).map((d) => {
      return {
        filepath: uri.toString(),
        range: {
          start: {
            line: d.range.start.line,
            character: d.range.start.character,
          },
          end: { line: d.range.end.line, character: d.range.end.character },
        },
        message: d.message,
      };
    });
  }

  async subprocess(command: string, cwd?: string): Promise<[string, string]> {
    return new Promise((resolve, reject) => {
      exec(command, { cwd }, (error, stdout, stderr) => {
        if (error) {
          console.warn(error);
          reject(stderr);
        }
        resolve([stdout, stderr]);
      });
    });
  }

  async getBranch(dir: string): Promise<string> {
    return this.ideUtils.getBranch(vscode.Uri.parse(dir));
  }

  async getGitRootPath(dir: string): Promise<string | undefined> {
    const root = await this.ideUtils.getGitRoot(vscode.Uri.parse(dir));
    return root?.toString();
  }

  async listDir(dir: string): Promise<[string, FileType][]> {
    const entries = await this.ideUtils.readDirectory(vscode.Uri.parse(dir));
    return entries === null ? [] : (entries as any);
  }

  private getIdeSettingsSync(): IdeSettings {
    const settings = vscode.workspace.getConfiguration(EXTENSION_NAME);
    const remoteConfigServerUrl = settings.get<string | undefined>(
      "remoteConfigServerUrl",
      undefined,
    );
    const ideSettings: IdeSettings = {
      remoteConfigServerUrl,
      remoteConfigSyncPeriod: settings.get<number>(
        "remoteConfigSyncPeriod",
        60,
      ),
      userToken: settings.get<string>("userToken", ""),
      continueTestEnvironment: "production",
      pauseCodebaseIndexOnStart: settings.get<boolean>(
        "pauseCodebaseIndexOnStart",
        false,
      ),
      localModelSize: settings.get<LocalModelSize>("localModelSize", undefined),
    };
    return ideSettings;
  }

  async getIdeSettings(): Promise<IdeSettings> {
    const ideSettings = this.getIdeSettingsSync();
    return ideSettings;
  }

  isGraniteOnboardingComplete(): boolean {
    return isGraniteOnboardingComplete(this.context);
  }
}

export { VsCodeIde };<|MERGE_RESOLUTION|>--- conflicted
+++ resolved
@@ -3,11 +3,8 @@
 
 import { Range } from "core";
 import { EXTENSION_NAME } from "core/control-plane/env";
-<<<<<<< HEAD
 import { getIgnoreDotFile } from "core/granite/config/graniteDotFiles";
 import { getDirectParentDir } from "core/util/uri";
-=======
->>>>>>> 1a9458c3
 import * as URI from "uri-js";
 import * as vscode from "vscode";
 
