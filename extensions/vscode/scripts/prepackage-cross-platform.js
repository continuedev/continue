--- conflicted
+++ resolved
@@ -85,11 +85,7 @@
 async function package(target, os, arch, exe) {
   console.log("[info] Packaging extension for target ", target);
 
-<<<<<<< HEAD
-  // Copy config_schema to docs and intellij
-=======
-  // Copy config_schema.json to config.json in intellij
->>>>>>> c3dada07
+  // Copy config_schema to intellij
   copyConfigSchema();
 
   // Install node_modules
