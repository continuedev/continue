const { spawn } = require("child_process");
const path = require("path");
const fs = require("fs");
const fsPromises = require("fs/promises");

const npmInstallCmd = process.env.CI === "true" ? "npm ci" : "npm install";

function runCommand(command, cwd, packageName) {
  return new Promise((resolve, reject) => {
    console.log(`Starting ${packageName}: ${command}`);

    const [cmd, ...args] = command.split(" ");
    const child = spawn(cmd, args, {
      cwd,
      stdio: "pipe",
      shell: true,
    });

    let stdout = "";
    let stderr = "";

    child.stdout.on("data", (data) => {
      stdout += data.toString();
    });

    child.stderr.on("data", (data) => {
      stderr += data.toString();
    });

    child.on("close", (code) => {
      if (code === 0) {
        console.log(`✅ ${packageName}: ${command} completed successfully`);
        resolve({ packageName, command, stdout, stderr });
      } else {
        console.error(`❌ ${packageName}: ${command} failed with code ${code}`);
        console.error(`stderr: ${stderr}`);
        console.error(`stdout: ${stdout}`);
        reject(
          new Error(`${packageName} failed: ${command} (exit code ${code})`),
        );
      }
    });

    child.on("error", (error) => {
      console.error(`❌ ${packageName}: Failed to start ${command}:`, error);
      reject(error);
    });
  });
}

// Helper function to build a package (install + build)
async function buildPackage(packageName, cleanNodeModules = false) {
  const packagePath = path.join(__dirname, "..", "packages", packageName);

  if (!fs.existsSync(packagePath)) {
    throw new Error(`Package directory not found: ${packagePath}`);
  }

  if (cleanNodeModules) {
    const nodeModulesPath = path.join(packagePath, "node_modules");
    if (fs.existsSync(nodeModulesPath)) {
      console.log(`🧹 Cleaning node_modules for ${packageName}`);
      await fsPromises.rm(nodeModulesPath, { recursive: true, force: true });
    }
  }

  await runCommand(npmInstallCmd, packagePath, `${packageName} (install)`);

  return runCommand("npm run build", packagePath, `${packageName} (build)`);
}

async function buildPackagesInParallel(packages, cleanNodeModules = false) {
  const buildPromises = packages.map((pkg) =>
    buildPackage(pkg, cleanNodeModules),
  );
  return Promise.all(buildPromises);
}

async function main() {
  try {
    console.log("🚀 Starting package builds...\n");

    // Phase 1: Build foundation packages (no local dependencies)
    await buildPackagesInParallel(["config-types", "terminal-security"]);

    // Phase 2: Build packages that depend on config-types
    await buildPackagesInParallel(["config-yaml", "llm-info", "errors"]);

    // Phase 3: Build packages that depend on other local packages
<<<<<<< HEAD
    await buildPackagesInParallel(
      ["openai-adapters", "continue-sdk", "fetch"],
      true,
    );
=======
    await buildPackagesInParallel(["openai-adapters", "continue-sdk"]);
>>>>>>> 5e0001cb

    console.log("🎉 All packages built successfully!");
  } catch (error) {
    console.error("💥 Build failed:", error.message);
    process.exit(1);
  }
}

if (require.main === module) {
  main();
}<|MERGE_RESOLUTION|>--- conflicted
+++ resolved
@@ -87,14 +87,10 @@
     await buildPackagesInParallel(["config-yaml", "llm-info", "errors"]);
 
     // Phase 3: Build packages that depend on other local packages
-<<<<<<< HEAD
     await buildPackagesInParallel(
       ["openai-adapters", "continue-sdk", "fetch"],
       true,
     );
-=======
-    await buildPackagesInParallel(["openai-adapters", "continue-sdk"]);
->>>>>>> 5e0001cb
 
     console.log("🎉 All packages built successfully!");
   } catch (error) {
