[tool.poetry]
name = "continuedev"
<<<<<<< HEAD
version = "0.1.30"
=======
version = "0.1.42"
>>>>>>> 0315ebcc
description = ""
authors = ["Nate Sesti <sestinj@gmail.com>"]
readme = "README.md"

[tool.poetry.dependencies]
python = "^3.8.1"
fastapi = "^0.95.1"
typer = "^0.7.0"
openai = "^0.27.5"
boltons = "^23.0.0"
pydantic = "^1.10.7"
uvicorn = "^0.21.1"
python-dotenv = "^1.0.0"
nest-asyncio = "^1.5.6"
websockets = "^11.0.2"
urllib3 = "1.26.15"
posthog = "^3.0.1"
tiktoken = "^0.4.0"
jsonref = "^1.1.0"
jsonschema = "^4.17.3"
directory-tree = "^0.0.3.1"
anthropic = "^0.3.4"
chevron = "^0.14.0"
psutil = "^5.9.5"
pygithub = "^1.59.0"
meilisearch-python-async = "^1.4.8"
socksio = "^1.0.0"
ripgrepy = "^2.0.0"
bs4 = "^0.0.1"
replicate = "^0.11.0"
redbaron = "^0.9.2"
python-lsp-server = "^1.7.4"
huggingface-hub = "^0.16.4"

[tool.poetry.scripts]
typegen = "src.continuedev.models.generate_json_schema:main"

[tool.poetry.group.dev.dependencies]
pytest = "^7.4.1"
pytest-asyncio = "^0.21.1"

[build-system]
requires = ["poetry-core"]
build-backend = "poetry.core.masonry.api"<|MERGE_RESOLUTION|>--- conflicted
+++ resolved
@@ -1,10 +1,6 @@
 [tool.poetry]
 name = "continuedev"
-<<<<<<< HEAD
-version = "0.1.30"
-=======
 version = "0.1.42"
->>>>>>> 0315ebcc
 description = ""
 authors = ["Nate Sesti <sestinj@gmail.com>"]
 readme = "README.md"
