--- conflicted
+++ resolved
@@ -110,14 +110,12 @@
             self.load_session(data.get("session_id", None))
         elif message_type == "edit_step_at_index":
             self.edit_step_at_index(data.get("user_input", ""), data["index"])
-<<<<<<< HEAD
         elif message_type == "set_system_message":
             self.set_system_message(data["message"])
         elif message_type == "set_temperature":
             self.set_temperature(float(data["temperature"]))
         elif message_type == "set_model_for_role":
             self.set_model_for_role(data["role"], data["model_class"], data["model"])
-=======
         elif message_type == "save_context_group":
             self.save_context_group(
                 data["title"], [ContextItem(**item) for item in data["context_items"]]
@@ -126,7 +124,6 @@
             self.select_context_group(data["id"])
         elif message_type == "delete_context_group":
             self.delete_context_group(data["id"])
->>>>>>> 7ed6b61a
 
     def on_main_input(self, input: str):
         # Do something with user input
@@ -209,7 +206,6 @@
 
         posthog_logger.capture_event("load_session", {"session_id": session_id})
 
-<<<<<<< HEAD
     def set_system_message(self, message: str):
         self.session.autopilot.continue_sdk.config.system_message = message
         self.session.autopilot.continue_sdk.models.set_system_message(message)
@@ -240,7 +236,8 @@
                 ["models", role], create_obj_node(model_class, {**model})
             ),
             self.on_error,
-=======
+        )
+
     def save_context_group(self, title: str, context_items: List[ContextItem]):
         create_async_task(
             self.session.autopilot.save_context_group(title, context_items),
@@ -255,7 +252,6 @@
     def delete_context_group(self, id: str):
         create_async_task(
             self.session.autopilot.delete_context_group(id), self.on_error
->>>>>>> 7ed6b61a
         )
 
 
