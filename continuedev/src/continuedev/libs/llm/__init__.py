--- conflicted
+++ resolved
@@ -86,13 +86,10 @@
         None,
         description="Path to a custom CA bundle to use when making the HTTP request",
     )
-<<<<<<< HEAD
-=======
     proxy: Optional[str] = Field(
         None,
         description="Proxy URL to use when making the HTTP request",
     )
->>>>>>> 0315ebcc
     prompt_templates: dict = Field(
         {},
         description='A dictionary of prompt templates that can be used to customize the behavior of the LLM in certain situations. For example, set the "edit" key in order to change the prompt that is used for the /edit slash command. Each value in the dictionary is a string templated in mustache syntax, and filled in at runtime with the variables specific to the situation. See the documentation for more information.',
@@ -144,13 +141,10 @@
             "verify_ssl": {
                 "description": "Whether to verify SSL certificates for requests."
             },
-<<<<<<< HEAD
-=======
             "ca_bundle_path": {
                 "description": "Path to a custom CA bundle to use when making the HTTP request"
             },
             "proxy": {"description": "Proxy URL to use when making the HTTP request"},
->>>>>>> 0315ebcc
         }
 
     def dict(self, **kwargs):
