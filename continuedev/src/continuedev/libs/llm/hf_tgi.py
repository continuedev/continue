import json
from typing import Any, Callable, List

from pydantic import Field

from ...core.main import ChatMessage
from ..llm import LLM, CompletionOptions
from .prompts.chat import llama2_template_messages
from .prompts.edit import simplified_edit_prompt


class HuggingFaceTGI(LLM):
    model: str = "huggingface-tgi"
    server_url: str = Field(
        "http://localhost:8080", description="URL of your TGI server"
    )

    template_messages: Callable[[List[ChatMessage]], str] = llama2_template_messages

    prompt_templates = {
        "edit": simplified_edit_prompt,
    }

    class Config:
        arbitrary_types_allowed = True

    def collect_args(self, options: CompletionOptions) -> Any:
        args = super().collect_args(options)
        args = {**args, "max_new_tokens": args.get("max_tokens", 1024), "best_of": 1}
        args.pop("max_tokens", None)
        args.pop("model", None)
        args.pop("functions", None)
        return args

    async def _stream_complete(self, prompt, options):
        args = self.collect_args(options)

        async with self.create_client_session() as client_session:
            async with client_session.post(
                f"{self.server_url}/generate_stream",
                json={"inputs": prompt, "parameters": args},
                headers={"Content-Type": "application/json"},
<<<<<<< HEAD
=======
                proxy=self.proxy,
>>>>>>> 0315ebcc
            ) as resp:
                async for line in resp.content.iter_any():
                    if line:
                        text = line.decode("utf-8")
                        chunks = text.split("\n")

                        for chunk in chunks:
                            if chunk.startswith("data: "):
                                chunk = chunk[len("data: ") :]
                            elif chunk.startswith("data:"):
                                chunk = chunk[len("data:") :]

                            if chunk.strip() == "":
                                continue

                            try:
                                json_chunk = json.loads(chunk)
                            except Exception as e:
                                print(f"Error parsing JSON: {e}")
                                continue

                            yield json_chunk["token"]["text"]<|MERGE_RESOLUTION|>--- conflicted
+++ resolved
@@ -40,10 +40,7 @@
                 f"{self.server_url}/generate_stream",
                 json={"inputs": prompt, "parameters": args},
                 headers={"Content-Type": "application/json"},
-<<<<<<< HEAD
-=======
                 proxy=self.proxy,
->>>>>>> 0315ebcc
             ) as resp:
                 async for line in resp.content.iter_any():
                     if line:
