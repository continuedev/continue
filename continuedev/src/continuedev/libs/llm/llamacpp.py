import asyncio
import json
from typing import Any, Callable, Dict, Optional

import aiohttp

from ..llm import LLM
from .prompts.chat import llama2_template_messages


class LlamaCpp(LLM):
    model: str = "llamacpp"
    server_url: str = "http://localhost:8080"
    verify_ssl: Optional[bool] = None

<<<<<<< HEAD
    llama_cpp_args: Dict[str, Any] = {"stop": ["[INST]"], "grammar": "root ::= "}
=======
    template_messages: Callable[[List[ChatMessage]], str] = llama2_template_messages
    llama_cpp_args: Dict[str, Any] = {"stop": ["[INST]"]}
>>>>>>> e49c6f55

    use_command: Optional[str] = None

    template_messages: Callable = llama2_template_messages

    class Config:
        arbitrary_types_allowed = True

    def collect_args(self, options) -> Any:
        args = super().collect_args(options)
        if "max_tokens" in args:
            args["n_predict"] = args["max_tokens"]
            del args["max_tokens"]
        if "frequency_penalty" in args:
            del args["frequency_penalty"]
        if "presence_penalty" in args:
            del args["presence_penalty"]

        for k, v in self.llama_cpp_args.items():
            if k not in args:
                args[k] = v

        return args

    async def stream_from_main(self, prompt: str):
        cmd = self.use_command.split(" ") + ["-p", prompt]
        process = await asyncio.create_subprocess_exec(
            *cmd, stdout=asyncio.subprocess.PIPE
        )

        total = ""
        async for line in process.stdout:
            chunk = line.decode().strip()
            if "llama_print_timings" in total + chunk:
                process.terminate()
                return
            total += chunk
            yield chunk

        await process.wait()

    async def _stream_complete(self, prompt, options):
        args = self.collect_args(options)
        headers = {"Content-Type": "application/json"}

        async def server_generator():
            async with aiohttp.ClientSession(
                connector=aiohttp.TCPConnector(verify_ssl=self.verify_ssl)
            ) as client_session:
                async with client_session.post(
                    f"{self.server_url}/completion",
                    json={"prompt": prompt, "stream": True, **args},
                    headers=headers,
                ) as resp:
                    async for line in resp.content:
                        content = line.decode("utf-8")
                        if content.strip() == "":
                            continue
                        yield json.loads(content[6:])["content"]

        async def command_generator():
            async for line in self.stream_from_main(prompt):
                yield line

        generator = command_generator if self.use_command else server_generator
        async for chunk in generator():
            yield chunk<|MERGE_RESOLUTION|>--- conflicted
+++ resolved
@@ -13,12 +13,7 @@
     server_url: str = "http://localhost:8080"
     verify_ssl: Optional[bool] = None
 
-<<<<<<< HEAD
-    llama_cpp_args: Dict[str, Any] = {"stop": ["[INST]"], "grammar": "root ::= "}
-=======
-    template_messages: Callable[[List[ChatMessage]], str] = llama2_template_messages
     llama_cpp_args: Dict[str, Any] = {"stop": ["[INST]"]}
->>>>>>> e49c6f55
 
     use_command: Optional[str] = None
 
