import json
import traceback
from typing import List

import aiohttp

from ...core.main import ChatMessage
from ..llm import LLM
from ..util.telemetry import posthog_logger

# SERVER_URL = "http://127.0.0.1:8080"
SERVER_URL = "https://proxy-server-l6vsfbzhba-uw.a.run.app"

MAX_TOKENS_FOR_MODEL = {
    "gpt-3.5-turbo": 4096,
    "gpt-3.5-turbo-0613": 4096,
    "gpt-3.5-turbo-16k": 16384,
    "gpt-4": 8192,
}


class ProxyServer(LLM):
    _client_session: aiohttp.ClientSession

    class Config:
        arbitrary_types_allowed = True

    async def start(
        self,
        **kwargs,
    ):
        await super().start(**kwargs)
<<<<<<< HEAD
        if self.verify_ssl is False:
            self._client_session = aiohttp.ClientSession(
                connector=aiohttp.TCPConnector(verify_ssl=False),
                timeout=aiohttp.ClientTimeout(total=self.timeout),
            )
        else:
            ca_bundle_path = (
                certifi.where() if self.ca_bundle_path is None else self.ca_bundle_path
            )
            ssl_context = ssl.create_default_context(cafile=ca_bundle_path)
            self._client_session = aiohttp.ClientSession(
                connector=aiohttp.TCPConnector(ssl_context=ssl_context),
                timeout=aiohttp.ClientTimeout(total=self.timeout),
            )
=======
        self._client_session = self.create_client_session()
>>>>>>> 0315ebcc

        self.context_length = MAX_TOKENS_FOR_MODEL[self.model]

    async def stop(self):
        await self._client_session.close()

    def get_headers(self):
        return {"unique_id": self.unique_id}

    async def _complete(self, prompt: str, options):
        args = self.collect_args(options)

        async with self._client_session.post(
            f"{SERVER_URL}/complete",
            json={"messages": [{"role": "user", "content": prompt}], **args},
            headers=self.get_headers(),
            proxy=self.proxy,
        ) as resp:
            resp_text = await resp.text()
            if resp.status != 200:
                raise Exception(resp_text)

            return resp_text

    async def _stream_chat(self, messages: List[ChatMessage], options):
        args = self.collect_args(options)
        async with self._client_session.post(
            f"{SERVER_URL}/stream_chat",
            json={"messages": messages, **args},
            headers=self.get_headers(),
            proxy=self.proxy,
        ) as resp:
            if resp.status != 200:
                raise Exception(await resp.text())

            async for line in resp.content.iter_chunks():
                if line[1]:
                    try:
                        json_chunk = line[0].decode("utf-8")
                        json_chunk = "{}" if json_chunk == "" else json_chunk
                        chunks = json_chunk.split("\n")
                        for chunk in chunks:
                            if chunk.strip() != "":
                                loaded_chunk = json.loads(chunk)
                                yield loaded_chunk

                    except Exception as e:
                        posthog_logger.capture_event(
                            "proxy_server_parse_error",
                            {
                                "error_title": "Proxy server stream_chat parsing failed",
                                "error_message": "\n".join(
                                    traceback.format_exception(e)
                                ),
                            },
                        )
                else:
                    break

    async def _stream_complete(self, prompt, options):
        args = self.collect_args(options)

        async with self._client_session.post(
            f"{SERVER_URL}/stream_complete",
            json={"messages": [{"role": "user", "content": prompt}], **args},
            headers=self.get_headers(),
            proxy=self.proxy,
        ) as resp:
            if resp.status != 200:
                raise Exception(await resp.text())

            async for line in resp.content.iter_any():
                if line:
                    decoded_line = line.decode("utf-8")
                    yield decoded_line<|MERGE_RESOLUTION|>--- conflicted
+++ resolved
@@ -30,24 +30,7 @@
         **kwargs,
     ):
         await super().start(**kwargs)
-<<<<<<< HEAD
-        if self.verify_ssl is False:
-            self._client_session = aiohttp.ClientSession(
-                connector=aiohttp.TCPConnector(verify_ssl=False),
-                timeout=aiohttp.ClientTimeout(total=self.timeout),
-            )
-        else:
-            ca_bundle_path = (
-                certifi.where() if self.ca_bundle_path is None else self.ca_bundle_path
-            )
-            ssl_context = ssl.create_default_context(cafile=ca_bundle_path)
-            self._client_session = aiohttp.ClientSession(
-                connector=aiohttp.TCPConnector(ssl_context=ssl_context),
-                timeout=aiohttp.ClientTimeout(total=self.timeout),
-            )
-=======
         self._client_session = self.create_client_session()
->>>>>>> 0315ebcc
 
         self.context_length = MAX_TOKENS_FOR_MODEL[self.model]
 
