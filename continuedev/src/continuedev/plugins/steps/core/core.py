--- conflicted
+++ resolved
@@ -1,10 +1,6 @@
 # These steps are depended upon by ContinueSDK
 import difflib
-<<<<<<< HEAD
-import os
 import subprocess
-=======
->>>>>>> e645a891
 import traceback
 from textwrap import dedent
 from typing import Any, Coroutine, List, Optional, Union
