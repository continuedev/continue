--- conflicted
+++ resolved
@@ -160,11 +160,8 @@
             if self.context_manager is not None
             else [],
             session_info=self.session_info,
-<<<<<<< HEAD
             config=self.continue_sdk.config,
-=======
             saved_context_groups=self._saved_context_groups,
->>>>>>> 7ed6b61a
         )
         self.full_state = full_state
         return full_state
@@ -548,11 +545,10 @@
         await self.context_manager.select_context_item(id, query)
         await self.update_subscribers()
 
-<<<<<<< HEAD
     async def set_config_attr(self, key_path: List[str], value: redbaron.RedBaron):
         edit_config_property(key_path, value)
         await self.update_subscribers()
-=======
+
     _saved_context_groups: Dict[str, List[ContextItem]] = {}
 
     def _persist_context_groups(self):
@@ -600,5 +596,4 @@
         # Update saved context groups
         self._persist_context_groups()
 
-        posthog_logger.capture_event("delete_context_group", {"title": id})
->>>>>>> 7ed6b61a
+        posthog_logger.capture_event("delete_context_group", {"title": id})