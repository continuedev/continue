export async function* toAsyncIterable(
  nodeReadable: NodeJS.ReadableStream,
): AsyncGenerator<Uint8Array> {
  for await (const chunk of nodeReadable) {
    // @ts-ignore
    yield chunk as Uint8Array;
  }
}

export async function* streamResponse(
  response: Response,
): AsyncGenerator<string> {
  if (response.status === 499) {
    return; // In case of client-side cancellation, just return
  }
<<<<<<< HEAD

=======
>>>>>>> 0c83b1f0
  if (response.status !== 200) {
    throw new Error(await response.text());
  }

  if (!response.body) {
    throw new Error("No response body returned.");
  }

  // Get the major version of Node.js
  const nodeMajorVersion = parseInt(process.versions.node.split(".")[0], 10);

  try {
    if (nodeMajorVersion >= 20) {
      // Use the new API for Node 20 and above
      const stream = (ReadableStream as any).from(response.body);
      for await (const chunk of stream.pipeThrough(
        new TextDecoderStream("utf-8"),
      )) {
        yield chunk;
      }
    } else {
      // Fallback for Node versions below 20
      // Streaming with this method doesn't work as version 20+ does
      const decoder = new TextDecoder("utf-8");
      const nodeStream = response.body as unknown as NodeJS.ReadableStream;
      for await (const chunk of toAsyncIterable(nodeStream)) {
        yield decoder.decode(chunk, { stream: true });
      }
    }
  } catch (e) {
    if (e instanceof Error && e.name.startsWith("AbortError")) {
      return; // In case of client-side cancellation, just return
    }
    throw e;
  }
}

// Export for testing purposes
export function parseDataLine(line: string): any {
  const json = line.startsWith("data: ")
    ? line.slice("data: ".length)
    : line.slice("data:".length);

  try {
    const data = JSON.parse(json);
    if (data.error) {
      throw new Error(`Error streaming response: ${data.error}`);
    }

    return data;
  } catch (e) {
    // If the error was thrown by our error check, rethrow it
    if (
      e instanceof Error &&
      e.message.startsWith("Error streaming response:")
    ) {
      throw e;
    }
    // Otherwise it's a JSON parsing error
    throw new Error(`Malformed JSON sent from server: ${json}`);
  }
}

function parseSseLine(line: string): { done: boolean; data: any } {
  if (line.startsWith("data:[DONE]") || line.startsWith("data: [DONE]")) {
    return { done: true, data: undefined };
  }
  if (line.startsWith("data:")) {
    return { done: false, data: parseDataLine(line) };
  }
  if (line.startsWith(": ping")) {
    return { done: true, data: undefined };
  }
  return { done: false, data: undefined };
}

export async function* streamSse(response: Response): AsyncGenerator<any> {
  let buffer = "";
  for await (const value of streamResponse(response)) {
    buffer += value;

    let position: number;
    while ((position = buffer.indexOf("\n")) >= 0) {
      const line = buffer.slice(0, position);
      buffer = buffer.slice(position + 1);

      const { done, data } = parseSseLine(line);
      if (done) {
        break;
      }
      if (data) {
        yield data;
      }
    }
  }

  if (buffer.length > 0) {
    const { done, data } = parseSseLine(buffer);
    if (!done && data) {
      yield data;
    }
  }
}

export async function* streamJSON(response: Response): AsyncGenerator<any> {
  let buffer = "";
  for await (const value of streamResponse(response)) {
    buffer += value;

    let position;
    while ((position = buffer.indexOf("\n")) >= 0) {
      const line = buffer.slice(0, position);
      const data = JSON.parse(line);
      yield data;
      buffer = buffer.slice(position + 1);
    }
  }
}<|MERGE_RESOLUTION|>--- conflicted
+++ resolved
@@ -13,10 +13,7 @@
   if (response.status === 499) {
     return; // In case of client-side cancellation, just return
   }
-<<<<<<< HEAD
 
-=======
->>>>>>> 0c83b1f0
   if (response.status !== 200) {
     throw new Error(await response.text());
   }
