--- conflicted
+++ resolved
@@ -74,26 +74,16 @@
     case "together":
       return openAICompatible("https://api.together.xyz/v1/", config);
     case "nebius":
-<<<<<<< HEAD
       return openAICompatible("https://api.studio.nebius.ai/v1/", config);
     case "function-network":
       return openAICompatible("https://api.function.network/v1/", config);
+    case "portkey":
+      return openAICompatible("https://api.portkey.ai/v1/", config);
     case "llama.cpp":
     case "llamafile":
       return openAICompatible("http://localhost:8000/", config);
     case "lmstudio":
       return openAICompatible("http://localhost:1234/", config);
-=======
-      return new OpenAIApi({
-        ...config,
-        apiBase: "https://api.studio.nebius.ai/v1/",
-      });
-      case "portkey":
-      return new OpenAIApi({
-      ...config,
-      apiBase: "https://api.portkey.ai/v1/",
-      });
->>>>>>> eddc791c
     default:
       return undefined;
   }
