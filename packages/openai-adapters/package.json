--- conflicted
+++ resolved
@@ -13,13 +13,8 @@
   "license": "Apache-2.0",
   "dependencies": {
     "@anthropic-ai/sdk": "^0.67.0",
-<<<<<<< HEAD
-    "@aws-sdk/client-bedrock-runtime": "^3.842.0",
+    "@aws-sdk/client-bedrock-runtime": "^3.925.0",
     "@aws-sdk/credential-providers": "^3.925.0",
-=======
-    "@aws-sdk/client-bedrock-runtime": "^3.925.0",
-    "@aws-sdk/credential-providers": "^3.913.0",
->>>>>>> bde5db2a
     "@continuedev/config-types": "^1.0.14",
     "@continuedev/config-yaml": "^1.36.0",
     "@continuedev/fetch": "^1.6.0",
