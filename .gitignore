--- conflicted
+++ resolved
@@ -138,21 +138,12 @@
 **/.continue
 .DS_Store
 .continue
-<<<<<<< HEAD
 .test
 .tiktoken_cache
-
-.idea
-intellij-extension/.gradle
-=======
 
 
 # IntelliJ Plugin 
 **/**/.gradle
 **/**/.idea
 **/**/.qodana
-**/**/build
-
-.tiktoken_cache
-.test
->>>>>>> c6a51f6f
+**/**/build