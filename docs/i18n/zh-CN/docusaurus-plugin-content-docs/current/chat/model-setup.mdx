--- conflicted
+++ resolved
@@ -99,7 +99,6 @@
  ]
 ```
 
-<<<<<<< HEAD
 ### Grok-2 from xAI
 
 如果你倾向于使用来自 [xAI](../customize/model-providers/top-level/xAI.mdx) 的模型，那么我们推荐 Grok-2 。
@@ -118,11 +117,6 @@
 ### 来自 Google 的 Gemini 1.5 Pro
 
 如果你倾向于使用来自 [Google](../customize/model-providers/top-level/gemini.mdx) 的模型，那么我们推荐 Gemini 1.5 Pro 。
-=======
-### 来自 Google 的 Gemini 2.0 Flash
-
-如果你倾向于使用来自 [Google](../customize/model-providers/top-level/gemini.md) 的模型，那么我们推荐 Gemini 2.0 Flash。
->>>>>>> b69f8332
 
 ```json title="config.json"
   "models": [
