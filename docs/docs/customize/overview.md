---
title: Overview
description: Introduction to customizing Continue
keywords: [customize, configure, config]
---

Continue can be deeply customized. For example you might:

<<<<<<< HEAD
- **Change your Model Provider**. Continue allows you to choose your favorite or even add multiple model providers. This allows you to use different models for different tasks, or to try another model if you're not happy with the results from your current model. Continue supports all of the popular model providers, including OpenAI, Anthropic, Microsoft/Azure, Mistral, and more. You can even self host your own model provider if you'd like. Learn more about [model providers](../customize/model-providers/).
- **Select different model providers for each Compose feature**. Different Continue features can use different model providers. We call these _model types_. For example, you can use a different model provider for chat than you do for autocomplete. Learn more about [model types](../customize/model-types/) .
=======
- **Change your Model Provider**. Continue allows you to choose your favorite or even add multiple model providers. This allows you to use different models for different tasks, or to try another model if you're not happy with the results from your current model. Continue supports all of the popular model providers, including OpenAI, Anthropic, Microsoft/Azure, Mistral, and more. You can even self host your own model provider if you'd like. Learn more about [model providers](/customize/model-providers).
- **Select different model providers for each Compose feature**. Different Continue features can use different model providers. We call these _model types_. For example, you can use a different model provider for chat than you do for autocomplete. Learn more about [model types](/customize/model-types) .
>>>>>>> 3af56906
- **Add a Context Provider**. Context providers allow you to add information to your prompts, giving your LLM additional context to work with. Context providers allow you to reference snippets from your codebase, or lookup relevant documentation, or use a search engine to find information and much more. Learn more about [context providers](/customize/context-providers).
- **Create a Slash Command**. Slash commands allow you to easily add custom functionality to Continue. You can use a slash command that allows you to generate a shell command from natural language, or perhaps generate a commit message, or create your own custom command to do whatever you want. Learn more about [slash commands](/customize/slash-commands).
- **Call external tools and functions**. Unchain your LLM with the power of _Tools_. You can call any external tool or function from your prompts. Currently only available with Anthropic. Learn more about [Tools](/customize/tools).

Whatever you choose, you'll probably start by editing `config.yaml`.

## Editing config.json

<<<<<<< HEAD
Most custom configuration is done by editing `config.yaml` (or the older `config.json`). This is a YAML file that allows you to customize Continue to your liking. It is found at:
=======
Most custom configuration is done by editing `config.json`. This file is a JSON file that allows you to customize Continue to your liking. It is found at:
>>>>>>> 3af56906

- MacOS and Linux: `~/.continue/config.yaml`
- Windows: `%USERPROFILE%\.continue\config.yaml`

<<<<<<< HEAD
You can easily access config file from the Continue Chat sidebar. Open the sidebar by pressing <kbd>cmd/ctrl</kbd> + <kbd>L</kbd> (VS Code) or <kbd>cmd/ctrl</kbd> + <kbd>J</kbd> (JetBrains) and click the "gear" icon in the bottom right corner.
=======
You can easily access `config.json` from the Continue Chat sidebar. Open the sidebar by pressing <kbd>cmd/ctrl</kbd> + <kbd>L</kbd> (VS Code) or <kbd>cmd/ctrl</kbd> + <kbd>J</kbd> (JetBrains) and click the "gear" icon in header to open the Settings page. Then click the button labeled `Open [your config profile]`.
>>>>>>> 3af56906

![configure-continue](/img/configure-continue.png)

When editing this file, you can see the available options suggested as you type, or you can check the [full reference](./deep-dives/configuration.md).

:::info

<<<<<<< HEAD
A configuration file is created the first time you use Continue. If you'd like to reset your configuration to the default, you can delete this file and Continue will automatically recreate it with the default settings.
=======
`config.json` is created the first time you use Continue. If you'd like to reset your configuration to the default, you can delete this file and Continue will automatically recreate it with the default settings.
>>>>>>> 3af56906

:::

:::info

When you save a configuration file from the IDE, Continue will automatically refresh to take into account your changes.

:::

## Per-workspace configuration

If you'd like to scope certain settings to a particular workspace, you can add a `.continuerc.json` to the root of your project. It has the same [definition](./deep-dives/configuration.md) as `config.json`, and will automatically be applied on top of the local config.json.

## Programmatic configuration

`config.yaml` or `config.json` can handle the vast majority of necessary configuration, so we recommend using it whenever possible. However, if you need to programmatically configure Continue, you can use `config.ts`, which is located at `~/.continue/config.ts` (MacOS / Linux) or `%USERPROFILE%\.continue\config.ts` (Windows).

For examples of how to use `config.ts`, see [writing custom slash commands](./tutorials/build-your-own-slash-command.md#custom-slash-commands) or [writing custom context providers](./tutorials/build-your-own-context-provider.md).<|MERGE_RESOLUTION|>--- conflicted
+++ resolved
@@ -6,13 +6,8 @@
 
 Continue can be deeply customized. For example you might:
 
-<<<<<<< HEAD
 - **Change your Model Provider**. Continue allows you to choose your favorite or even add multiple model providers. This allows you to use different models for different tasks, or to try another model if you're not happy with the results from your current model. Continue supports all of the popular model providers, including OpenAI, Anthropic, Microsoft/Azure, Mistral, and more. You can even self host your own model provider if you'd like. Learn more about [model providers](../customize/model-providers/).
 - **Select different model providers for each Compose feature**. Different Continue features can use different model providers. We call these _model types_. For example, you can use a different model provider for chat than you do for autocomplete. Learn more about [model types](../customize/model-types/) .
-=======
-- **Change your Model Provider**. Continue allows you to choose your favorite or even add multiple model providers. This allows you to use different models for different tasks, or to try another model if you're not happy with the results from your current model. Continue supports all of the popular model providers, including OpenAI, Anthropic, Microsoft/Azure, Mistral, and more. You can even self host your own model provider if you'd like. Learn more about [model providers](/customize/model-providers).
-- **Select different model providers for each Compose feature**. Different Continue features can use different model providers. We call these _model types_. For example, you can use a different model provider for chat than you do for autocomplete. Learn more about [model types](/customize/model-types) .
->>>>>>> 3af56906
 - **Add a Context Provider**. Context providers allow you to add information to your prompts, giving your LLM additional context to work with. Context providers allow you to reference snippets from your codebase, or lookup relevant documentation, or use a search engine to find information and much more. Learn more about [context providers](/customize/context-providers).
 - **Create a Slash Command**. Slash commands allow you to easily add custom functionality to Continue. You can use a slash command that allows you to generate a shell command from natural language, or perhaps generate a commit message, or create your own custom command to do whatever you want. Learn more about [slash commands](/customize/slash-commands).
 - **Call external tools and functions**. Unchain your LLM with the power of _Tools_. You can call any external tool or function from your prompts. Currently only available with Anthropic. Learn more about [Tools](/customize/tools).
@@ -21,20 +16,12 @@
 
 ## Editing config.json
 
-<<<<<<< HEAD
 Most custom configuration is done by editing `config.yaml` (or the older `config.json`). This is a YAML file that allows you to customize Continue to your liking. It is found at:
-=======
-Most custom configuration is done by editing `config.json`. This file is a JSON file that allows you to customize Continue to your liking. It is found at:
->>>>>>> 3af56906
 
 - MacOS and Linux: `~/.continue/config.yaml`
 - Windows: `%USERPROFILE%\.continue\config.yaml`
 
-<<<<<<< HEAD
-You can easily access config file from the Continue Chat sidebar. Open the sidebar by pressing <kbd>cmd/ctrl</kbd> + <kbd>L</kbd> (VS Code) or <kbd>cmd/ctrl</kbd> + <kbd>J</kbd> (JetBrains) and click the "gear" icon in the bottom right corner.
-=======
-You can easily access `config.json` from the Continue Chat sidebar. Open the sidebar by pressing <kbd>cmd/ctrl</kbd> + <kbd>L</kbd> (VS Code) or <kbd>cmd/ctrl</kbd> + <kbd>J</kbd> (JetBrains) and click the "gear" icon in header to open the Settings page. Then click the button labeled `Open [your config profile]`.
->>>>>>> 3af56906
+You can easily access config file from the Continue Chat sidebar. Open the sidebar by pressing <kbd>cmd/ctrl</kbd> + <kbd>L</kbd> (VS Code) or <kbd>cmd/ctrl</kbd> + <kbd>J</kbd> (JetBrains) and click the "gear" icon in header to open the Settings page. Then click the button labeled `Open config file`.
 
 ![configure-continue](/img/configure-continue.png)
 
@@ -42,11 +29,7 @@
 
 :::info
 
-<<<<<<< HEAD
 A configuration file is created the first time you use Continue. If you'd like to reset your configuration to the default, you can delete this file and Continue will automatically recreate it with the default settings.
-=======
-`config.json` is created the first time you use Continue. If you'd like to reset your configuration to the default, you can delete this file and Continue will automatically recreate it with the default settings.
->>>>>>> 3af56906
 
 :::
 
