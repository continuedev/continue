---
title: MCP Blocks
sidebar_label: MCP Tools
description: Model Context Protocol servers provide specialized functionality
keywords: [mcp, blocks, model context protocol, integrations, tools]
sidebar_position: 4
---

Model Context Protocol servers provide specialized functionality:

- **Enable integration** with external tools and systems
- **Create extensible interfaces** for custom capabilities
- **Support complex interactions** with your development environment
- **Allow partners** to contribute specialized functionality
- **Connect to databases** to understand schema and data models during development

![MCP Blocks Overview](/img/mcp-blocks-overview.png)

## Learn More

<<<<<<< HEAD
Learn more in the [MCP deep dive](../advanced/deep-dives/mcp.mdx), and view [`mcpServers`](/reference#mcpservers) in the YAML Reference for more details.
=======
Learn more in the [MCP deep dive](../customize/deep-dives/mcp.mdx), and view [`mcpServers`](/reference#mcpservers) in the YAML Reference for more details.
description: Model Context Protocol servers provide specialized functionality
keywords: [mcp, blocks, model context protocol, integrations, tools]
sidebar_position: 4

---

Model Context Protocol servers provide specialized functionality:

- Enable integration with external tools and systems
- Create extensible interfaces for custom capabilities
- Support more complex interactions with your development environment
- Allow partners to contribute specialized functionality
- Database Connectors: Understand schema and data models during development

![MCP Blocks Overview](/img/mcp-blocks-overview.png)

## Learn More

Learn more in the [MCP deep dive](../customize/deep-dives/mcp.mdx), and view [`mcpServers`](/reference#mcpservers) in the YAML Reference for more details.
>>>>>>> f260ea0a
<|MERGE_RESOLUTION|>--- conflicted
+++ resolved
@@ -18,27 +18,4 @@
 
 ## Learn More
 
-<<<<<<< HEAD
-Learn more in the [MCP deep dive](../advanced/deep-dives/mcp.mdx), and view [`mcpServers`](/reference#mcpservers) in the YAML Reference for more details.
-=======
-Learn more in the [MCP deep dive](../customize/deep-dives/mcp.mdx), and view [`mcpServers`](/reference#mcpservers) in the YAML Reference for more details.
-description: Model Context Protocol servers provide specialized functionality
-keywords: [mcp, blocks, model context protocol, integrations, tools]
-sidebar_position: 4
-
----
-
-Model Context Protocol servers provide specialized functionality:
-
-- Enable integration with external tools and systems
-- Create extensible interfaces for custom capabilities
-- Support more complex interactions with your development environment
-- Allow partners to contribute specialized functionality
-- Database Connectors: Understand schema and data models during development
-
-![MCP Blocks Overview](/img/mcp-blocks-overview.png)
-
-## Learn More
-
-Learn more in the [MCP deep dive](../customize/deep-dives/mcp.mdx), and view [`mcpServers`](/reference#mcpservers) in the YAML Reference for more details.
->>>>>>> f260ea0a
+Learn more in the [MCP deep dive](../advanced/deep-dives/mcp.mdx), and view [`mcpServers`](/reference#mcpservers) in the YAML Reference for more details.