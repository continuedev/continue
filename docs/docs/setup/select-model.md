---
title: Select models
description: Configure LLMs
keywords: [llama-3, gpt-4, claude-3, gemini-pro, deepseek]
---

# Select models

Continue makes it easy to use different models for chat, autocomplete, and embeddings. To select the models you want to use, add them to your `config.json`.

## Chat

You likely want to use a model that is 30B+ parameters for chat.

### Open-source LLMs

_We currently recommend the following open-source models:_

#### Llama 3 from Meta

- Unlimited GPU: `llama3-70b`
- Limited GPU: `llama3-8B`

#### DeepSeek Coder from DeepSeek

- Unlimited GPU: `deepseek-coder-33b`
- Limited GPU: `deepseek-coder-6.7b`

_You can also use other open-source chat models by adding them to your `config.json`._

### Commercial LLMs

#### Claude 3 from Anthropic

- Unlimited budget: `claude-3-5-sonnet-20240620`
<<<<<<< HEAD
- Limited budget: `claude-3-sonnet-20240229`
=======
- Limited budget: `claude-3-5-sonnet-20240620`
>>>>>>> b7708639

#### GPT-4o from OpenAI

- Unlimited budget: `gpt-4o`
- Limited budget: `gpt-3.5-turbo-0125`

#### Gemini Pro from Google

- Unlimited budget: `gemini-pro-1.5-latest`
- Limited budget: `gemini-flash-1.5-latest` or `gemini-pro-1.0`

_You can also use other commercial chat models by adding them to your `config.json`._

## Autocomplete

You likely want to use a model that is 1-15B parameters for autocomplete.

### Commercial LLMs

#### Codestral from Mistral

Our current recommendation for autocomplete, if you are able to choose any model, is `codestral-latest` from [Mistral's API](../walkthroughs/set-up-codestral.md).

### Open-source LLMs

_We currently recommend the following open-source models:_

#### DeepSeek Coder from DeepSeek

- Unlimited GPU: `deepseek-coder-6.7b`
- Limited GPU: `deepseek-coder-1.3b`

#### StarCoder 2 from Hugging Face

- Unlimited GPU: `starcoder-2-7b`
- Limited GPU: `starcoder-2-3b`

_You can also use other autocomplete models by adding them to your `config.json`._

## Embeddings

We recommend the following embeddings models, which are used for codebase retrieval as described [here](../walkthroughs/codebase-embeddings.md#embeddings-providers)

### Open-source models

- `nomic-embed-text`

### Commercial models

- `voyage-code-2`

_You can also use other embeddings models by adding them to your `config.json`._

**In addition to selecting models, you will need to figure out [what providers to use](./select-provider.md).**<|MERGE_RESOLUTION|>--- conflicted
+++ resolved
@@ -33,11 +33,7 @@
 #### Claude 3 from Anthropic
 
 - Unlimited budget: `claude-3-5-sonnet-20240620`
-<<<<<<< HEAD
-- Limited budget: `claude-3-sonnet-20240229`
-=======
 - Limited budget: `claude-3-5-sonnet-20240620`
->>>>>>> b7708639
 
 #### GPT-4o from OpenAI
 
