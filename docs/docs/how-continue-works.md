# ⚙️ How Continue works

![Continue Architecture Diagram](/img/continue-diagram.png)

## Overview

- Continue is typically used inside of an Integrated Development Environment (IDE) like VS Code or JetBrains
- All units of action in Continue are called steps. Steps can be recursively composed into more complex steps
- Steps have access to the SDK, which enables you to use LLMs in your workflows (e.g. edit a file, call a model, etc)
- The Server facilitates communication between the IDE and the GUI and determines what steps to take next
- The GUI enables you to review every automated step, giving you the opportunity to undo and rerun any or all
- It is also possible to run Continue in headless, asynchronous mode. Please reach out if you are interested in this!

## Supported IDEs

### VS Code (Beta)

Continue can be used as a VS Code extension.

You can install it from the Visual Studio Marketplace [here](https://marketplace.visualstudio.com/items?itemName=Continue.continue).

<<<<<<< HEAD
### JetBrains (Alpha)

Continue can be used as a plugin inside of PyCharm, Intellij, WebStorm, etc.

You can install it from the JetBrains Marketplace [here](https://plugins.jetbrains.com/plugin/22707-continue-extension).
=======
<!-- ### JetBrains (Alpha)

Continue can be used as a plugin inside of PyCharm, Intellij, WebStorm, etc.

You can install it from the JetBrains Marketplace [here](https://continue.dev/). -->
>>>>>>> 0315ebcc

### Add Continue to a new IDE

Here is how you can get started with adding Continue to a new IDE:

1. Let us know that you would like to add Continue to a new IDE by opening an issue [here](https://github.com/continuedev/continue/issues/new/choose)
2. Implement a class that maps each of the actions like "read file" to the API provided by that IDE like [here](https://github.com/continuedev/continue/blob/main/extension/src/continueIdeClient.ts)
3. Learn more about what you might also do by looking at this pull request that added initial support for JetBrains [here](https://github.com/continuedev/continue/pull/457)

## Running the server manually

If you would like to run the Continue server manually, rather than allowing the IDE to automatically set it up, you can follow the short tutorial for [Manually Running Continue](./walkthroughs/manually-run-continue.md).
<|MERGE_RESOLUTION|>--- conflicted
+++ resolved
@@ -1,46 +1,38 @@
-# ⚙️ How Continue works
-
-![Continue Architecture Diagram](/img/continue-diagram.png)
-
-## Overview
-
-- Continue is typically used inside of an Integrated Development Environment (IDE) like VS Code or JetBrains
-- All units of action in Continue are called steps. Steps can be recursively composed into more complex steps
-- Steps have access to the SDK, which enables you to use LLMs in your workflows (e.g. edit a file, call a model, etc)
-- The Server facilitates communication between the IDE and the GUI and determines what steps to take next
-- The GUI enables you to review every automated step, giving you the opportunity to undo and rerun any or all
-- It is also possible to run Continue in headless, asynchronous mode. Please reach out if you are interested in this!
-
-## Supported IDEs
-
-### VS Code (Beta)
-
-Continue can be used as a VS Code extension.
-
-You can install it from the Visual Studio Marketplace [here](https://marketplace.visualstudio.com/items?itemName=Continue.continue).
-
-<<<<<<< HEAD
-### JetBrains (Alpha)
-
-Continue can be used as a plugin inside of PyCharm, Intellij, WebStorm, etc.
-
-You can install it from the JetBrains Marketplace [here](https://plugins.jetbrains.com/plugin/22707-continue-extension).
-=======
-<!-- ### JetBrains (Alpha)
-
-Continue can be used as a plugin inside of PyCharm, Intellij, WebStorm, etc.
-
-You can install it from the JetBrains Marketplace [here](https://continue.dev/). -->
->>>>>>> 0315ebcc
-
-### Add Continue to a new IDE
-
-Here is how you can get started with adding Continue to a new IDE:
-
-1. Let us know that you would like to add Continue to a new IDE by opening an issue [here](https://github.com/continuedev/continue/issues/new/choose)
-2. Implement a class that maps each of the actions like "read file" to the API provided by that IDE like [here](https://github.com/continuedev/continue/blob/main/extension/src/continueIdeClient.ts)
-3. Learn more about what you might also do by looking at this pull request that added initial support for JetBrains [here](https://github.com/continuedev/continue/pull/457)
-
-## Running the server manually
-
-If you would like to run the Continue server manually, rather than allowing the IDE to automatically set it up, you can follow the short tutorial for [Manually Running Continue](./walkthroughs/manually-run-continue.md).
+# ⚙️ How Continue works
+
+![Continue Architecture Diagram](/img/continue-diagram.png)
+
+## Overview
+
+- Continue is typically used inside of an Integrated Development Environment (IDE) like VS Code or JetBrains
+- All units of action in Continue are called steps. Steps can be recursively composed into more complex steps
+- Steps have access to the SDK, which enables you to use LLMs in your workflows (e.g. edit a file, call a model, etc)
+- The Server facilitates communication between the IDE and the GUI and determines what steps to take next
+- The GUI enables you to review every automated step, giving you the opportunity to undo and rerun any or all
+- It is also possible to run Continue in headless, asynchronous mode. Please reach out if you are interested in this!
+
+## Supported IDEs
+
+### VS Code (Beta)
+
+Continue can be used as a VS Code extension.
+
+You can install it from the Visual Studio Marketplace [here](https://marketplace.visualstudio.com/items?itemName=Continue.continue).
+
+<!-- ### JetBrains (Alpha)
+
+Continue can be used as a plugin inside of PyCharm, Intellij, WebStorm, etc.
+
+You can install it from the JetBrains Marketplace [here](https://continue.dev/). -->
+
+### Add Continue to a new IDE
+
+Here is how you can get started with adding Continue to a new IDE:
+
+1. Let us know that you would like to add Continue to a new IDE by opening an issue [here](https://github.com/continuedev/continue/issues/new/choose)
+2. Implement a class that maps each of the actions like "read file" to the API provided by that IDE like [here](https://github.com/continuedev/continue/blob/main/extension/src/continueIdeClient.ts)
+3. Learn more about what you might also do by looking at this pull request that added initial support for JetBrains [here](https://github.com/continuedev/continue/pull/457)
+
+## Running the server manually
+
+If you would like to run the Continue server manually, rather than allowing the IDE to automatically set it up, you can follow the short tutorial for [Manually Running Continue](./walkthroughs/manually-run-continue.md).