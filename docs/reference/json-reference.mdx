--- conflicted
+++ resolved
@@ -20,11 +20,7 @@
 
 ## `models`
 
-<<<<<<< HEAD
 Your **chat** models are defined here, which are used for [Chat](/features/chat/how-it-works) and [Edit](/features/edit/how-it-works).
-=======
-Your **chat** models are defined here, which are used for [Chat](/features/chat/how-it-works), [Edit](/features/edit/how-it-works) and [VS Code actions](/customize/overview#vscode-actions).
->>>>>>> 4b7af07c
 
 Each model has specific configuration options tailored to its provider and functionality, which can be seen as suggestions while editing the json.
 
