---
title: "config.yaml Reference"
---

## Introduction

Continue hub assistants are defined using the `config.yaml` specification. Assistants can be loaded from [the Hub](https://hub.continue.dev/explore/assistants) or locally

- [Continue Hub](https://hub.continue.dev/explore/assistants) - YAML is stored on the hub and automatically synced to the extension

- Locally
  - in your global `.continue` folder (`~/.continue` on Mac, `%USERPROFILE%\.continue`) within `.continue/assistants`. The name of the file will be used as the display name of the assistant, e.g. `My Assistant.yaml`
  - in your workspace in a `/.continue/assistants` folder, with the same naming convention

<Info>
  Config YAML replaces `config.json`, which is deprecated. View the **[Migration
  Guide](/customize/yaml-migration)**.
</Info>

An assistant is made up of:

1. **Top level properties**, which specify the `name`, `version`, and `config.yaml` `schema` for the assistant
2. **Block lists**, which are composable arrays of coding assistant building blocks available to the assistant, such as models, docs, and context providers.

A block is a single standalone building block of a coding assistants, e.g., one model or one documentation source. In `config.yaml` syntax, a block consists of the same top-level properties as assistants (`name`, `version`, and `schema`), but only has **ONE** item under whichever block type it is.

Examples of blocks and assistants can be found on the [Continue hub](https://hub.continue.dev/explore/assistants).

Assistants can either explicitly define blocks - see [Properties](#properties) below - or import and configure existing hub blocks.

### Using Blocks

Hub blocks and assistants are identified with a slug in the format `owner-slug/block-or-assistant-slug`, where an owner can be a user or organization (For example, if you want to use the [OpenAI 4o Model block](https://hub.continue.dev/openai/gpt-4o), your slug would be `openai/gpt-4o`). These blocks are pulled from [https://hub.continue.dev](https://hub.continue.dev).

Blocks can be imported into an assistant by adding a `uses` clause under the block type. This can be alongside other `uses` clauses or explicit blocks of that type.

For example, the following assistant imports an Anthropic model and defines an Ollama DeepSeek one.

Assistant models section

```yaml
models:
  - uses: anthropic/claude-3.5-sonnet # an imported model block
  - model: deepseek-reasoner # an explicit model block
    provider: ollama
```

### Local Blocks

It is also possible to define blocks locally in a `.continue` folder. This folder can be located at either the root of your workspace (these will automatically be applied to all assistants when you are in that workspace) or in your home directory at `~/.continue` (these will automatically be applied globally).

Place your YAML files in the following folders:

Assistants:

- `.continue/assistants` - for assistants

Blocks:

- `.continue/rules` - for rules
- `.continue/models` - for models
- `.continue/prompts` - for prompts
- `.continue/context` - for context providers
- `.continue/docs` - for docs
- `.continue/data` - for data
- `.continue/mcpServers` - for MCP Servers

You can find many examples of each of these block types on the [Continue Explore Page](https://hub.continue.dev/explore/models)

<Info>
Local blocks utilizing mustache notation for secrets (`${{ secrets.SECRET_NAME }}`) can read secret values:

- globally, from a `.env` located in the global `.continue` folder (`~/.continue/.env`)
- per-workspace, from a `.env` file located at the root of the current workspace.

</Info>

### Inputs

Blocks can be passed user inputs, including hub secrets and raw text values. To create a block that has an input, use mustache templating as follows:

```yaml title="config.yaml"
name: myprofile/custom-model
models:
  - name: My Favorite Model
    provider: anthropic
    apiKey: ${{ inputs.ANTHROPIC_API_KEY }}
    defaultCompletionOptions:
      temperature: ${{ inputs.TEMP }}
```

Which can then be imported like this:

```yaml title="config.yaml"
name: myprofile/custom-assistant
models:
  - uses: myprofile/custom-model
    with:
      ANTHROPIC_API_KEY: ${{ secrets.MY_ANTHROPIC_API_KEY }}
      TEMP: 0.9
```

Note that hub secrets can be passed as inputs, using a similar mustache format: `secrets.SECRET_NAME`.

### Overrides

Block properties can be also be directly overriden using `override`. For example:

```yaml title="config.yaml"
name: myprofile/custom-assistant
models:
  - uses: myprofile/custom-model
    with:
      ANTHROPIC_API_KEY: ${{ secrets.MY_ANTHROPIC_API_KEY }}
      TEMP: 0.9
    override:
      roles:
        - chat
```

## Properties

Below are details for each property that can be set in `config.yaml`.

**All properties at all levels are optional unless explicitly marked as required.**

The top-level properties in the `config.yaml` configuration file are:

- [`name`](#name) (**required**)
- [`version`](#version) (**required**)
- [`schema`](#schema) (**required**)
- [`models`](#models)
- [`context`](#context)
- [`rules`](#rules)
- [`prompts`](#prompts)
- [`docs`](#docs)
- [`mcpServers`](#mcpservers)
- [`data`](#data)

---

### `name`

The `name` property specifies the name of your project or configuration.

```yaml title="config.yaml"
name: MyProject
```

---

### `version`

The `version` property specifies the version of your project or configuration.

### `schema`

The `schema` property specifies the schema version used for the `config.yaml`, e.g. `v1`

---

### `models`

The `models` section defines the language models used in your configuration. Models are used for functionalities such as chat, editing, and summarizing.

**Properties:**

- `name` (**required**): A unique name to identify the model within your configuration.

- `provider` (**required**): The provider of the model (e.g., `openai`, `ollama`).

- `model` (**required**): The specific model name (e.g., `gpt-4`, `starcoder`).

- `apiBase`: Can be used to override the default API base that is specified per model

- `roles`: An array specifying the roles this model can fulfill, such as `chat`, `autocomplete`, `embed`, `rerank`, `edit`, `apply`, `summarize`. The default value is `[chat, edit, apply, summarize]`. Note that the `summarize` role is not currently used.

<<<<<<< HEAD
- `capabilities`: Array of strings denoting model capabilities, which will overwrite Continue's autodetection based on provider and model. Supported capabilities include:

  - `tool_use`: Enables function/tool calling support (required for Agent mode)
  - `image_input`: Enables image upload and processing support

  Continue automatically detects these capabilities for most models, but you can override this when using custom deployments or if autodetection isn't working correctly. See the [Model Capabilities guide](/customize/deep-dives/model-capabilities) for detailed information.
=======
- `capabilities`: Array of strings denoting model capabilities, which will overwrite Continue's autodetection based on provider and model. See the [Model Capabilities guide](/customize/deep-dives/model-capabilities) for detailed information. Supported capabilities include:
  - `tool_use`: Enables function/tool calling support (required for Agent mode)
  - `image_input`: Enables image upload and processing support
  
  Continue automatically detects these capabilities for most models, but you can override this when using custom deployments or if autodetection isn't working correctly.
>>>>>>> 10401503

- `maxStopWords`: Maximum number of stop words allowed, to avoid API errors with extensive lists.

- `promptTemplates`: Can be used to override the default prompt templates for different model roles. Valid values are `chat`, [`edit`](/customize/model-roles#edit-prompt-templating), [`apply`](/customize/model-roles#apply-prompt-templating) and [`autocomplete`](/customize/model-roles#autocomplete-prompt-templating). The `chat` property must be a valid template name, such as `llama3` or `anthropic`.

- `chatOptions`: If the model includes role `chat`, these settings apply for Agent and Chat mode:

  - `baseSystemMessage`: Can be used to override the default system prompt for **Chat** mode.
  - `baseAgentSystemMessage`: Can be used to override the default system prompt for **Agent** mode.
  - `basePlanSystemMessage`: Can be used to override the default system prompt for **Plan** mode.

- `embedOptions`: If the model includes role `embed`, these settings apply for embeddings:

  - `maxChunkSize`: Maximum tokens per document chunk. Minimum is 128 tokens.
  - `maxBatchSize`: Maximum number of chunks per request. Minimum is 1 chunk.

- `defaultCompletionOptions`: Default completion options for model settings.

  - `contextLength`: Maximum context length of the model, typically in tokens.
  - `maxTokens`: Maximum number of tokens to generate in a completion.
  - `temperature`: Controls the randomness of the completion. Values range from `0.0` (deterministic) to `1.0` (random).
  - `topP`: The cumulative probability for nucleus sampling.
  - `topK`: Maximum number of tokens considered at each step.
  - `stop`: An array of stop tokens that will terminate the completion.
  - `reasoning`: Boolean to enable thinking/reasoning for Anthropic Claude 3.7+ models.
  - `reasoningBudgetTokens`: Budget tokens for thinking/reasoning in Anthropic Claude 3.7+ models.

- `requestOptions`: HTTP request options specific to the model.

  - `timeout`: Timeout for each request to the language model.

  - `verifySsl`: Whether to verify SSL certificates for requests.

  - `caBundlePath`: Path to a custom CA bundle for HTTP requests.

  - `proxy`: Proxy URL for HTTP requests.

  - `headers`: Custom headers for HTTP requests.

  - `extraBodyProperties`: Additional properties to merge with the HTTP request body.

  - `noProxy`: List of hostnames that should bypass the specified proxy.

  - `clientCertificate`: Client certificate for HTTP requests.
    - `cert`: Path to the client certificate file.
    - `key`: Path to the client certificate key file.
    - `passphrase`: Optional passphrase for the client certificate key file.

- `autocompleteOptions`: If the model includes role `autocomplete`, these settings apply for tab autocompletion:

  - `disable`: If `true`, disables autocomplete for this model.
  - `maxPromptTokens`: Maximum number of tokens for the autocomplete prompt.
  - `debounceDelay`: Delay before triggering autocomplete in milliseconds.
  - `modelTimeout`: Model timeout for autocomplete requests in milliseconds.
  - `maxSuffixPercentage`: Maximum percentage of prompt allocated for suffix.
  - `prefixPercentage`: Percentage of input allocated for prefix.
  - `template`: Custom template for autocomplete using Mustache syntax. You can use the `{{{ prefix }}}`, `{{{ suffix }}}`, `{{{ filename }}}`, `{{{ reponame }}}`, and `{{{ language }}}` variables.
  - `onlyMyCode`: Only includes code within the repository for context.
  - `useCache`: If `true`, enables caching for completions.
  - `useImports`: If `true`, includes imports in context.
  - `useRecentlyEdited`: If `true`, includes recently edited files in context.
  - `useRecentlyOpened`: If `true`, includes recently opened files in context.

**Example:**

```yaml title="config.yaml"
models:
  - name: GPT-4o
    provider: openai
    model: gpt-4o
    roles:
      - chat
      - edit
      - apply
    defaultCompletionOptions:
      temperature: 0.7
      maxTokens: 1500
  - name: Codestral
    provider: mistral
    model: codestral-latest
    roles:
      - autocomplete
    autocompleteOptions:
      debounceDelay: 250
      maxPromptTokens: 1024
      onlyMyCode: true
  - name: My Model - OpenAI-Compatible
    provider: openai
    apiBase: http://my-endpoint/v1
    model: my-custom-model
    capabilities:
      - tool_use
      - image_input
    roles:
      - chat
      - edit
```

---

### `context`

The `context` section defines context providers, which supply additional information or context to the language models. Each context provider can be configured with specific parameters.

More information about usage/params for each context provider can be found [here](/customize/custom-providers)

**Properties:**

- `provider` (**required**): The identifier or name of the context provider (e.g., `code`, `docs`, `web`)
- `name`: Optional name for the provider
- `params`: Optional parameters to configure the context provider's behavior.

**Example:**

```yaml title="config.yaml"
context:
  - provider: file
  - provider: code
  - provider: codebase
    params:
      nFinal: 10
  - provider: docs
  - provider: diff
  - provider: http
    name: Context Server 1
    params:
      url: "https://api.example.com/server1"
  - provider: folder
  - provider: terminal
```

---

### `rules`

List of rules that the LLM should follow. These are concatenated into the system message for all [Agent](/features/agent/quick-start), [Chat](/features/chat/quick-start), and [Edit](/features/edit/quick-start) requests. See the [rules deep dive](/customization/rules) for details.

Explicit rules can either be simple text or an object with the following properties:

- `name` (**required**): A display name/title for the rule
- `rule` (**required**): The text content of the rule
- `globs` (optional): When files are provided as context that match this glob pattern, the rule will be included. This can be either a single pattern (e.g., `"**/*.{ts,tsx}"`) or an array of patterns (e.g., `["src/**/*.ts", "tests/**/*.ts"]`).

```yaml title="config.yaml"l
rules:
  - Always annotate Python functions with their parameter and return types
  - name: TypeScript best practices
    rule: Always use TypeScript interfaces to define shape of objects. Use type aliases sparingly.
    globs: "**/*.{ts,tsx}"
  - name: TypeScript test patterns
    rule: In TypeScript tests, use Jest's describe/it pattern and follow best practices for mocking.
    globs:
      - "src/**/*.test.ts"
      - "tests/**/*.ts"
  - uses: myprofile/my-mood-setter
    with:
      TONE: concise
```

---

### `prompts`

A list of custom prompts that can be invoked from the chat window. Each prompt has a name, description, and the actual prompt text.

```yaml title="config.yaml"
prompts:
  - name: check
    description: Check for mistakes in my code
    prompt: |
      Please read the highlighted code and check for any mistakes. You should look for the following, and be extremely vigilant:
        - Syntax errors
        - Logic errors
        - Security vulnerabilities
```

---

### `docs`

List of documentation sites to index.

**Properties:**

- `name` (**required**): Name of the documentation site, displayed in dropdowns, etc.
- `startUrl` (**required**): Start page for crawling - usually root or intro page for docs
- `favicon`: URL for site favicon (default is `/favicon.ico` from `startUrl`).
- `useLocalCrawling`: Skip the default crawler and only crawl using a local crawler.

**Example:**

```yaml title="config.yaml"
docs:
  - name: Continue
    startUrl: https://docs.continue.dev/intro
    favicon: https://docs.continue.dev/favicon.ico
```

---

### `mcpServers`

The [Model Context Protocol](https://modelcontextprotocol.io/introduction) is a standard proposed by Anthropic to unify prompts, context, and tool use. Continue supports any MCP server with the MCP context provider.

**Properties:**

- `name` (**required**): The name of the MCP server.
- `command` (**required**): The command used to start the server.
- `args`: An optional array of arguments for the command.
- `env`: An optional map of environment variables for the server process.
- `cwd`: An optional working directory to run the command in. Can be absolute or relative path.
- `connectionTimeout`: An optional connection timeout number to the server in milliseconds.

**Example:**

```yaml title="config.yaml"
mcpServers:
  - name: My MCP Server
    command: uvx
    args:
      - mcp-server-sqlite
      - --db-path
      - ./test.db
    cwd: /Users/NAME/project
    env:
      NODE_ENV: production
```

### `data`

Destinations to which [development data](/customize/overview#development-data) will be sent.

**Properties:**

- `name` (**required**): The display name of the data destination
- `destination` (**required**): The destination/endpoint that will receive the data. Can be:
  - an HTTP endpoint that will receive a POST request with a JSON blob
  - a file URL to a directory in which events will be dumpted to `.jsonl` files
- `schema` (**required**): the schema version of the JSON blobs to be sent. Options include `0.1.0` and `0.2.0`
- `events`: an array of event names to include. Defaults to all events if not specified.
- `level`: a pre-defined filter for event fields. Options include `all` and `noCode`; the latter excludes data like file contents, prompts, and completions. Defaults to `all`
- `apiKey`: api key to be sent with request (Bearer header)
- `requestOptions`: Options for event POST requests. Same format as [model requestOptions](#models).

**Example:**

```yaml title="config.yaml"
data:
  - name: Local Data Bank
    destination: file:///Users/dallin/Documents/code/continuedev/continue-extras/external-data
    schema: 0.2.0
    level: all
  - name: My Private Company
    destination: https://mycompany.com/ingest
    schema: 0.2.0
    level: noCode
    events:
      - autocomplete
      - chatInteraction
```

---

## Complete YAML Config Example

Putting it all together, here's a complete example of a `config.yaml` configuration file:

```yaml title="config.yaml"
name: MyProject
version: 0.0.1
schema: v1
models:
  - uses: anthropic/claude-3.5-sonnet
    with:
      ANTHROPIC_API_KEY: ${{ secrets.ANTHROPIC_API_KEY }}
    override:
      defaultCompletionOptions:
        temperature: 0.8
  - name: GPT-4
    provider: openai
    model: gpt-4
    roles:
      - chat
      - edit
    defaultCompletionOptions:
      temperature: 0.5
      maxTokens: 2000
    requestOptions:
      headers:
        Authorization: Bearer YOUR_OPENAI_API_KEY
  - name: Ollama Starcoder
    provider: ollama
    model: starcoder
    roles:
      - autocomplete
    autocompleteOptions:
      debounceDelay: 350
      maxPromptTokens: 1024
      onlyMyCode: true
    defaultCompletionOptions:
      temperature: 0.3
      stop:
        - "\n"
rules:
  - Give concise responses
  - Always assume TypeScript rather than JavaScript
prompts:
  - name: test
    description: Unit test a function
    prompt: |
      Please write a complete suite of unit tests for this function. You should use the Jest testing framework.
      The tests should cover all possible edge cases and should be as thorough as possible.
      You should also include a description of each test case.
  - uses: myprofile/my-favorite-prompt
context:
  - provider: diff
  - provider: file
  - provider: codebase
  - provider: code
  - provider: docs
    params:
      startUrl: https://docs.example.com/introduction
      rootUrl: https://docs.example.com
mcpServers:
  - name: DevServer
    command: npm
    args:
      - run
      - dev
    env:
      PORT: "3000"
data:
  - name: My Private Company
    destination: https://mycompany.com/ingest
    schema: 0.2.0
    level: noCode
    events:
      - autocomplete
      - chatInteraction
```

## Using YAML anchors to avoid config duplication

You can also use node anchors to avoid duplication of properties. To do so, adding the YAML version header `%YAML 1.1` is needed, here's an example of a `config.yaml` configuration file using anchors:

```yaml title="config.yaml"
%YAML 1.1
---
name: MyProject
version: 0.0.1
schema: v1
model_defaults: &model_defaults
  provider: openai
  apiKey: my-api-key
  apiBase: https://api.example.com/llm
models:
  - name: mistral
    <<: *model_defaults
    model: mistral-7b-instruct
    roles:
      - chat
      - edit
  - name: qwen2.5-coder-7b-instruct
    <<: *model_defaults
    model: qwen2.5-coder-7b-instruct
    roles:
      - chat
      - edit
  - name: qwen2.5-coder-7b
    <<: *model_defaults
    model: qwen2.5-coder-7b
    useLegacyCompletionsEndpoint: false
    roles:
      - autocomplete
    autocompleteOptions:
      debounceDelay: 350
      maxPromptTokens: 1024
      onlyMyCode: true
```<|MERGE_RESOLUTION|>--- conflicted
+++ resolved
@@ -175,20 +175,12 @@
 
 - `roles`: An array specifying the roles this model can fulfill, such as `chat`, `autocomplete`, `embed`, `rerank`, `edit`, `apply`, `summarize`. The default value is `[chat, edit, apply, summarize]`. Note that the `summarize` role is not currently used.
 
-<<<<<<< HEAD
-- `capabilities`: Array of strings denoting model capabilities, which will overwrite Continue's autodetection based on provider and model. Supported capabilities include:
-
-  - `tool_use`: Enables function/tool calling support (required for Agent mode)
-  - `image_input`: Enables image upload and processing support
-
-  Continue automatically detects these capabilities for most models, but you can override this when using custom deployments or if autodetection isn't working correctly. See the [Model Capabilities guide](/customize/deep-dives/model-capabilities) for detailed information.
-=======
+
 - `capabilities`: Array of strings denoting model capabilities, which will overwrite Continue's autodetection based on provider and model. See the [Model Capabilities guide](/customize/deep-dives/model-capabilities) for detailed information. Supported capabilities include:
   - `tool_use`: Enables function/tool calling support (required for Agent mode)
   - `image_input`: Enables image upload and processing support
   
   Continue automatically detects these capabilities for most models, but you can override this when using custom deployments or if autodetection isn't working correctly.
->>>>>>> 10401503
 
 - `maxStopWords`: Maximum number of stop words allowed, to avoid API errors with extensive lists.
 
