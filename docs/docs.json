--- conflicted
+++ resolved
@@ -261,11 +261,8 @@
             "pages": [
               "guides/posthog-github-continuous-ai",
               "guides/continue-docs-mcp-cookbook",
-<<<<<<< HEAD
               "guides/github-mcp-continue-cookbook",
-=======
               "guides/sanity-mcp-continue-cookbook",
->>>>>>> 2883f91c
               "guides/snyk-mcp-continue-cookbook",
               "guides/dlt-mcp-continue-cookbook",
               "guides/netlify-mcp-continuous-deployment"
