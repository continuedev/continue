--- conflicted
+++ resolved
@@ -265,12 +265,9 @@
               "guides/snyk-mcp-continue-cookbook",
               "guides/dlt-mcp-continue-cookbook",
               "guides/netlify-mcp-continuous-deployment",
-<<<<<<< HEAD
               "guides/notion-continue-cookbook",
-              "guides/linear-continue-cookbook"
-=======
+              "guides/linear-continue-cookbook",
               "guides/chrome-devtools-mcp-performance"
->>>>>>> fd6d0c2b
             ]
           }
         ]
