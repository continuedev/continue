--- conflicted
+++ resolved
@@ -10,13 +10,7 @@
   and set up [Google Application Default Credentials](https://cloud.google.com/docs/authentication/provide-credentials-adc)
 </Info>
 
-<<<<<<< HEAD
 ## Configuration
-=======
-## How to Set Up Vertex AI Chat Models
-
-We recommend configuring **Claude 3.5 Sonnet** as your chat model.
->>>>>>> 4b7af07c
 
 <Tabs>
     <Tab title="YAML">
@@ -47,45 +41,7 @@
     </Tab>
 </Tabs>
 
-<<<<<<< HEAD
-## Express mode
-=======
-## How to Set Up Vertex AI Autocomplete Models
-
-We recommend configuring **Codestral** or **code-gecko** as your autocomplete model.
-
-<Tabs>
-    <Tab title="YAML">
-    ```yaml title="config.yaml"
-    models:
-      - name: Codestral (Vertex AI)
-        provider: vertexai
-        model: codestral
-        roles:
-          - autocomplete
-        env:
-          projectId: <PROJECT_ID>
-          region: us-central1
-          
-    ```
-    </Tab>
-    <Tab title="JSON">
-    ```json title="config.json"
-    {
-      "tabAutocompleteModel": {
-          "title": "Codestral (Vertex AI)",
-          "provider": "vertexai",
-          "model": "codestral",
-          "projectId": "[PROJECT_ID]",
-          "region": "us-central1"
-      }
-    }
-    ```
-    </Tab>
-</Tabs>
-
-## How to Configure Vertex AI Embeddings Models
->>>>>>> 4b7af07c
+## How to Enable Vertex AI Express Mode
 
 You can use Vertex AI in [express mode](https://cloud.google.com/vertex-ai/generative-ai/docs/start/express-mode/overview) by only providing an API Key. Only some Gemini models are supported in express mode for now.
 
@@ -99,45 +55,7 @@
         apiKey: <YOUR_GOOGLE_CLOUD_API_KEY>
     ```
     </Tab>
-<<<<<<< HEAD
     <Tab title="JSON (Deprecated)">
-=======
-    <Tab title="JSON">
-    ```json title="config.json"
-    {
-      "embeddingsProvider": {
-        "provider": "vertexai",
-        "model": "text-embedding-004",
-        "projectId": "[PROJECT_ID]",
-        "region": "us-central1"
-      }
-    }
-    ```
-    </Tab>
-</Tabs>
-
-## How to Configure Vertex AI Reranking Models
-
-Vertex AI currently does not offer any reranking models.
-
-[Click here](../../model-roles/reranking.mdx) to see a list of reranking model providers.
-
-## How to Enable Vertex AI Express Mode
-
-You can use VertexAI in [express mode](https://cloud.google.com/vertex-ai/generative-ai/docs/start/express-mode/overview) by only providing an API Key. Only some Gemini models are supported in express mode for now.
-
-<Tabs groupId="config-example">
-    <TabItem value="yaml" label="YAML">
-    ```yaml title="config.yaml"
-    models:
-      - name: Gemini 2.5 Flash - VertexAI
-        provider: vertexai
-        model: gemini-2.5-flash
-        apiKey: ${{ secrets.GOOGLE_CLOUD_API_KEY }}
-    ```
-    </TabItem>
-    <TabItem value="json" label="JSON">
->>>>>>> 4b7af07c
     ```json title="config.json"
     {
       "models": [
