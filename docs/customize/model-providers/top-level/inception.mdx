---
title: "How to Configure Inception with Continue"
slug: ../inception
description: "Configure Inception models with Continue, featuring Mercury Coder Small for both chat and autocomplete functions, optimized for programming and code generation tasks"
sidebarTitle: "Inception"
---

<Tip>
  **Discover Inception models [here](https://hub.continue.dev/inceptionlabs)**
</Tip>

<Info>
  Get an API key from [Inception Platform](https://platform.inceptionlabs.ai/dashboard/api-keys)
</Info>

<<<<<<< HEAD
## Configuration
=======
## How to Set Up Inception Chat Models

We recommend configuring **Mercury Coder Small** as your chat model.
>>>>>>> 4b7af07c

<Tabs>
  <Tab title="YAML">
  ```yaml title="config.yaml"
  models:
    - name: <MODEL_NAME>
      provider: inception
      model: <MODEL_ID>
      apiKey: <INCEPTION_API_KEY>
  ```
  </Tab>
  <Tab title="JSON (Deprecated)">
  ```json title="config.json"
  {
    "models": [
      {
<<<<<<< HEAD
        "title": "<MODEL_NAME>",
=======
        "title": "Mercury Coder Small",
        "provider": "inception",
        "model": "mercury-coder-small",
        "apiKey": "<INCEPTION_API_KEY>"
      }
    ]
  }
  ```
  </Tab>
</Tabs>

## How to Set Up Inception Autocomplete Models

We also recommend configuring **Mercury Coder Small** as your autocomplete model.

<Tabs>
  <Tab title="YAML">
  ```yaml title="config.yaml"
  models:
    - uses: inceptionlabs/mercury-coder-small
      with:
        INCEPTION_API_KEY: ${{ secrets.INCEPTION_API_KEY }}
  ```
  </Tab>
  <Tab title="JSON">
  ```json title="config.json"
  {
    "tabAutocompleteModel": [
      {
        "title": "Mercury Coder Small",
>>>>>>> 4b7af07c
        "provider": "inception",
        "model": "<MODEL_ID>",
        "apiKey": "<INCEPTION_API_KEY>"
      }
    ]
  }
  ```
  </Tab>
</Tabs>

<<<<<<< HEAD
<Info>
  **Check out a more advanced configuration [here](https://hub.continue.dev/inceptionlabs/mercury-coder?view=config)**
</Info>
=======
## How to Configure Inception Embeddings Models

Inception currently does not offer any embeddings models.

[Click here](../../model-roles/embeddings.mdx) to see a list of embeddings model providers.

## How to Configure Inception Reranking Models

Inception currently does not offer any reranking models.

[Click here](../../model-roles/reranking.mdx) to see a list of reranking model providers.
>>>>>>> 4b7af07c
<|MERGE_RESOLUTION|>--- conflicted
+++ resolved
@@ -13,13 +13,7 @@
   Get an API key from [Inception Platform](https://platform.inceptionlabs.ai/dashboard/api-keys)
 </Info>
 
-<<<<<<< HEAD
 ## Configuration
-=======
-## How to Set Up Inception Chat Models
-
-We recommend configuring **Mercury Coder Small** as your chat model.
->>>>>>> 4b7af07c
 
 <Tabs>
   <Tab title="YAML">
@@ -36,40 +30,7 @@
   {
     "models": [
       {
-<<<<<<< HEAD
         "title": "<MODEL_NAME>",
-=======
-        "title": "Mercury Coder Small",
-        "provider": "inception",
-        "model": "mercury-coder-small",
-        "apiKey": "<INCEPTION_API_KEY>"
-      }
-    ]
-  }
-  ```
-  </Tab>
-</Tabs>
-
-## How to Set Up Inception Autocomplete Models
-
-We also recommend configuring **Mercury Coder Small** as your autocomplete model.
-
-<Tabs>
-  <Tab title="YAML">
-  ```yaml title="config.yaml"
-  models:
-    - uses: inceptionlabs/mercury-coder-small
-      with:
-        INCEPTION_API_KEY: ${{ secrets.INCEPTION_API_KEY }}
-  ```
-  </Tab>
-  <Tab title="JSON">
-  ```json title="config.json"
-  {
-    "tabAutocompleteModel": [
-      {
-        "title": "Mercury Coder Small",
->>>>>>> 4b7af07c
         "provider": "inception",
         "model": "<MODEL_ID>",
         "apiKey": "<INCEPTION_API_KEY>"
@@ -80,20 +41,6 @@
   </Tab>
 </Tabs>
 
-<<<<<<< HEAD
 <Info>
   **Check out a more advanced configuration [here](https://hub.continue.dev/inceptionlabs/mercury-coder?view=config)**
-</Info>
-=======
-## How to Configure Inception Embeddings Models
-
-Inception currently does not offer any embeddings models.
-
-[Click here](../../model-roles/embeddings.mdx) to see a list of embeddings model providers.
-
-## How to Configure Inception Reranking Models
-
-Inception currently does not offer any reranking models.
-
-[Click here](../../model-roles/reranking.mdx) to see a list of reranking model providers.
->>>>>>> 4b7af07c
+</Info>