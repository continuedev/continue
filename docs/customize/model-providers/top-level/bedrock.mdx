--- conflicted
+++ resolved
@@ -9,13 +9,9 @@
   **Discover Amazon Bedrock models [here](https://hub.continue.dev/amazon)**
 </Tip>
 
-<<<<<<< HEAD
 <Info>
   Get started with [Amazon Bedrock](https://aws.amazon.com/bedrock/)
 </Info>
-=======
-## How to Set Up Amazon Bedrock Chat Models
->>>>>>> 4b7af07c
 
 ## Configuration
 
@@ -50,115 +46,9 @@
   </Tab>
 </Tabs>
 
-<<<<<<< HEAD
 <Info>
   **Check out a more advanced configuration [here](https://hub.continue.dev/amazon/us-anthropic-claude-sonnet-4-20250514-v1?view=config)**
 </Info>
-=======
-> If you run into the following error when connecting to the new Claude 3.5 Sonnet 2 models from AWS - `400 Invocation of model ID anthropic.claude-3-5-sonnet-20241022-v2:0 with on-demand throughput isn't supported. Retry your request with the ID or ARN of an inference profile that contains this model.`
-
-> You can fix this using the following config:
-
-<Tabs>
-  <Tab title="YAML">
-  ```yaml title="config.yaml"
-  models:
-    - name: Claude 3.5 Sonnet
-      provider: bedrock
-      model: us.anthropic.claude-3-5-sonnet-20241022-v2:0
-      env:
-        region: us-east-1
-        profile: bedrock
-      roles:
-        - chat
-  ```
-  </Tab>
-  <Tab title="JSON">
-  ```json title="config.json"
-  {
-    "models": [
-      {
-        "title": "Claude 3.5 Sonnet",
-        "provider": "bedrock",
-        "model": "us.anthropic.claude-3-5-sonnet-20241022-v2:0",
-        "region": "us-east-1",
-        "profile": "bedrock"
-      }
-    ]
-  }
-  ```
-  </Tab>
-</Tabs>
-
-## How to Set Up Amazon Bedrock Autocomplete Models
-
-Bedrock currently does not offer any autocomplete models. However, [Codestral from Mistral](https://mistral.ai/news/codestral-2501/) and [Point from Poolside](https://aws.amazon.com/bedrock/poolside/) will be supported in the near future.
-
-In the meantime, you can view a list of autocomplete model providers [here](../../model-roles/autocomplete).
-
-## How to Configure Amazon Bedrock Embeddings Models
-
-We recommend configuring [`amazon.titan-embed-text-v2:0`](https://docs.aws.amazon.com/bedrock/latest/devguide/models.html#amazon.titan-embed-text-v2-0) as your embeddings model.
-
-<Tabs>
-  <Tab title="YAML">
-  ```yaml title="config.yaml"
-  models:
-    - name: Embeddings Model
-      provider: bedrock
-      model: amazon.titan-embed-text-v2:0
-      env:
-        region: us-west-2
-      roles:
-        - embed
-  ```
-  </Tab>
-  <Tab title="JSON">
-  ```json title="config.json"
-  {
-    "embeddingsProvider": {
-      "title": "Embeddings Model",
-      "provider": "bedrock",
-      "model": "amazon.titan-embed-text-v2:0",
-      "region": "us-west-2"
-    }
-  }
-  ```
-  </Tab>
-</Tabs>
-
-## How to Configure Amazon Bedrock Reranking Models
-
-We recommend configuring `cohere.rerank-v3-5:0` as your reranking model, you may also use `amazon.rerank-v1:0`.
-
-<Tabs>
-  <Tab title="YAML">
-  ```yaml title="config.yaml"
-  models:
-    - name: Bedrock Reranker
-      provider: bedrock
-      model: cohere.rerank-v3-5:0
-      env:
-        region: us-west-2
-      roles:
-        - rerank
-  ```
-  </Tab>
-  <Tab title="JSON">
-  ```json title="config.json"
-  {
-    "reranker": {
-      "name": "bedrock",
-      "params": {
-        "model": "cohere.rerank-v3-5:0",
-        "region": "us-west-2"
-      }
-    }
-  }
-  ```
-  </Tab>
-</Tabs>
->>>>>>> 4b7af07c
 
 ## How to Enable Prompt Caching with Amazon Bedrock
 
