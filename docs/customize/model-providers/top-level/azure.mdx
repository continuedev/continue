--- conflicted
+++ resolved
@@ -5,23 +5,9 @@
 sidebarTitle: "Azure AI Foundry"
 ---
 
-<<<<<<< HEAD
 <Info>
   Create an Azure AI Foundry resource in the [Azure Portal](https://portal.azure.com)
 </Info>
-=======
-Azure AI Foundry is a cloud-based service that provides access to models from OpenAI, Mistral AI, and others, integrated with the security and enterprise features of the Microsoft Azure platform. To get started, create an Azure AI Foundry resource in the [Azure portal](https://portal.azure.com).
-
-<Info>
-
-For details on OpenAI model setup, see [Azure OpenAI Service configuration](#how-to-configure-azure-openai-service).
-
-</Info>
-
-## How to Set Up Azure AI Foundry Chat Models
-
-We recommend configuring **GPT-4o** as your chat model.
->>>>>>> 4b7af07c
 
 <Tabs>
   <Tab title="YAML">
@@ -55,105 +41,12 @@
   </Tab>
 </Tabs>
 
-<<<<<<< HEAD
 ## Azure OpenAI Service (Alternative)
-=======
-## How to Set Up Azure AI Foundry Autocomplete Models
-
-We recommend configuring **Codestral** as your autocomplete model.
->>>>>>> 4b7af07c
 
 <Info>
   Get access to the Azure OpenAI service [here](https://azure.microsoft.com/en-us/products/ai-services/openai-service)
 </Info>
 
-<<<<<<< HEAD
-=======
-If you use Azure Machine Learning Studio to deploy Codestral:
-
-<Tabs>
-	<Tab title="YAML">
-	```yaml title="config.yaml"
-  models:
-    - name: Codestral
-      provider: mistral
-      model: codestral-latest
-      apiBase: https://<YOUR_MODEL_NAME>.<YOUR_REGION>.models.ai.azure.com/v1
-      apiKey: <YOUR_AZURE_API_KEY>
-      roles:
-        - autocomplete
-  ```
-  </Tab>
-  <Tab title="JSON">
-  ```json title="config.json"
-  {
-    "tabAutocompleteModel": {
-      "title": "Codestral",
-      "provider": "mistral",
-      "model": "codestral-latest", 
-      "apiBase": "https://<YOUR_MODEL_NAME>.<YOUR_REGION>.models.ai.azure.com/v1",
-      "apiKey": "<YOUR_AZURE_API_KEY>"
-    }
-  }
-  ```
-  </Tab>
-</Tabs>
-
-## How to Configure Azure AI Foundry Embeddings Models
-
-For recommended embeddings models, please refer to our [Model Recommendations page](/customization/models).
-
-<Tabs>
-    <Tab title="YAML">
-    ```yaml title="config.yaml"
-    models:
-      - name: Text Embedding-3 Large
-        provider: azure
-        model: text-embedding-3-large
-        apiBase: <YOUR_DEPLOYMENT_BASE>
-        apiKey: <YOUR_AZURE_API_KEY>
-        env:
-          deployment: <YOUR_DEPLOYMENT_NAME>
-          apiType: azure
-          apiVersion: 2023-07-01-preview
-    ```
-    </Tab>
-    <Tab title="JSON">
-    ```json title="config.json"
-    {
-      "embeddingsProvider": {
-        "provider": "azure",
-        "model": "text-embedding-3-large",
-        "apiBase": "<YOUR_DEPLOYMENT_BASE>",
-        "deployment": "<YOUR_DEPLOYMENT_NAME>",
-        "apiKey": "<YOUR_AZURE_API_KEY>",
-        "apiType": "azure-foundry" // Or "azure-openai" if using OpenAI models
-      }
-    }
-    ```
-    </Tab>
-</Tabs>
-
-## Reranking model
-
-Azure OpenAI currently does not offer any reranking models.
-
-[Click here](../../model-roles/reranking.mdx) to see a list of reranking models.
-
-## Privacy
-
-If you'd like to use OpenAI models but are concerned about privacy, you can use the Azure OpenAI service, which is GDPR and HIPAA compliant.
-
-<Info>
-  **Getting access:** [Click
-  here](https://azure.microsoft.com/en-us/products/ai-services/openai-service)
-  to apply for access to the Azure OpenAI service. Response times are typically
-  within a few days.
-</Info>
-
-## Azure OpenAI Service configuration
-
->>>>>>> 4b7af07c
 Azure OpenAI Service requires a handful of additional parameters to be configured, such as a deployment name and API base URL.
 
 To find this information in _Azure AI Foundry_, first select the model that you would like to connect. Then visit _Endpoint_ > _Target URI_.
