---
title: "Introduction"
description: "Learn how Continue enables developers to embrace continuous AI, enabling them to build custom AI code assistants with open source VS Code and JetBrains extensions featuring chat, autocomplete, edit, and agent capabilities"
---

<<<<<<< HEAD
## What is Continue?

**Continue enables developers to create, share, and use custom AI code assistants with our open source [VS Code](https://marketplace.visualstudio.com/items?itemName=Continue.continue) and [JetBrains](https://plugins.jetbrains.com/plugin/22707-continue-extension) extensions and [hub of models, rules, prompts, docs, and other building blocks](https://hub.continue.dev)**

## Key Features
=======
**Continue enables developers to ship faster with Continuous AI.**
>>>>>>> 3b61c41e

**You can use Continue to build and run custom agents across your IDE, terminal, and CI.**

1. Get started with Continue in [VS Code](https://marketplace.visualstudio.com/items?itemName=Continue.continue) or [JetBrains](https://plugins.jetbrains.com/plugin/22707-continue-extension) extensions:
- [Agent](/features/agent/quick-start) to work on development tasks together with AI
- [Chat](/features/chat/quick-start) to ask general questions and clarify code sections
- [Edit](/features/edit/quick-start) to modify code section without leaving your current file
- [Autocomplete](/features/autocomplete/quick-start) to receive inline code suggestions as you type

2. Try out [Continue CLI (cn)](https://docs.continue.dev/guides/cli) and give us feedback

3. Discover the models, rules, and MCP tools you need to create a custom AI coding agent on [Continue Hub](https://hub.continue.dev/)<|MERGE_RESOLUTION|>--- conflicted
+++ resolved
@@ -3,15 +3,11 @@
 description: "Learn how Continue enables developers to embrace continuous AI, enabling them to build custom AI code assistants with open source VS Code and JetBrains extensions featuring chat, autocomplete, edit, and agent capabilities"
 ---
 
-<<<<<<< HEAD
 ## What is Continue?
 
 **Continue enables developers to create, share, and use custom AI code assistants with our open source [VS Code](https://marketplace.visualstudio.com/items?itemName=Continue.continue) and [JetBrains](https://plugins.jetbrains.com/plugin/22707-continue-extension) extensions and [hub of models, rules, prompts, docs, and other building blocks](https://hub.continue.dev)**
 
 ## Key Features
-=======
-**Continue enables developers to ship faster with Continuous AI.**
->>>>>>> 3b61c41e
 
 **You can use Continue to build and run custom agents across your IDE, terminal, and CI.**
 
