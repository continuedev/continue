---
title: "Customization Overview"
description: "Learn how to customize Continue with model providers, context providers, slash commands, and tools to create your perfect AI coding assistant"
---

<<<<<<< HEAD
- **Change your Model Provider**. Continue allows you to choose your favorite or even add multiple model providers. This allows you to use different models for different tasks, or to try another model if you're not happy with the results from your current model. Continue supports all of the popular model providers, including OpenAI, Anthropic, Microsoft/Azure, Mistral, and more. You can even self host your own model provider if you'd like. Learn more about [model providers](/customize/model-providers/top-level/openai).
- **Select different models for specific tasks**. Different Continue features can use different models. We call these _model roles_. For example, you can use a different model for chat than you do for autocomplete. Learn more about [model roles](/customize/model-roles).
- **Create a Slash Command**. Slash commands allow you to easily add custom functionality to Continue. You can use a slash command that allows you to generate a shell command from natural language, or perhaps generate a commit message, or create your own custom command to do whatever you want. Learn more about [slash commands](/customize/deep-dives/slash-commands).
- **Call external tools and functions**. Unchain your LLM with the power of tools using [Agent](/features/agent/quick-start). Add custom tools using [MCP Servers](/customization/mcp-tools)
=======
Continue can be deeply customized to fit your specific development workflow and preferences. This guide covers the main ways you can customize Continue to enhance your coding experience.

## Change Your Model Provider

Continue allows you to choose your favorite or even add multiple model providers. This allows you to use different models for different tasks, or to try another model if you're not happy with the results from your current model. Continue supports all of the popular model providers, including OpenAI, Anthropic, Microsoft/Azure, Mistral, and more. You can even self host your own model provider if you'd like. Learn more about [model providers](/customize/model-providers/top-level/openai).

## Select Different Models for Specific Tasks

Different Continue features can use different models. We call these _model roles_. For example, you can use a different model for chat than you do for autocomplete. Learn more about [model roles](/customize/model-roles).

## Add a Context Provider

Context providers allow you to add information to your prompts, giving your LLM additional context to work with. Context providers allow you to reference snippets from your codebase, or lookup relevant documentation, or use a search engine to find information and much more. Learn more about [context providers](/customize/custom-providers).

## Create a Slash Command

Slash commands allow you to easily add custom functionality to Continue. You can use a slash command that allows you to generate a shell command from natural language, or perhaps generate a commit message, or create your own custom command to do whatever you want. Learn more about [slash commands](/customize/deep-dives/slash-commands).

## Call External Tools and Functions

Unchain your LLM with the power of tools using [Agent](/features/agent/quick-start). Add custom tools using [MCP Servers](/customization/mcp-tools)
>>>>>>> 4b7af07c

Whatever you choose, you'll probably start by editing your Assistant.

## Edit Your Assistant

You can easily access your assistant configuration from the Continue Chat sidebar. Open the sidebar by pressing `cmd/ctrl` + `L` (VS Code) or `cmd/ctrl` + `J` (JetBrains) and click the Assistant selector above the main chat input. Then, you can hover over an assistant and click the `new window` (hub assistants) or `gear` (local assistants) icon.

![configure an assistant](/images/customization/images/configure-continue-a5c8c79f3304c08353f3fc727aa5da7e.png)

## Manage Your Assistant

- See [Editing Hub Assistants](/hub/assistants/edit-an-assistant) for more details on managing your hub assistant
- See the [Config Deep Dive](/reference) for more details on configuring local assistants.<|MERGE_RESOLUTION|>--- conflicted
+++ resolved
@@ -3,12 +3,6 @@
 description: "Learn how to customize Continue with model providers, context providers, slash commands, and tools to create your perfect AI coding assistant"
 ---
 
-<<<<<<< HEAD
-- **Change your Model Provider**. Continue allows you to choose your favorite or even add multiple model providers. This allows you to use different models for different tasks, or to try another model if you're not happy with the results from your current model. Continue supports all of the popular model providers, including OpenAI, Anthropic, Microsoft/Azure, Mistral, and more. You can even self host your own model provider if you'd like. Learn more about [model providers](/customize/model-providers/top-level/openai).
-- **Select different models for specific tasks**. Different Continue features can use different models. We call these _model roles_. For example, you can use a different model for chat than you do for autocomplete. Learn more about [model roles](/customize/model-roles).
-- **Create a Slash Command**. Slash commands allow you to easily add custom functionality to Continue. You can use a slash command that allows you to generate a shell command from natural language, or perhaps generate a commit message, or create your own custom command to do whatever you want. Learn more about [slash commands](/customize/deep-dives/slash-commands).
-- **Call external tools and functions**. Unchain your LLM with the power of tools using [Agent](/features/agent/quick-start). Add custom tools using [MCP Servers](/customization/mcp-tools)
-=======
 Continue can be deeply customized to fit your specific development workflow and preferences. This guide covers the main ways you can customize Continue to enhance your coding experience.
 
 ## Change Your Model Provider
@@ -19,10 +13,6 @@
 
 Different Continue features can use different models. We call these _model roles_. For example, you can use a different model for chat than you do for autocomplete. Learn more about [model roles](/customize/model-roles).
 
-## Add a Context Provider
-
-Context providers allow you to add information to your prompts, giving your LLM additional context to work with. Context providers allow you to reference snippets from your codebase, or lookup relevant documentation, or use a search engine to find information and much more. Learn more about [context providers](/customize/custom-providers).
-
 ## Create a Slash Command
 
 Slash commands allow you to easily add custom functionality to Continue. You can use a slash command that allows you to generate a shell command from natural language, or perhaps generate a commit message, or create your own custom command to do whatever you want. Learn more about [slash commands](/customize/deep-dives/slash-commands).
@@ -30,7 +20,6 @@
 ## Call External Tools and Functions
 
 Unchain your LLM with the power of tools using [Agent](/features/agent/quick-start). Add custom tools using [MCP Servers](/customization/mcp-tools)
->>>>>>> 4b7af07c
 
 Whatever you choose, you'll probably start by editing your Assistant.
 
