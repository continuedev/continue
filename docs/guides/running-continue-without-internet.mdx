---
title: "How to Run Continue Without Internet"
description: "Learn how to set up Continue for air-gapped or offline environments using local models, including steps to disable telemetry and configure local model providers"
---

1. Download the latest .vsix file from the [Open VSX Registry](https://open-vsx.org/extension/Continue/continue) and [install it to VS Code](https://code.visualstudio.com/docs/editor/extension-marketplace#_install-from-a-vsix).
<<<<<<< HEAD
2. Turn off "Allow Anonymous Telemetry" in the user settings. This will stop Continue from attempting requests to PostHog for [anonymous telemetry](/customize/telemetry).
3. Also in `config.json`, set the default model to a local model. You can available options [here](/customization/models#openai).
=======
2. Open the [User Settings Page](/customize/settings) and turn off "Allow Anonymous Telemetry". This will stop Continue from attempting requests to PostHog for [anonymous telemetry](/customize/telemetry).
3. Also in `config.json`, set the default model to a local model. You can find available options [here](/customize/model-providers/overview).
>>>>>>> 4b7af07c
4. Restart VS Code to ensure that the changes to `config.json` or `config.yaml` take effect.<|MERGE_RESOLUTION|>--- conflicted
+++ resolved
@@ -4,11 +4,6 @@
 ---
 
 1. Download the latest .vsix file from the [Open VSX Registry](https://open-vsx.org/extension/Continue/continue) and [install it to VS Code](https://code.visualstudio.com/docs/editor/extension-marketplace#_install-from-a-vsix).
-<<<<<<< HEAD
 2. Turn off "Allow Anonymous Telemetry" in the user settings. This will stop Continue from attempting requests to PostHog for [anonymous telemetry](/customize/telemetry).
 3. Also in `config.json`, set the default model to a local model. You can available options [here](/customization/models#openai).
-=======
-2. Open the [User Settings Page](/customize/settings) and turn off "Allow Anonymous Telemetry". This will stop Continue from attempting requests to PostHog for [anonymous telemetry](/customize/telemetry).
-3. Also in `config.json`, set the default model to a local model. You can find available options [here](/customize/model-providers/overview).
->>>>>>> 4b7af07c
 4. Restart VS Code to ensure that the changes to `config.json` or `config.yaml` take effect.