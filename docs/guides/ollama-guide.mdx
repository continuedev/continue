--- conflicted
+++ resolved
@@ -100,15 +100,6 @@
   **Important**: Hub blocks only provide configuration - you still need to pull
   the model locally. The hub block `ollama/deepseek-r1-32b` configures Continue
   to use `model: deepseek-r1:32b`, but the actual model must be installed:
-<<<<<<< HEAD
-  ```bash 
-  # Check what the hub block expects (view on hub.continue.dev) 
-  # Then pull that exact model tag locally ollama pull deepseek-r1:32b # Required for ollama/deepseek-r1-32b hub block 
-  ``` 
-  If the model isn't installed, Ollama will
-  return: `404 model "deepseek-r1:32b" not found, try pulling it first`
-
-=======
   ```bash
   # Check what the hub block expects (view on hub.continue.dev)
   # Then pull that exact model tag locally
@@ -116,7 +107,6 @@
   ```
   If the model isn't installed, Ollama will return:
   `404 model "deepseek-r1:32b" not found, try pulling it first`
->>>>>>> ca5aadda
 </Warning>
 
 ### Method 2: Using Autodetect
