--- conflicted
+++ resolved
@@ -14,10 +14,6 @@
 - [Continuous AI: A Developer's Guide](/guides/continuous-ai) - Integrating AI into development workflows
 - [How to Use Continue CLI (cn)](/guides/cli) - Command-line interface for Continue
 - [Continuous AI Readiness Assessment](/guides/continuous-ai-readiness-assessment) - Evaluate team readiness for Continuous AI adoption
-<<<<<<< HEAD
-- [PostHog Session Analysis with Continue CLI](/guides/posthog-github-continuous-ai) - Analyze user behavior data to optimize your codebase with automatic issue creation
-- [Snyk + Continue Hub Agent Cookbook (MCP)](/guides/snyk-mcp-continue-cookbook) - Integrate Snyk MCP via Continue Hub to scan code, deps, IaC, and containers
-=======
 
 ## MCP Integration Cookbooks
 
@@ -25,7 +21,6 @@
 
 - [PostHog Session Analysis Cookbook](/guides/posthog-github-continuous-ai) - Analyze user behavior data to optimize your codebase with automatic issue creation
 - [Netlify Performance Optimization Cookbook](/guides/netlify-mcp-continuous-deployment) - Optimize web performance with A/B testing and automated monitoring using Netlify MCP
->>>>>>> 7f992d94
 
 ## What Advanced Tutorials Are Available
 
