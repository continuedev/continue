--- conflicted
+++ resolved
@@ -19,17 +19,11 @@
 
 Step-by-step guides for integrating Model Context Protocol (MCP) servers with Continue:
 
-<<<<<<< HEAD
-- [Sentry Error Monitoring Cookbook](/guides/sentry-mcp-error-monitoring) - Automated error analysis with Sentry MCP to identify patterns and create actionable GitHub issues
-- [PostHog Session Analysis Cookbook](/guides/posthog-github-continuous-ai) - Analyze user behavior data to optimize your codebase with automatic issue creation
-- [Netlify Performance Optimization Cookbook](/guides/netlify-mcp-continuous-deployment) - Optimize web performance with A/B testing and automated monitoring using Netlify MCP
-- [dlt Data Pipelines Cookbook](/guides/dlt-mcp-continue-cookbook) - Build and debug data pipelines with dlt MCP using natural language commands
-=======
 - [Continue Docs MCP Cookbook](/guides/continue-docs-mcp-cookbook) - Use the Continue Docs MCP to write cookbooks, guides, and documentation with AI-powered workflows
 - [PostHog Session Analysis Cookbook](/guides/posthog-github-continuous-ai) - Analyze user behavior data to optimize your codebase with automatic issue creation
 - [Netlify Performance Optimization Cookbook](/guides/netlify-mcp-continuous-deployment) - Optimize web performance with A/B testing and automated monitoring using Netlify MCP
 - [Sanity CMS Integration Cookbook](/guides/sanity-mcp-continue-cookbook) - Manage headless CMS content with AI-powered workflows using Sanity MCP
->>>>>>> 2883f91c
+- [Sentry Error Monitoring Cookbook](/guides/sentry-mcp-error-monitoring) - Automated error analysis with Sentry MCP to identify patterns and create actionable GitHub issues
 - [Snyk + Continue Hub Agent Cookbook (MCP)](/guides/snyk-mcp-continue-cookbook) - Integrate Snyk MCP via Continue Hub to scan code, deps, IaC, and containers
 - [dlt Data Pipelines Cookbook](/guides/dlt-mcp-continue-cookbook) - Build AI-powered data pipelines with dlt MCP for pipeline inspection, schema management, and debugging
 
