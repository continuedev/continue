--- conflicted
+++ resolved
@@ -24,11 +24,7 @@
 - [Netlify Performance Optimization Cookbook](/guides/netlify-mcp-continuous-deployment) - Optimize web performance with A/B testing and automated monitoring using Netlify MCP
 - [Chrome DevTools Performance Cookbook](/guides/chrome-devtools-mcp-performance) - Measure and optimize web performance with automated traces, Core Web Vitals monitoring, and performance budgets
 - [Snyk + Continue Hub Agent Cookbook (MCP)](/guides/snyk-mcp-continue-cookbook) - Integrate Snyk MCP via Continue Hub to scan code, deps, IaC, and containers
-<<<<<<< HEAD
-- [dlt + Continue Hub Agent Cookbook (MCP)](/guides/dlt-mcp-continue-cookbook) - Build data pipelines with natural language using dlt MCP integration
-=======
 - [dlt Data Pipelines Cookbook](/guides/dlt-mcp-continue-cookbook) - Build AI-powered data pipelines with dlt MCP for pipeline inspection, schema management, and debugging
->>>>>>> 60a08712
 
 ## What Advanced Tutorials Are Available
 
