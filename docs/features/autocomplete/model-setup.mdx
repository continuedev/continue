--- conflicted
+++ resolved
@@ -1,22 +1,12 @@
 ---
-<<<<<<< HEAD
-title: "What Models are Recommended for Autocomplete?"
-sidebarTitle: Model Setup
-description: "Learn how to configure and optimize AI models for Continue's autocomplete feature. Compare top model providers, setup instructions, and performance recommendations for the best coding assistance experience."
-=======
 title: "Recommended Models for Autocomplete in Continue"
 description: "Choose the best autocomplete model for Continue, including hosted high-performance options, fast speed/quality tradeoffs, and local privacy-first models."
 sidebarTitle: "Recommended Autocomplete Models"
->>>>>>> a37f3730
 ---
 
 Setting up the right model for autocomplete is crucial for a smooth coding experience. Here are our top recommendations:
 
-<<<<<<< HEAD
-## What are the Recommended Models?
-=======
 ## Recommended Models for Autocomplete in Continue
->>>>>>> a37f3730
 
 ### Hosted (Best Performance)
 
