---
title: "Chat Mode Context Selection"
sidebarTitle: "Context Selection"
description: "Learn how Continue selects relevant context for your chat requests, including text input, highlighted code, active files."
---

## How to Use Text Input

Typing a question or instructions into the input box is the only required context.

## How to Include Highlighted Code

The highlighted code you've selected by pressing cmd/ctrl + L (VS Code) or cmd/ctrl + J (JetBrains) will be included in your prompt.

## How to Include the Active File

You can include the currently open file as context by pressing opt/alt + enter when you send your request.

## How to Include a Specific File

You can include a specific file in your current workspace by typing '@Files' and selecting the file.

<<<<<<< HEAD
## Codebase Search
=======
## How to Include a Specific Folder

You can include a folder in your current workspace by typing '@Folder' and selecting the directory.

## How to Use Codebase Search
>>>>>>> 4b7af07c

For better codebase awareness, see our [guide on making agents aware of codebases and documentation](/guides/codebase-documentation-awareness).

## How to Include Documentation Sites

For better documentation awareness, see our [guide on making agents aware of codebases and documentation](/guides/codebase-documentation-awareness).

## How to Include Terminal Contents

You can include the contents of the terminal in your IDE by typing '@Terminal'.

## How to Include Git Diff

You can include all of the changes you've made to your current branch by typing '@Git Diff'.

## How to Use Other Context Providers

You can see a full list of built-in context providers [here](/customize/custom-providers).<|MERGE_RESOLUTION|>--- conflicted
+++ resolved
@@ -20,15 +20,7 @@
 
 You can include a specific file in your current workspace by typing '@Files' and selecting the file.
 
-<<<<<<< HEAD
 ## Codebase Search
-=======
-## How to Include a Specific Folder
-
-You can include a folder in your current workspace by typing '@Folder' and selecting the directory.
-
-## How to Use Codebase Search
->>>>>>> 4b7af07c
 
 For better codebase awareness, see our [guide on making agents aware of codebases and documentation](/guides/codebase-documentation-awareness).
 
