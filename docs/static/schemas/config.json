--- conflicted
+++ resolved
@@ -167,12 +167,8 @@
             "### LMStudio\nLMStudio provides a professional and well-designed GUI for exploring, configuring, and serving LLMs. It is available on both Mac and Windows. To get started:\n1. Download from [lmstudio.ai](https://lmstudio.ai/) and open the application\n2. Search for and download the desired model from the home screen of LMStudio.\n3. In the left-bar, click the '<->' icon to open the Local Inference Server and press 'Start Server'.\n4. Once your model is loaded and the server has started, you can begin using Continue.\n> [Reference](https://docs.continue.dev/reference/Model%20Providers/lmstudio)",
             "### Llamafile\nTo get started with llamafiles, find and download a binary on their [GitHub repo](https://github.com/Mozilla-Ocho/llamafile#binary-instructions). Then run it with the following command:\n\n```shell\nchmod +x ./llamafile\n./llamafile\n```\n> [Reference](https://docs.continue.dev/reference/Model%20Providers/llamafile)",
             "### Mistral API\n\nTo get access to the Mistral API, obtain your API key from the [Mistral platform](https://docs.mistral.ai/)",
-<<<<<<< HEAD
-            "### DeepInfra\n\n> [Reference](https://continue.dev/docs/reference/Model%20Providers/deepinfra)",
+            "### DeepInfra\n\n> [Reference](https://docs.continue.dev/reference/Model%20Providers/deepinfra)",
             "### Continue Proxy\n\nContinue Enterprise users can use the Continue Proxy as a single point of access to models."
-=======
-            "### DeepInfra\n\n> [Reference](https://docs.continue.dev/reference/Model%20Providers/deepinfra)"
->>>>>>> 781f7131
           ],
           "type": "string"
         },
