--- conflicted
+++ resolved
@@ -47,11 +47,8 @@
         GooglePaLMAPI,
         TextGenWebUI,
         LMStudio,
-<<<<<<< HEAD
+        Llamafile,
         OpenAIAgent
-=======
-        Llamafile,
->>>>>>> 15aa9f74
     ]
 }
 
@@ -69,11 +66,8 @@
     "GooglePaLMAPI": "google_palm_api",
     "TextGenWebUI": "text_gen_webui",
     "LMStudio": "lmstudio",
-<<<<<<< HEAD
+    "Llamafile": "llamafile",
     "OpenAIAgent": "openai_agent", 
-=======
-    "Llamafile": "llamafile",
->>>>>>> 15aa9f74
 }
 
 
