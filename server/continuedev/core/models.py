--- conflicted
+++ resolved
@@ -16,12 +16,8 @@
 from ..libs.llm.openai_free_trial import OpenAIFreeTrial
 from ..libs.llm.replicate import ReplicateLLM
 from ..libs.llm.text_gen_webui import TextGenWebUI
-<<<<<<< HEAD
+from ..libs.llm.together import TogetherLLM
 from ..libs.llm.openai_agent import OpenAIAgent
-=======
-from ..libs.llm.together import TogetherLLM
-
->>>>>>> f1a4ca81
 
 class ContinueSDK(BaseModel):
     pass
@@ -49,11 +45,8 @@
         HuggingFaceTGI,
         GooglePaLMAPI,
         TextGenWebUI,
-<<<<<<< HEAD
+        LMStudio,
         OpenAIAgent
-=======
-        LMStudio,
->>>>>>> f1a4ca81
     ]
 }
 
@@ -70,11 +63,8 @@
     "HuggingFaceTGI": "hf_tgi",
     "GooglePaLMAPI": "google_palm_api",
     "TextGenWebUI": "text_gen_webui",
-<<<<<<< HEAD
+    "LMStudio": "lmstudio",
     "OpenAIAgent": "openai_agent", 
-=======
-    "LMStudio": "lmstudio",
->>>>>>> f1a4ca81
 }
 
 
