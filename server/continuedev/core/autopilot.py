import inspect
import uuid
from typing import List, Optional, cast

from aiohttp import ClientPayloadError
<<<<<<< HEAD
from continuedev.plugins.steps.openai_run_func import OpenAIRunFunction
=======
>>>>>>> 15aa9f74
import openai
import inspect

from ..libs.llm.prompts.chat import template_alpaca_messages
from ..libs.util.devdata import dev_data_logger
from ..libs.util.errors import format_exc
from ..libs.util.logging import logger
from ..libs.util.strings import remove_quotes_and_escapes
from ..libs.util.telemetry import posthog_logger
from ..plugins.policies.default import DefaultPolicy
from ..server.protocols.gui_protocol import AbstractGUIProtocolServer
from ..server.protocols.ide_protocol import AbstractIdeProtocolServer
from .config import ContinueConfig
from .context import ContextManager
from .main import (
    AutopilotGenerator,
    AutopilotGeneratorOutput,
    Context,
    ContextItem,
    ContinueCustomException,
    ContinueError,
    DeltaStep,
    Policy,
    SessionState,
    SessionUpdate,
    SetStep,
    Step,
    StepDescription,
    UpdateStep,
)
from .observation import Observation
from .sdk import ContinueSDK


def get_error_title(e: Exception) -> str:
    if isinstance(e, openai.APIError):
        return "OpenAI is overloaded with requests. Please try again."
    elif isinstance(e, openai.RateLimitError):
        return "This OpenAI API key has been rate limited. Please try again."
    elif isinstance(e, openai.Timeout):
        return "OpenAI timed out. Please try again."
    # elif (
    #     isinstance(e, openai_errors.InvalidRequestError)
    #     and e.code == "context_length_exceeded"
    # ):
    #     return e._message or e.__str__()
    elif isinstance(e, ClientPayloadError):
        return "The request failed. Please try again."
    elif isinstance(e, openai.APIConnectionError):
        return 'The request failed. Please check your internet connection and try again. If this issue persists, you can use our API key for free by going to VS Code settings and changing the value of continue.OPENAI_API_KEY to ""'
    # elif isinstance(e, openai.InvalidRequestError):
    #     return "Invalid request sent to OpenAI. Please try again."
    elif "rate_limit_ip_middleware" in e.__str__():
        return "You have reached your limit for free usage of our token. You can continue using Continue by entering your own OpenAI API key in VS Code settings."
    elif e.__str__().startswith("Cannot connect to host"):
        return (
            "The request failed. Please check your internet connection and try again."
        )
    return e.__str__() or e.__repr__()


class Autopilot:
    session_state: SessionState
    ide: AbstractIdeProtocolServer
    gui: AbstractGUIProtocolServer
    config: ContinueConfig
    context_manager: ContextManager

    context: Context = Context()

    def __init__(
        self,
        session_state: SessionState,
        ide: AbstractIdeProtocolServer,
        gui: AbstractGUIProtocolServer,
        config: ContinueConfig,
        context_manager: ContextManager,
    ):
        self.session_state = session_state
        self.ide = ide
        self.gui = gui
        self.config = config
        self.context_manager = context_manager

    @property
    def policy(self) -> Policy:
        return self.config.policy_override or DefaultPolicy()

    @property
    def sdk(self) -> ContinueSDK:
        return ContinueSDK(self.config, self.ide, self.gui, self)  # type: ignore because of circular import

    class Config:
        arbitrary_types_allowed = True

    def handle_error(self, e: Exception, step: Step) -> ContinueCustomException:
        is_continue_custom_exception = (
            issubclass(e.__class__, ContinueCustomException)
            or e.__class__.__name__ == ContinueCustomException.__name__
        )

        if is_continue_custom_exception:
            e = cast(ContinueCustomException, e)
            error_string = e.message
            error_title = e.title
        else:
            error_string = format_exc(e)
            error_title = get_error_title(e)

        # Attach an InternalErrorObservation to the step and unhide it.
        logger.error(f"Error while running step: \n{error_string}\n{error_title}")
        posthog_logger.capture_event(
            "step error",
            {
                "error_message": error_string,
                "error_title": error_title,
                "step_name": step.name,
                "params": step.dict(),
            },
        )

        if is_continue_custom_exception:
            return cast(ContinueCustomException, e)
        else:
            return ContinueCustomException(title=error_title, message=error_string)

    def log_step(self, step: Step, context_used: List[ContextItem]):
        posthog_logger.capture_event(
            "step run",
            {
                "step_name": step.name,
                "params": step.dict(),
                "context": list(
                    map(
                        lambda item: item.dict(),
                        context_used,
                    )
                ),
            },
        )
        step_id = uuid.uuid4().hex
        dev_data_logger.capture(
            "step_run",
            {"step_name": step.name, "params": step.dict(), "step_id": step_id},
        )
        dev_data_logger.capture(
            "context_used",
            {
                "context": list(
                    map(
                        lambda item: item.dict(),
                        context_used,
                    )
                ),
                "step_id": step_id,
            },
        )

    _step_depth: int = 0
    stopped = False

    async def _run_singular_step(self, step: "Step") -> AutopilotGenerator:
        # Allow config to set disallowed steps
        if (
            self.sdk.config.disallowed_steps is not None
            and step.__class__.__name__ in self.sdk.config.disallowed_steps
        ):
            return

        # Log the context and step to dev data
        context_used = self.session_state.context_items
        self.log_step(step, context_used)

        # Update history - do this first so we get top-first tree ordering
        self._step_depth += 1
        index = len(self.session_state.history)
        yield StepDescription(
            step_type=step.__class__.__name__,
            name=step.name,
            description=step.description,
            params=step.dict(),
            hide=step.hide,
            depth=self._step_depth,
        )

        def handle_step_update(
            update: UpdateStep,
        ) -> Optional[AutopilotGeneratorOutput]:
            if update.__class__.__name__ == "SessionUpdate":
                return update  # type: ignore
            elif isinstance(update, str):
                return SessionUpdate(index=index, update=DeltaStep(description=update))
            elif update.__class__.__name__ == "Observation":
                return SessionUpdate(
                    index=index,
                    update=DeltaStep(observations=[cast(Observation, update)]),
                )
            elif (
                update.__class__.__name__ == "DeltaStep"
                or update.__class__.__name__ == "SetStep"
            ):
                return SessionUpdate(index=index, update=update)
            elif update is None:
                return None
            else:
                logger.warning(f"Unknown type yielded from Step: {update}")

        # Try to run step and handle errors
        try:
            if inspect.iscoroutinefunction(step.run):
                await step.run(self.sdk)  # type: ignore (stub type)
            elif inspect.isasyncgenfunction(step.run):
                async for update in step.run(self.sdk):  # type: ignore (stub type)
                    if self.stopped:
                        if on_stop_generator := step.on_stop(self.sdk):  # type: ignore (stub type)
                            for update in on_stop_generator:  # type: ignore
                                if handled := handle_step_update(update):
                                    yield handled
                        return

                    if handled := handle_step_update(update):
                        yield handled
            else:
                logger.warning(
                    f"{step.__class__.__name__}.run is not a coroutine function or async generator"
                )

        except Exception as e:
            continue_custom_exception = self.handle_error(e, step)

            yield SessionUpdate(index=index, update=SetStep(hide=False))
            while self.session_state.history[index].name != step.name:
                yield SessionUpdate(index=index, update=SetStep(hide=True))
                index -= 1

            # i is now the index of the step that we want to show/rerun
            yield SessionUpdate(
                index=index,
                update=SetStep(
                    error=ContinueError(
                        title=continue_custom_exception.title,
                        message=continue_custom_exception.message,
                    ),
                    hide=False,
                ),
            )

            # ContinueCustomException can optionally specify a step to run on the error
            if after_err_step := continue_custom_exception.with_step:
                await self.run_step(after_err_step)

        self._step_depth -= 1

        # NOTE: index here doesn't matter, awkward
        yield SessionUpdate(index=index, stop=True, update=DeltaStep())

        # # Update its description
        # async def update_description():
        #     if (
        #         self.continue_sdk.config.disable_summaries
        #         or self.history.timeline[index_of_history_node].deleted
        #     ):
        #         return

        #     description = await step.describe(self.continue_sdk.models)
        #     if description is not None:
        #         step.description = description
        #     # Update subscribers with new description
        #     await self.update_subscribers()

        # create_async_task(
        #     update_description(),
        #     on_error=lambda e: self.continue_sdk.run_step(
        #         DisplayErrorStep.from_exception(e)
        #     ),
        # )

    async def run_step(self, step: Step):
        async for update in self._run_singular_step(step):
            await self.handle_session_update(update)

    async def handle_session_update(self, update: AutopilotGeneratorOutput):
        if update is None:
            return

        if isinstance(update, StepDescription):
            index = len(self.session_state.history)
            self.session_state.history.append(update)
            set_step = SetStep(**update.dict())
            await self.sdk.gui.send_session_update(
                SessionUpdate(index=index, update=set_step)
            )
            return
        elif isinstance(update.update, SetStep):
            if update.update.step_type == 'openai_run_function':
                step=OpenAIRunFunction(run_id=update.update.params['run_id'], 
                                       thread_id=update.update.params['thread_id'],
                                       api_key=update.update.params['api_key'])
                await step.run(sdk=self.sdk)

        if update.index > len(self.session_state.history):
            raise Exception(
                f"History update index {update.index} is greater than history length {len(self.session_state.history)}"
            )
        elif update.index == len(self.session_state.history):
            raise Exception(
                f"History update index {update.index} is equal to history length {len(self.session_state.history)}. Must yield a StepDescription to add a new step."
            )

        self.session_state.history[update.index].update(update.update)
        await self.sdk.gui.send_session_update(update)

    async def run(self, step: Optional[Step] = None):
        async def add_log(log: str):
            await self.handle_session_update(
                SessionUpdate(
                    index=len(self.session_state.history) - 1,
                    update=DeltaStep(logs=[log]),
                )
            )

        logger_id = self.sdk.models.add_logger(add_log)

        if step is not None:
            await self.run_step(step)
        while next_step := self.policy.next(self.sdk.config, self.session_state):  # type: ignore (stub type)
            await self.run_step(next_step)

        self.sdk.models.remove_logger(logger_id)

    async def get_session_title(self) -> str:
        if self.sdk.config.disable_summaries:
            return "New Session"
        else:
            chat_history = await self.sdk.get_chat_context()
            chat_history_str = template_alpaca_messages(chat_history)
            if self.sdk.models.summarize is None:
                return "New Session"

            title = await self.sdk.models.summarize.complete(
                f"{chat_history_str}\n\nGive a short title to describe the above chat session. Do not put quotes around the title. Do not use more than 6 words. The title is: ",
                max_tokens=20,
                log=False,
            )
            return remove_quotes_and_escapes(title)<|MERGE_RESOLUTION|>--- conflicted
+++ resolved
@@ -3,10 +3,7 @@
 from typing import List, Optional, cast
 
 from aiohttp import ClientPayloadError
-<<<<<<< HEAD
 from continuedev.plugins.steps.openai_run_func import OpenAIRunFunction
-=======
->>>>>>> 15aa9f74
 import openai
 import inspect
 
