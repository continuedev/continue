import inspect
import uuid
from typing import List, Optional, cast

from aiohttp import ClientPayloadError
<<<<<<< HEAD
from continuedev.plugins.steps.openai_run_func import OpenAIRunFunction
import openai
import inspect
=======
from openai import error as openai_errors
>>>>>>> f1a4ca81

from ..libs.llm.prompts.chat import template_alpaca_messages
from ..libs.util.devdata import dev_data_logger
from ..libs.util.errors import format_exc
from ..libs.util.logging import logger
from ..libs.util.strings import remove_quotes_and_escapes
from ..libs.util.telemetry import posthog_logger
from ..plugins.policies.default import DefaultPolicy
from ..server.protocols.gui_protocol import AbstractGUIProtocolServer
from ..server.protocols.ide_protocol import AbstractIdeProtocolServer
from .config import ContinueConfig
from .context import ContextManager
from .main import (
    AutopilotGenerator,
    AutopilotGeneratorOutput,
    Context,
    ContextItem,
    ContinueCustomException,
    ContinueError,
    DeltaStep,
    Policy,
    SessionState,
    SessionUpdate,
    SetStep,
    Step,
    StepDescription,
    UpdateStep,
)
from .observation import Observation
from .sdk import ContinueSDK


def get_error_title(e: Exception) -> str:
    if isinstance(e, openai.APIError):
        return "OpenAI is overloaded with requests. Please try again."
    elif isinstance(e, openai.RateLimitError):
        return "This OpenAI API key has been rate limited. Please try again."
    elif isinstance(e, openai.Timeout):
        return "OpenAI timed out. Please try again."
<<<<<<< HEAD
    # elif (
    #     isinstance(e, openai.InvalidRequestError)
    #     and e.code == "context_length_exceeded"
    # ):
    #     return e._message
=======
    elif (
        isinstance(e, openai_errors.InvalidRequestError)
        and e.code == "context_length_exceeded"
    ):
        return e._message or e.__str__()
>>>>>>> f1a4ca81
    elif isinstance(e, ClientPayloadError):
        return "The request failed. Please try again."
    elif isinstance(e, openai.APIConnectionError):
        return 'The request failed. Please check your internet connection and try again. If this issue persists, you can use our API key for free by going to VS Code settings and changing the value of continue.OPENAI_API_KEY to ""'
    # elif isinstance(e, openai.InvalidRequestError):
    #     return "Invalid request sent to OpenAI. Please try again."
    elif "rate_limit_ip_middleware" in e.__str__():
        return "You have reached your limit for free usage of our token. You can continue using Continue by entering your own OpenAI API key in VS Code settings."
    elif e.__str__().startswith("Cannot connect to host"):
        return (
            "The request failed. Please check your internet connection and try again."
        )
    return e.__str__() or e.__repr__()


class Autopilot:
    session_state: SessionState
    ide: AbstractIdeProtocolServer
    gui: AbstractGUIProtocolServer
    config: ContinueConfig
    context_manager: ContextManager

    context: Context = Context()

    def __init__(
        self,
        session_state: SessionState,
        ide: AbstractIdeProtocolServer,
        gui: AbstractGUIProtocolServer,
        config: ContinueConfig,
        context_manager: ContextManager,
    ):
        self.session_state = session_state
        self.ide = ide
        self.gui = gui
        self.config = config
        self.context_manager = context_manager

    @property
    def policy(self) -> Policy:
        return self.config.policy_override or DefaultPolicy()

    @property
    def sdk(self) -> ContinueSDK:
        return ContinueSDK(self.config, self.ide, self.gui, self)  # type: ignore because of circular import

    class Config:
        arbitrary_types_allowed = True

    def handle_error(self, e: Exception, step: Step) -> ContinueCustomException:
        is_continue_custom_exception = (
            issubclass(e.__class__, ContinueCustomException)
            or e.__class__.__name__ == ContinueCustomException.__name__
        )

        if is_continue_custom_exception:
            e = cast(ContinueCustomException, e)
            error_string = e.message
            error_title = e.title
        else:
            error_string = format_exc(e)
            error_title = get_error_title(e)

        # Attach an InternalErrorObservation to the step and unhide it.
        logger.error(f"Error while running step: \n{error_string}\n{error_title}")
        posthog_logger.capture_event(
            "step error",
            {
                "error_message": error_string,
                "error_title": error_title,
                "step_name": step.name,
                "params": step.dict(),
            },
        )

        if is_continue_custom_exception:
            return cast(ContinueCustomException, e)
        else:
            return ContinueCustomException(title=error_title, message=error_string)

    def log_step(self, step: Step, context_used: List[ContextItem]):
        posthog_logger.capture_event(
            "step run",
            {
                "step_name": step.name,
                "params": step.dict(),
                "context": list(
                    map(
                        lambda item: item.dict(),
                        context_used,
                    )
                ),
            },
        )
        step_id = uuid.uuid4().hex
        dev_data_logger.capture(
            "step_run",
            {"step_name": step.name, "params": step.dict(), "step_id": step_id},
        )
        dev_data_logger.capture(
            "context_used",
            {
                "context": list(
                    map(
                        lambda item: item.dict(),
                        context_used,
                    )
                ),
                "step_id": step_id,
            },
        )

    _step_depth: int = 0
    stopped = False

    async def _run_singular_step(self, step: "Step") -> AutopilotGenerator:
        # Allow config to set disallowed steps
        if (
            self.sdk.config.disallowed_steps is not None
            and step.__class__.__name__ in self.sdk.config.disallowed_steps
        ):
            return

        # Log the context and step to dev data
        context_used = self.session_state.context_items
        self.log_step(step, context_used)

        # Update history - do this first so we get top-first tree ordering
        self._step_depth += 1
        index = len(self.session_state.history)
        yield StepDescription(
            step_type=step.__class__.__name__,
            name=step.name,
            description=step.description,
            params=step.dict(),
            hide=step.hide,
            depth=self._step_depth,
        )

        def handle_step_update(
            update: UpdateStep,
        ) -> Optional[AutopilotGeneratorOutput]:
            if update.__class__.__name__ == "SessionUpdate":
                return update  # type: ignore
            elif isinstance(update, str):
                return SessionUpdate(index=index, update=DeltaStep(description=update))
            elif update.__class__.__name__ == "Observation":
                return SessionUpdate(
                    index=index,
                    update=DeltaStep(observations=[cast(Observation, update)]),
                )
            elif (
                update.__class__.__name__ == "DeltaStep"
                or update.__class__.__name__ == "SetStep"
            ):
                return SessionUpdate(index=index, update=update)
            elif update is None:
                return None
            else:
                logger.warning(f"Unknown type yielded from Step: {update}")

        # Try to run step and handle errors
        try:
            if inspect.iscoroutinefunction(step.run):
                await step.run(self.sdk)  # type: ignore (stub type)
            elif inspect.isasyncgenfunction(step.run):
                async for update in step.run(self.sdk):  # type: ignore (stub type)
                    if self.stopped:
                        if on_stop_generator := step.on_stop(self.sdk):  # type: ignore (stub type)
                            for update in on_stop_generator:  # type: ignore
                                if handled := handle_step_update(update):
                                    yield handled
                        return

                    if handled := handle_step_update(update):
                        yield handled
            else:
                logger.warning(
                    f"{step.__class__.__name__}.run is not a coroutine function or async generator"
                )

        except Exception as e:
            continue_custom_exception = self.handle_error(e, step)

            yield SessionUpdate(index=index, update=SetStep(hide=False))
            while self.session_state.history[index].name != step.name:
                yield SessionUpdate(index=index, update=SetStep(hide=True))
                index -= 1

            # i is now the index of the step that we want to show/rerun
            yield SessionUpdate(
                index=index,
                update=SetStep(
                    error=ContinueError(
                        title=continue_custom_exception.title,
                        message=continue_custom_exception.message,
                    ),
                    hide=False,
                ),
            )

            # ContinueCustomException can optionally specify a step to run on the error
            if after_err_step := continue_custom_exception.with_step:
                await self.run_step(after_err_step)

        self._step_depth -= 1

        # NOTE: index here doesn't matter, awkward
        yield SessionUpdate(index=index, stop=True, update=DeltaStep())

        # # Update its description
        # async def update_description():
        #     if (
        #         self.continue_sdk.config.disable_summaries
        #         or self.history.timeline[index_of_history_node].deleted
        #     ):
        #         return

        #     description = await step.describe(self.continue_sdk.models)
        #     if description is not None:
        #         step.description = description
        #     # Update subscribers with new description
        #     await self.update_subscribers()

        # create_async_task(
        #     update_description(),
        #     on_error=lambda e: self.continue_sdk.run_step(
        #         DisplayErrorStep.from_exception(e)
        #     ),
        # )

    async def run_step(self, step: Step):
        async for update in self._run_singular_step(step):
            await self.handle_session_update(update)

    async def handle_session_update(self, update: AutopilotGeneratorOutput):
        if update is None:
            return

        if isinstance(update, StepDescription):
            index = len(self.session_state.history)
            self.session_state.history.append(update)
            set_step = SetStep(**update.dict())
            await self.sdk.gui.send_session_update(
                SessionUpdate(index=index, update=set_step)
            )
            return
        elif isinstance(update.update, SetStep):
            if update.update.step_type == 'openai_run_function':
                step=OpenAIRunFunction(run_id=update.update.params['run_id'], 
                                       thread_id=update.update.params['thread_id'],
                                       api_key=update.update.params['api_key'])
                await step.run(sdk=self.sdk)

        if update.index > len(self.session_state.history):
            raise Exception(
                f"History update index {update.index} is greater than history length {len(self.session_state.history)}"
            )
        elif update.index == len(self.session_state.history):
            raise Exception(
                f"History update index {update.index} is equal to history length {len(self.session_state.history)}. Must yield a StepDescription to add a new step."
            )

        self.session_state.history[update.index].update(update.update)
        await self.sdk.gui.send_session_update(update)

    async def run(self, step: Optional[Step] = None):
        async def add_log(log: str):
            await self.handle_session_update(
                SessionUpdate(
                    index=len(self.session_state.history) - 1,
                    update=DeltaStep(logs=[log]),
                )
            )

        logger_id = self.config.models.add_logger(add_log)

        if step is not None:
            await self.run_step(step)
        while next_step := self.policy.next(self.sdk.config, self.session_state):  # type: ignore (stub type)
            await self.run_step(next_step)

        self.config.models.remove_logger(logger_id)

    async def get_session_title(self) -> str:
        if self.sdk.config.disable_summaries:
            return "New Session"
        else:
            chat_history = await self.sdk.get_chat_context()
            chat_history_str = template_alpaca_messages(chat_history)
            if self.sdk.models.summarize is None:
                return "New Session"

            title = await self.sdk.models.summarize.complete(
                f"{chat_history_str}\n\nGive a short title to describe the above chat session. Do not put quotes around the title. Do not use more than 6 words. The title is: ",
                max_tokens=20,
                log=False,
            )
            return remove_quotes_and_escapes(title)<|MERGE_RESOLUTION|>--- conflicted
+++ resolved
@@ -3,13 +3,9 @@
 from typing import List, Optional, cast
 
 from aiohttp import ClientPayloadError
-<<<<<<< HEAD
 from continuedev.plugins.steps.openai_run_func import OpenAIRunFunction
 import openai
 import inspect
-=======
-from openai import error as openai_errors
->>>>>>> f1a4ca81
 
 from ..libs.llm.prompts.chat import template_alpaca_messages
 from ..libs.util.devdata import dev_data_logger
@@ -49,19 +45,11 @@
         return "This OpenAI API key has been rate limited. Please try again."
     elif isinstance(e, openai.Timeout):
         return "OpenAI timed out. Please try again."
-<<<<<<< HEAD
-    # elif (
-    #     isinstance(e, openai.InvalidRequestError)
-    #     and e.code == "context_length_exceeded"
-    # ):
-    #     return e._message
-=======
     elif (
         isinstance(e, openai_errors.InvalidRequestError)
         and e.code == "context_length_exceeded"
     ):
         return e._message or e.__str__()
->>>>>>> f1a4ca81
     elif isinstance(e, ClientPayloadError):
         return "The request failed. Please try again."
     elif isinstance(e, openai.APIConnectionError):
