import asyncio
import time
from abc import abstractmethod
<<<<<<< HEAD
from typing import Awaitable, Callable, Dict, List, Optional
=======
from typing import Any, Awaitable, Callable, Dict, List, Optional
from ..server.protocols.ide_protocol import AbstractIdeProtocolServer
>>>>>>> 9bc04e2e

from meilisearch_python_async import Client
from pydantic import BaseModel, Field

from ..libs.util.create_async_task import create_async_task
from ..libs.util.devdata import dev_data_logger
from ..libs.util.logging import logger
from ..libs.util.telemetry import posthog_logger
from ..server.global_config import global_config
from ..server.meilisearch_server import (
    check_meilisearch_running,
    get_meilisearch_url,
    poll_meilisearch_running,
    restart_meilisearch,
    start_meilisearch,
)
from .main import (
    ChatMessage,
    ContextItem,
    ContextItemDescription,
    ContextItemId,
    ContextProviderDescription,
)


class ContinueSDK(BaseModel):
    """To avoid circular imports"""

    ...


SEARCH_INDEX_NAME = "continue_context_items"


class ContextProvider(BaseModel):
    """
    The ContextProvider class is a plugin that lets you provide new information to the LLM by typing '@'.
    When you type '@', the context provider will be asked to populate a list of options.
    These options will be updated on each keystroke.
    When you hit enter on an option, the context provider will add that item to the autopilot's list of context (which is all stored in the ContextManager object).
    """

    title: str = Field(
        ...,
        description="The title of the ContextProvider. This is what must be typed in the input to trigger the ContextProvider.",
    )
    ide: Any = None

    delete_documents: Callable[[List[str]], Awaitable] = Field(
        None, description="Function to delete documents"
    )
    update_documents: Callable[[List[ContextItem], str], Awaitable] = Field(
        None, description="Function to update documents"
    )

    display_title: str = Field(
        ...,
        description="The display title of the ContextProvider shown in the dropdown menu",
    )
    description: str = Field(
        ...,
        description="A description of the ContextProvider displayed in the dropdown menu",
    )
    dynamic: bool = Field(
        ..., description="Indicates whether the ContextProvider is dynamic"
    )
    requires_query: bool = Field(
        False,
        description="Indicates whether the ContextProvider requires a query. For example, the SearchContextProvider requires you to type '@search <STRING_TO_SEARCH>'. This will change the behavior of the UI so that it can indicate the expectation for a query.",
    )

    selected_items: List[ContextItem] = Field(
        [], description="List of selected items in the ContextProvider"
    )

    class Config:
        arbitrary_types_allowed = True
        exclude = {"ide", "delete_documents", "update_documents"}

    def get_description(self) -> ContextProviderDescription:
        return ContextProviderDescription(
            title=self.title,
            display_title=self.display_title,
            description=self.description,
            dynamic=self.dynamic,
            requires_query=self.requires_query,
        )

    def dict(self, *args, **kwargs):
        original_dict = super().dict(*args, **kwargs)
        original_dict.pop("ide", None)
        original_dict.pop("delete_documents", None)
        original_dict.pop("update_documents", None)
        return original_dict

    async def start(
        self, ide: AbstractIdeProtocolServer, delete_documents, update_documents
    ):
        """
        Starts the context provider.

        Default implementation sets the sdk.
        """
        self.ide = ide
        self.delete_documents = delete_documents
        self.update_documents = update_documents

    async def get_selected_items(self) -> List[ContextItem]:
        """
        Returns all of the selected ContextItems.

        Default implementation simply returns self.selected_items.

        Other implementations may add an async processing step.
        """
        return self.selected_items

    @abstractmethod
    async def provide_context_items(self, workspace_dir: str) -> List[ContextItem]:
        """
        Provide documents for search index. This is run on startup.

        This is the only method that must be implemented.
        """

    async def get_chat_message(self, item: ContextItem) -> ChatMessage:
        """Returns the ChatMessage for the given ContextItem."""
        return ChatMessage(
            role="user",
            content=f"{item.description.name}: {item.description.description}\n\n{item.content}",
            summary=item.description.description,
        )

    async def get_item(self, id: ContextItemId, query: str) -> ContextItem:
        """
        Returns the ContextItem with the given id.

        Default implementation uses the search index to get the item.
        """
        async with Client(get_meilisearch_url()) as search_client:
            try:
                result = await search_client.index(SEARCH_INDEX_NAME).get_document(
                    id.to_string()
                )
                return ContextItem(
                    description=ContextItemDescription(
                        name=result["name"], description=result["description"], id=id
                    ),
                    content=result["content"],
                )
            except Exception as e:
                logger.warning(f"Error while retrieving document from meilisearch: {e}")

            return None

    async def clear_context(self):
        """
        Clears all context.

        Default implementation simply clears the selected items.
        """
        self.selected_items = []

    async def add_context_item(self, id: ContextItemId, query: str):
        """
        Adds the given ContextItem to the list of ContextItems.

        Default implementation simply appends the item, not allowing duplicates.

        This method also allows you not to have to load all of the information until an item is selected.
        """

        # Don't add duplicate context
        for item in self.selected_items:
            if item.description.id.item_id == id.item_id:
                return

        if new_item := await self.get_item(id, query):
            self.selected_items.append(new_item)

    async def preview_contents(self, id: ContextItemId):
        """
        Open a virtual file or otherwise preview the contents of the context provider in the IDE
        """
        if item := next(
            filter(lambda x: x.description.id == id, self.selected_items), None
        ):
            await self.ide.showVirtualFile(item.description.name, item.content)


class ContextManager:
    """
    The context manager is responsible for storing the context to be passed to the LLM, including
    - ContextItems (highlighted code, GitHub Issues, etc.)
    - ChatMessages in the history
    - System Message
    - Functions

    It is responsible for compiling all of this information into a single prompt without exceeding the token limit.
    """

    async def get_chat_messages(self, items: List[ContextItem]) -> List[ChatMessage]:
        """
        Returns chat messages from each provider.
        """
        tasks = []
        for item in items:
            if item.description.id.provider_title in self.context_providers:
                tasks.append(
                    self.context_providers[
                        item.description.id.provider_title
                    ].get_chat_message(item)
                )
        return await asyncio.gather(*tasks)

    def __init__(self):
        self.context_providers = {}
        self.provider_titles = set()

    async def start(
        self,
        context_providers: List[ContextProvider],
        ide: AbstractIdeProtocolServer,
        only_reloading: bool = False,
    ):
        """
        Starts the context manager.
        """
        new_context_providers = {
            provider.title: provider
            for provider in context_providers
            if provider.title not in self.provider_titles
        }

        self.context_providers = {
            provider.title: provider for provider in context_providers
        }
        self.provider_titles = {provider.title for provider in context_providers}

        for provider in context_providers:
            await provider.start(
                ide,
                ContextManager.delete_documents,
                ContextManager.update_documents,
            )

        async def on_err(e):
            logger.warning(f"Error loading meilisearch index: {e}")

        # Start MeiliSearch in the background without blocking
        async def load_index(providers_to_load: List[ContextProvider]):
            running = await check_meilisearch_running()
            if not running:
                await start_meilisearch(global_config.meilisearch_url)
                try:
                    await asyncio.wait_for(poll_meilisearch_running(), timeout=20)
                except asyncio.TimeoutError:
                    logger.warning(
                        "Meilisearch did not start in less than 20 seconds. Stopping polling."
                    )
                    return

            ti = time.time()
            await self.load_index(
                ide.workspace_directory, providers_to_load=providers_to_load
            )
            logger.info(f"Loaded Meilisearch index in {time.time() - ti:.3f} seconds")

        providers_to_load = (
            new_context_providers if only_reloading else context_providers
        )
        create_async_task(load_index(providers_to_load), on_err)

    @staticmethod
    async def update_documents(context_items: List[ContextItem], workspace_dir: str):
        """
        Updates the documents in the search index.
        """
        documents = [
            {
                "id": item.description.id.to_string(),
                "name": item.description.name,
                "description": item.description.description,
                "content": item.content,
                "workspace_dir": workspace_dir,
                "provider_name": item.description.id.provider_title,
            }
            for item in context_items
        ]
        async with Client(get_meilisearch_url()) as search_client:

            async def add_docs():
                index = await search_client.get_index(SEARCH_INDEX_NAME)
                await index.add_documents(documents or [])

            try:
                await asyncio.wait_for(add_docs(), timeout=20)
            except asyncio.TimeoutError:
                logger.warning("Failed to add document to meilisearch in 20 seconds")
            except Exception as e:
                logger.warning(f"Error adding document to meilisearch: {e}")

    @staticmethod
    async def delete_documents(ids):
        """
        Deletes the documents in the search index.
        """
        async with Client(get_meilisearch_url()) as search_client:
            try:
                await asyncio.wait_for(
                    search_client.index(SEARCH_INDEX_NAME).delete_documents(ids),
                    timeout=20,
                )
            except asyncio.TimeoutError:
                logger.warning(
                    "Failed to delete document from meilisearch in 20 seconds"
                )
            except Exception as e:
                logger.warning(f"Error deleting document from meilisearch: {e}")

    async def load_index(
        self,
        workspace_dir: str,
        should_retry: bool = True,
        providers_to_load: Optional[List[ContextProvider]] = None,
    ):
        try:
            async with Client(get_meilisearch_url()) as search_client:
                # First, create the index if it doesn't exist
                # The index is currently shared by all workspaces
                await search_client.create_index(SEARCH_INDEX_NAME)
                globalSearchIndex = await search_client.get_index(SEARCH_INDEX_NAME)
                await globalSearchIndex.update_ranking_rules(
                    ["attribute", "words", "typo", "proximity", "sort", "exactness"]
                )
                await globalSearchIndex.update_searchable_attributes(
                    ["name", "description"]
                )
                await globalSearchIndex.update_filterable_attributes(
                    ["workspace_dir", "provider_name"]
                )

                async def load_context_provider(provider: ContextProvider):
                    context_items = await provider.provide_context_items(workspace_dir)
                    documents = [
                        {
                            "id": item.description.id.to_string(),
                            "name": item.description.name,
                            "description": item.description.description,
                            "content": item.content,
                            "workspace_dir": workspace_dir,
                            "provider_name": provider.title,
                        }
                        for item in context_items
                    ]
                    if len(documents) > 0:
                        await globalSearchIndex.add_documents(documents)

                    return len(documents)

                async def safe_load(provider: ContextProvider):
                    ti = time.time()
                    try:
                        num_documents = await asyncio.wait_for(
                            load_context_provider(provider), timeout=20
                        )
                    except asyncio.TimeoutError:
                        logger.warning(
                            f"Failed to add documents to meilisearch for context provider {provider.__class__.__name__} in 20 seconds"
                        )
                        return
                    except Exception as e:
                        logger.warning(
                            f"Error adding documents to meilisearch for context provider {provider.__class__.__name__}: {e}"
                        )
                        return

                    tf = time.time()
                    # logger.info(
                    #     f"Loaded {num_documents} documents into meilisearch in {tf - ti} seconds for context provider {provider.title}"
                    # )

                tasks = [
                    safe_load(provider)
                    for _, provider in (
                        {provider.title: provider for provider in providers_to_load}
                        if providers_to_load
                        else self.context_providers
                    ).items()
                ]
                await asyncio.wait_for(asyncio.gather(*tasks), timeout=20)

        except Exception as e:
            logger.debug(f"Error loading meilisearch index: {e}")
            if should_retry:
                await restart_meilisearch()
                try:
                    await asyncio.wait_for(poll_meilisearch_running(), timeout=20)
                except asyncio.TimeoutError:
                    logger.warning(
                        "Meilisearch did not restart in less than 20 seconds. Stopping polling."
                    )
                await self.load_index(workspace_dir, False)

    async def get_context_item(self, id: str, query: str) -> ContextItem:
        """
        Returns the ContextItem with the given id.
        """
        id: ContextItemId = ContextItemId.from_string(id)
        if id.provider_title not in self.provider_titles:
            raise ValueError(
                f"Context provider with title {id.provider_title} not found"
            )

        posthog_logger.capture_event(
            "select_context_item",
            {
                "provider_title": id.provider_title,
                "item_id": id.item_id,
                "query": query,
            },
        )
        dev_data_logger.capture(
            "select_context_item",
            {
                "provider_title": id.provider_title,
                "item_id": id.item_id,
                "query": query,
            },
        )

        return await self.context_providers[id.provider_title].get_item(id, query)

    async def preview_context_item(self, id: str):
        """
        Opens a virtual file or otherwise previews the contents of the context provider in the IDE.
        """
        id: ContextItemId = ContextItemId.from_string(id)
        if id.provider_title not in self.provider_titles:
            raise ValueError(
                f"Context provider with title {id.provider_title} not found"
            )

        await self.context_providers[id.provider_title].preview_contents(id)


"""
Should define "ArgsTransformer" and "PromptTransformer" classes for the different LLMs. A standard way for them to ingest the
same format of prompts so you don't have to redo all of this logic.
"""<|MERGE_RESOLUTION|>--- conflicted
+++ resolved
@@ -1,12 +1,8 @@
 import asyncio
 import time
 from abc import abstractmethod
-<<<<<<< HEAD
-from typing import Awaitable, Callable, Dict, List, Optional
-=======
-from typing import Any, Awaitable, Callable, Dict, List, Optional
+from typing import Any, Awaitable, Callable, List, Optional
 from ..server.protocols.ide_protocol import AbstractIdeProtocolServer
->>>>>>> 9bc04e2e
 
 from meilisearch_python_async import Client
 from pydantic import BaseModel, Field
