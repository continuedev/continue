import uuid
from typing import Awaitable, Callable, Dict, List, Optional, TypeVar

import socketio
from pydantic import BaseModel

from ...core.autopilot import Autopilot
from ...core.config import ContinueConfig, ModelDescription, SerializedContinueConfig
from ...core.main import (
    ContextItem,
    DeltaStep,
    SessionState,
    SessionUpdate,
    Step,
    StepDescription,
)
from ...libs.util.telemetry import posthog_logger
from ...libs.util.types import AsyncFunc
from ...models.websockets import WebsocketsMessage
from ..websockets_messenger import SocketIOMessenger
from .gui_protocol import AbstractGUIProtocolServer

T = TypeVar("T", bound=BaseModel)


class GUIProtocolServer(AbstractGUIProtocolServer):
    window_id: str
    messenger: SocketIOMessenger

    get_autopilot: Callable[[SessionState], Optional[Autopilot]]
    get_context_item: Callable[[str, str], Awaitable[Optional[ContextItem]]]
    get_config: Callable[[], Optional[ContinueConfig]]
    reload_config: AsyncFunc
    open_config: Callable[[], Awaitable[None]]

    def __init__(
        self,
        window_id: str,
        sio: socketio.AsyncServer,
        sid: str,
        get_autopilot: Callable[[SessionState], Optional[Autopilot]],
        get_context_item: Callable[[str, str], Awaitable[Optional[ContextItem]]],
        get_config: Callable[[], Optional[ContinueConfig]],
        reload_config: AsyncFunc,
        open_config: Callable[[], Awaitable[None]],
    ):
        self.window_id = window_id
        self.messenger = SocketIOMessenger(sio, sid)
        self.get_autopilot = get_autopilot
        self.get_context_item = get_context_item
        self.get_config = get_config
        self.reload_config = reload_config
        self.open_config = open_config

    async def handle_json(self, msg: WebsocketsMessage):
        data = msg.data
        if msg.message_type == "run_from_state":
            await self.run_from_state(SessionState.parse_obj(data["state"]))
        elif msg.message_type == "stop_session":
            await self.stop_session()
        elif msg.message_type == "get_context_item":
            if ctx_item := await self.get_context_item(data["id"], data["query"]):
                return ctx_item.dict()
            return None
        elif msg.message_type == "get_session_title":
            return await self.get_session_title(
                [StepDescription(**step) for step in data["history"]]
            )
        elif msg.message_type == "get_config":
            if config := self.get_config():
                return config.dict()
            else:
                return None

        elif msg.message_type == "set_system_message":
            sys_message = data["system_message"]
            SerializedContinueConfig.set_system_message(sys_message)
            posthog_logger.capture_event(
                "set_system_message", {"system_message": sys_message}
            )
            await self.reload_config()
            await self.send_config_update()
        elif msg.message_type == "set_temperature":
            SerializedContinueConfig.set_temperature(float(data["temperature"]))
            await self.reload_config()
            await self.send_config_update()
        elif msg.message_type == "add_model_for_role":
            await self.add_model_for_role(
                data["role"], ModelDescription(**data["model"])
            )
            await self.open_config()
        elif msg.message_type == "set_model_for_role_from_index":
            await self.set_model_for_role_from_index(data["role"], data["index"])
        elif msg.message_type == "delete_model_at_index":
            await self.delete_model_at_index(data["index"])

    async def set_model_for_role_from_index(self, role: str, index: int):
        if config := self.get_config():
            models = config.models
            if title := models.saved[index].title:
                SerializedContinueConfig.set_model_for_role(title, role)
                await self.reload_config()
                await self.send_config_update()

    async def delete_model_at_index(self, index: int):
        if config := self.get_config():
            models = config.models
            if title := models.saved[index].title:
                SerializedContinueConfig.delete_model(title)
                await self.reload_config()
                await self.send_config_update()

    async def add_model_for_role(self, role: str, model: ModelDescription):
        SerializedContinueConfig.add_model(model)
        SerializedContinueConfig.set_model_for_role(model.title, role)
        await self.reload_config()
        await self.send_config_update()

    _running_autopilots: Dict[str, Autopilot] = {}

    async def run_from_state(self, state: SessionState, step: Optional[Step] = None):
        if autopilot := self.get_autopilot(state):
            if step is not None or len(state.history) > 0:
                step_to_log = step or state.history[-1]
                posthog_logger.capture_event(
                    "step run",
                    {
                        "step_name": step_to_log.name,
                        "params": step.dict()
                        if step is not None
                        else state.history[-1].params,
                        "context": list(
                            map(
                                lambda item: item.dict(),
                                state.context_items,
                            )
                        ),
                    },
                )
            cancel_token = str(uuid.uuid4())
            self._running_autopilots[cancel_token] = autopilot
            await autopilot.run(step=step)
            del self._running_autopilots[cancel_token]

        else:
            await self.send_session_update(
                SessionUpdate(stop=True, update=DeltaStep(), index=0)
            )
<<<<<<< HEAD
        autopilot = self.get_autopilot(state)          
        cancel_token = str(uuid.uuid4())
        self._running_autopilots[cancel_token] = autopilot
        await autopilot.run(step=step)
        del self._running_autopilots[cancel_token]
=======
>>>>>>> f1a4ca81

    async def stop_session(self):
        for autopilot in self._running_autopilots.values():
            autopilot.stopped = True

    async def send_session_update(self, session_update: SessionUpdate):
        await self.messenger.send("session_update", session_update.dict())

    async def send_indexing_progress(self, progress: float):
        await self.messenger.send("indexing_progress", {"progress": progress})

    async def get_session_state(self) -> SessionState:
        return await self.messenger.send_and_receive(
            {}, SessionState, "get_session_state"
        )

    async def add_context_item(self, item: ContextItem):
        await self.messenger.send("add_context_item", item.dict())

    async def send_config_update(self):
        if config := self.get_config():
            await self.messenger.send("config_update", config.dict())

    async def get_session_title(self, history: List[StepDescription]) -> str:
        if autopilot := self.get_autopilot(
            SessionState(history=history, context_items=[])
        ):
            return await autopilot.get_session_title()
        else:
            return "New Session"<|MERGE_RESOLUTION|>--- conflicted
+++ resolved
@@ -146,14 +146,6 @@
             await self.send_session_update(
                 SessionUpdate(stop=True, update=DeltaStep(), index=0)
             )
-<<<<<<< HEAD
-        autopilot = self.get_autopilot(state)          
-        cancel_token = str(uuid.uuid4())
-        self._running_autopilots[cancel_token] = autopilot
-        await autopilot.run(step=step)
-        del self._running_autopilots[cancel_token]
-=======
->>>>>>> f1a4ca81
 
     async def stop_session(self):
         for autopilot in self._running_autopilots.values():
