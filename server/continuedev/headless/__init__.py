--- conflicted
+++ resolved
@@ -9,17 +9,6 @@
 
 # app = typer.Typer()
 
-<<<<<<< HEAD
-async def start_headless_session(
-    config: Optional[Union[str, ContinueConfig]] = None, directory: str = None
-) -> Session:
-    if config is not None:
-        if isinstance(config, str):
-            config: ContinueConfig = ContinueConfig.from_filepath(config)
-
-    ide = LocalIdeProtocol(workspace_directory=directory)
-    return await session_manager.new_session(ide, config=config)
-=======
 
 # async def start_headless_session(
 #     config: Optional[Union[str, ContinueConfig]] = None
@@ -29,5 +18,4 @@
 #             config: ContinueConfig = ContinueConfig.from_filepath(config)
 
 #     ide = LocalIdeProtocol()
-#     return await session_manager.new_session(ide, config=config)
->>>>>>> 9bc04e2e
+#     return await session_manager.new_session(ide, config=config)