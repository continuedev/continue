import os
import ssl
from textwrap import dedent
from time import time
from typing import Any, Callable, Coroutine, Dict, Generator, List, Optional, Union

import aiohttp
import certifi
from pydantic import Field, validator

from ...core.main import ChatMessage
from ...models.main import ContinueBaseModel
from ..util.count_tokens import (
    DEFAULT_ARGS,
    DEFAULT_MAX_TOKENS,
    compile_chat_messages,
    count_tokens,
    format_chat_messages,
    prune_raw_prompt_from_top,
)
from ..util.devdata import dev_data_logger
from ..util.telemetry import posthog_logger
from ..util.logging import logger


class CompletionOptions(ContinueBaseModel):
    """Options for the completion."""

    @validator(
        "*",
        pre=True,
        always=True,
    )
    def ignore_none_and_set_default(cls, value, field):
        return value if value is not None else field.default

    model: Optional[str] = Field(None, description="The model name")
    temperature: Optional[float] = Field(
        None, description="The temperature of the completion."
    )
    top_p: Optional[float] = Field(None, description="The top_p of the completion.")
    top_k: Optional[int] = Field(None, description="The top_k of the completion.")
    presence_penalty: Optional[float] = Field(
        None, description="The presence penalty Aof the completion."
    )
    frequency_penalty: Optional[float] = Field(
        None, description="The frequency penalty of the completion."
    )
    stop: Optional[List[str]] = Field(
        None, description="The stop tokens of the completion."
    )
    max_tokens: int = Field(
        DEFAULT_MAX_TOKENS, description="The maximum number of tokens to generate."
    )
    functions: Optional[List[Any]] = Field(
        None, description="The functions/tools to make available to the model."
    )


class PromptTemplate(CompletionOptions):
    prompt: str = Field(description="The prompt to be used for the completion.")
    raw: bool = Field(False, description="Whether to use the raw prompt or not.")


class LLM(ContinueBaseModel):
    title: Optional[str] = Field(
        None,
        description="A title that will identify this model in the model selection dropdown",
    )

    unique_id: Optional[str] = Field(None, description="The unique ID of the user.")
    model: str = Field(
        ..., description="The name of the model to be used (e.g. gpt-4, codellama)"
    )

    system_message: Optional[str] = Field(
        None, description="A system message that will always be followed by the LLM"
    )

    context_length: int = Field(
        2048,
        description="The maximum context length of the LLM in tokens, as counted by count_tokens.",
    )

    stop_tokens: Optional[List[str]] = Field(
        None, description="Tokens that will stop the completion."
    )
    temperature: Optional[float] = Field(
        None, description="The temperature of the completion."
    )
    top_p: Optional[float] = Field(None, description="The top_p of the completion.")
    top_k: Optional[int] = Field(None, description="The top_k of the completion.")
    presence_penalty: Optional[float] = Field(
        None, description="The presence penalty Aof the completion."
    )
    frequency_penalty: Optional[float] = Field(
        None, description="The frequency penalty of the completion."
    )

    timeout: Optional[int] = Field(
        300,
        description="Set the timeout for each request to the LLM. If you are running a local LLM that takes a while to respond, you might want to set this to avoid timeouts.",
    )
    verify_ssl: Optional[bool] = Field(
        None, description="Whether to verify SSL certificates for requests."
    )
    ca_bundle_path: str = Field(
        None,
        description="Path to a custom CA bundle to use when making the HTTP request",
    )
    proxy: Optional[str] = Field(
        None,
        description="Proxy URL to use when making the HTTP request",
    )
    headers: Optional[Dict[str, str]] = Field(
        None,
        description="Headers to use when making the HTTP request",
    )
    prompt_templates: dict = Field(
        {},
        description='A dictionary of prompt templates that can be used to customize the behavior of the LLM in certain situations. For example, set the "edit" key in order to change the prompt that is used for the /edit slash command. Each value in the dictionary is a string templated in mustache syntax, and filled in at runtime with the variables specific to the situation. See the documentation for more information.',
    )

    template_messages: Optional[Callable[[List[Dict[str, str]]], str]] = Field(
        None,
        description="A function that takes a list of messages and returns a prompt. This ensures that models like llama2, which are trained on specific chat formats, will always receive input in that format.",
    )
    write_log: Optional[Callable[[str], None]] = Field(
        None,
        description="A function that is called upon every prompt and completion, by default to log to the file which can be viewed by clicking on the magnifying glass.",
    )

    api_key: Optional[str] = Field(
        None, description="The API key for the LLM provider."
    )

    class Config:
        arbitrary_types_allowed = True
        extra = "allow"
        fields = {
            "title": {
                "description": "A title that will identify this model in the model selection dropdown"
            },
            "system_message": {
                "description": "A system message that will always be followed by the LLM"
            },
            "context_length": {
                "description": "The maximum context length of the LLM in tokens, as counted by count_tokens."
            },
            "unique_id": {"description": "The unique ID of the user."},
            "model": {
                "description": "The name of the model to be used (e.g. gpt-4, codellama)"
            },
            "timeout": {
                "description": "Set the timeout for each request to the LLM. If you are running a local LLM that takes a while to respond, you might want to set this to avoid timeouts."
            },
            "prompt_templates": {
                "description": 'A dictionary of prompt templates that can be used to customize the behavior of the LLM in certain situations. For example, set the "edit" key in order to change the prompt that is used for the /edit slash command. Each value in the dictionary is a string templated in mustache syntax, and filled in at runtime with the variables specific to the situation OR an instance of the PromptTemplate class if you want to control other parameters. See the documentation for more information.'
            },
            "template_messages": {
                "description": "A function that takes a list of messages and returns a prompt. This ensures that models like llama2, which are trained on specific chat formats, will always receive input in that format."
            },
            "write_log": {
                "description": "A function that is called upon every prompt and completion, by default to log to the file which can be viewed by clicking on the magnifying glass."
            },
            "api_key": {"description": "The API key for the LLM provider."},
            "verify_ssl": {
                "description": "Whether to verify SSL certificates for requests."
            },
            "ca_bundle_path": {
                "description": "Path to a custom CA bundle to use when making the HTTP request"
            },
            "headers": {"description": "Headers to use when making the HTTP request"},
            "proxy": {"description": "Proxy URL to use when making the HTTP request"},
            "stop_tokens": {"description": "Tokens that will stop the completion."},
            "temperature": {
                "description": "The sampling temperature used for generation."
            },
            "top_p": {
                "description": "The top_p sampling parameter used for generation."
            },
            "top_k": {
                "description": "The top_k sampling parameter used for generation."
            },
            "presence_penalty": {
                "description": "The presence penalty used for completions."
            },
            "frequency_penalty": {
                "description": "The frequency penalty used for completions."
            },
        }

    def dict(self, **kwargs):
        original_dict = super().dict(**kwargs)
        original_dict.pop("write_log")
        if self.template_messages is not None:
            original_dict["template_messages"] = self.template_messages.__name__
        original_dict.pop("unique_id")
        original_dict["class_name"] = self.__class__.__name__
        return original_dict

    async def start(
        self, write_log: Callable[[str], None] = None, unique_id: Optional[str] = None
    ):
        """Start the connection to the LLM."""
        self.write_log = write_log
        self.unique_id = unique_id

    async def stop(self):
        """Stop the connection to the LLM."""
        pass

    _config_system_message: Optional[str] = None
    _config_temperature: Optional[float] = None

    def set_main_config_params(self, system_msg: str, temperature: float):
        self._config_system_message = system_msg
        self._config_temperature = temperature

    def create_client_session(self):
        if self.verify_ssl is False:
            return aiohttp.ClientSession(
                connector=aiohttp.TCPConnector(verify_ssl=False),
                timeout=aiohttp.ClientTimeout(total=self.timeout),
                headers=self.headers,
<<<<<<< HEAD
=======
                trust_env=True,
>>>>>>> a39c6865
            )
        else:
            ca_bundle_path = (
                certifi.where() if self.ca_bundle_path is None else self.ca_bundle_path
            )
            if os.path.exists(ca_bundle_path):
                ssl_context = ssl.create_default_context(cafile=ca_bundle_path)
                return aiohttp.ClientSession(
                    connector=aiohttp.TCPConnector(ssl_context=ssl_context),
                    timeout=aiohttp.ClientTimeout(total=self.timeout),
                    headers=self.headers,
<<<<<<< HEAD
=======
                    trust_env=True,
>>>>>>> a39c6865
                )
            else:
                logger.warning(
                    "Could not find CA bundle at %s, using default SSL context",
                    ca_bundle_path,
                )
                return aiohttp.ClientSession(
                    timeout=aiohttp.ClientTimeout(total=self.timeout),
                    headers=self.headers,
<<<<<<< HEAD
=======
                    trust_env=True,
>>>>>>> a39c6865
                )

    def collect_args(self, options: CompletionOptions) -> Dict[str, Any]:
        """Collect the arguments for the LLM."""
        args = {**DEFAULT_ARGS.copy(), "model": self.model}
        args.update(options.dict(exclude_unset=True, exclude_none=True))
        return args

    def compile_log_message(
        self, prompt: str, completion_options: CompletionOptions
    ) -> str:
        dict = completion_options.dict(exclude_unset=True, exclude_none=True)
        settings = "\n".join([f"{key}: {value}" for key, value in dict.items()])
        return f"""\
Settings:
{settings}

############################################

{prompt}"""

    def get_system_message(self) -> Optional[str]:
        return (
            self.system_message
            if self.system_message is not None
            else self._config_system_message
        )

    def compile_chat_messages(
        self,
        options: CompletionOptions,
        msgs: List[ChatMessage],
        functions: Optional[List[Any]] = None,
    ) -> List[Dict]:
        return compile_chat_messages(
            model_name=options.model,
            msgs=msgs,
            context_length=self.context_length,
            max_tokens=options.max_tokens,
            functions=functions,
            system_message=self.get_system_message(),
        )

    def template_prompt_like_messages(self, prompt: str) -> str:
        if self.template_messages is None:
            return prompt

        msgs = [{"role": "user", "content": prompt}]

        if self.get_system_message() is not None:
            msgs.insert(0, {"role": "system", "content": self.get_system_message()})

        return self.template_messages(msgs)

    async def stream_complete(
        self,
        prompt: str,
        raw: bool = False,
        model: str = None,
        temperature: float = None,
        top_p: float = None,
        top_k: int = None,
        presence_penalty: float = None,
        frequency_penalty: float = None,
        stop: Optional[List[str]] = None,
        max_tokens: Optional[int] = None,
        functions: Optional[List[Any]] = None,
        log: bool = True,
    ) -> Generator[Union[Any, List, Dict], None, None]:
        """Yield completion response, either streamed or not."""
        options = CompletionOptions(
            model=model or self.model,
            temperature=temperature or self.temperature,
            top_p=top_p or self.top_p,
            top_k=top_k or self.top_k,
            presence_penalty=presence_penalty or self.presence_penalty,
            frequency_penalty=frequency_penalty or self.frequency_penalty,
            stop=stop or self.stop_tokens,
            max_tokens=max_tokens,
            functions=functions,
        )

        prompt = prune_raw_prompt_from_top(
            self.model, self.context_length, prompt, options.max_tokens
        )

        if not raw:
            prompt = self.template_prompt_like_messages(prompt)

        if log:
            self.write_log(self.compile_log_message(prompt, options))

        completion = ""
        async for chunk in self._stream_complete(prompt=prompt, options=options):
            yield chunk
            completion += chunk

        # if log:
        #     self.write_log(f"Completion: \n\n{completion}")

        dev_data_logger.capture(
            "tokens_generated",
            {"model": self.model, "tokens": self.count_tokens(completion)},
        )
        posthog_logger.capture_event(
            "tokens_generated",
            {"model": self.model, "tokens": self.count_tokens(completion)},
        )

    async def complete(
        self,
        prompt: str,
        raw: bool = False,
        model: str = None,
        temperature: float = None,
        top_p: float = None,
        top_k: int = None,
        presence_penalty: float = None,
        frequency_penalty: float = None,
        stop: Optional[List[str]] = None,
        max_tokens: Optional[int] = None,
        functions: Optional[List[Any]] = None,
        log: bool = True,
    ) -> str:
        """Yield completion response, either streamed or not."""
        options = CompletionOptions(
            model=model or self.model,
            temperature=temperature or self.temperature,
            top_p=top_p or self.top_p,
            top_k=top_k or self.top_k,
            presence_penalty=presence_penalty or self.presence_penalty,
            frequency_penalty=frequency_penalty or self.frequency_penalty,
            stop=stop or self.stop_tokens,
            max_tokens=max_tokens,
            functions=functions,
        )

        prompt = prune_raw_prompt_from_top(
            self.model, self.context_length, prompt, options.max_tokens
        )

        if not raw:
            prompt = self.template_prompt_like_messages(prompt)

        if log:
            self.write_log(self.compile_log_message(prompt, options))

        completion = await self._complete(prompt=prompt, options=options)

        # if log:
        #     self.write_log(f"Completion: \n\n{completion}")

        dev_data_logger.capture(
            "tokens_generated",
            {"model": self.model, "tokens": self.count_tokens(completion)},
        )
        posthog_logger.capture_event(
            "tokens_generated",
            {"model": self.model, "tokens": self.count_tokens(completion)},
        )

        return completion

    async def stream_chat(
        self,
        messages: List[ChatMessage],
        model: str = None,
        temperature: float = None,
        top_p: float = None,
        top_k: int = None,
        presence_penalty: float = None,
        frequency_penalty: float = None,
        stop: Optional[List[str]] = None,
        max_tokens: Optional[int] = None,
        functions: Optional[List[Any]] = None,
        log: bool = True,
    ) -> Generator[Union[Any, List, Dict], None, None]:
        """Yield completion response, either streamed or not."""
        options = CompletionOptions(
            model=model or self.model,
            temperature=temperature or self.temperature,
            top_p=top_p or self.top_p,
            top_k=top_k or self.top_k,
            presence_penalty=presence_penalty or self.presence_penalty,
            frequency_penalty=frequency_penalty or self.frequency_penalty,
            stop=stop or self.stop_tokens,
            max_tokens=max_tokens,
            functions=functions,
        )

        messages = self.compile_chat_messages(
            options=options, msgs=messages, functions=functions
        )
        if self.template_messages is not None:
            prompt = self.template_messages(messages)
        else:
            prompt = format_chat_messages(messages)

        if log:
            self.write_log(self.compile_log_message(prompt, options))

        completion = ""

        # Use the template_messages function if it exists and do a raw completion
        ti = time()
        tf = None
        if self.template_messages is None:
            async for chunk in self._stream_chat(messages=messages, options=options):
                yield chunk
                if "content" in chunk:
                    completion += chunk["content"]
                    if tf is None:
                        tf = time()
                        ttft = tf - ti
                        posthog_logger.capture_event(
                            "time_to_first_token",
                            {
                                "model": self.model,
                                "model_class": self.__class__.__name__,
                                "time": ttft,
                                "tokens": sum(
                                    self.count_tokens(m["content"]) for m in messages
                                ),
                            },
                        )

        else:
            async for chunk in self._stream_complete(prompt=prompt, options=options):
                yield {"role": "assistant", "content": chunk}
                completion += chunk
                if tf is None:
                    tf = time()
                    ttft = tf - ti
                    posthog_logger.capture_event(
                        "time_to_first_token",
                        {
                            "model": self.model,
                            "model_class": self.__class__.__name__,
                            "time": ttft,
                            "tokens": self.count_tokens(prompt),
                        },
                    )

        # if log:
        #     self.write_log(f"Completion: \n\n{completion}")

        dev_data_logger.capture(
            "tokens_generated",
            {"model": self.model, "tokens": self.count_tokens(completion)},
        )
        posthog_logger.capture_event(
            "tokens_generated",
            {"model": self.model, "tokens": self.count_tokens(completion)},
        )

    def _stream_complete(
        self, prompt, options: CompletionOptions
    ) -> Generator[str, None, None]:
        """Stream the completion through generator."""
        raise NotImplementedError

    async def _complete(
        self, prompt: str, options: CompletionOptions
    ) -> Coroutine[Any, Any, str]:
        """Return the completion of the text with the given temperature."""
        completion = ""
        async for chunk in self._stream_complete(prompt=prompt, options=options):
            completion += chunk
        return completion

    async def _stream_chat(
        self, messages: List[ChatMessage], options: CompletionOptions
    ) -> Generator[Union[Any, List, Dict], None, None]:
        """Stream the chat through generator."""
        if self.template_messages is None:
            raise NotImplementedError(
                "You must either implement template_messages or _stream_chat"
            )

        async for chunk in self._stream_complete(
            prompt=self.template_messages(messages), options=options
        ):
            yield {"role": "assistant", "content": chunk}

    def count_tokens(self, text: str):
        """Return the number of tokens in the given text."""
        return count_tokens(self.model, text)<|MERGE_RESOLUTION|>--- conflicted
+++ resolved
@@ -223,10 +223,7 @@
                 connector=aiohttp.TCPConnector(verify_ssl=False),
                 timeout=aiohttp.ClientTimeout(total=self.timeout),
                 headers=self.headers,
-<<<<<<< HEAD
-=======
                 trust_env=True,
->>>>>>> a39c6865
             )
         else:
             ca_bundle_path = (
@@ -238,10 +235,7 @@
                     connector=aiohttp.TCPConnector(ssl_context=ssl_context),
                     timeout=aiohttp.ClientTimeout(total=self.timeout),
                     headers=self.headers,
-<<<<<<< HEAD
-=======
                     trust_env=True,
->>>>>>> a39c6865
                 )
             else:
                 logger.warning(
@@ -251,10 +245,7 @@
                 return aiohttp.ClientSession(
                     timeout=aiohttp.ClientTimeout(total=self.timeout),
                     headers=self.headers,
-<<<<<<< HEAD
-=======
                     trust_env=True,
->>>>>>> a39c6865
                 )
 
     def collect_args(self, options: CompletionOptions) -> Dict[str, Any]:
