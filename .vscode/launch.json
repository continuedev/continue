{
  // Use IntelliSense to learn about possible attributes.
  // Hover to view descriptions of existing attributes.
  // For more information, visit: https://go.microsoft.com/fwlink/?linkid=830387
  "version": "0.2.0",
  "compounds": [],
  "configurations": [
    {
      "name": "Launch extension",
      "type": "extensionHost",
      "request": "launch",
      "cwd": "${workspaceFolder}/extensions/vscode",
      "args": [
        // Pass a directory to manually test in
        "${workspaceFolder}/manual-testing-sandbox",
        "${workspaceFolder}/manual-testing-sandbox/test.js",
        "--disable-extension=redhat.granitecode",
        "--extensionDevelopmentPath=${workspaceFolder}/extensions/vscode"
      ],
      "pauseForSourceMap": false,
      "outFiles": ["${workspaceFolder}/extensions/vscode/out/extension.js"],
      "preLaunchTask": "vscode-extension:build",
      "env": {
        "CONTINUE_DEVELOPMENT": "true",
        "CONTINUE_GLOBAL_DIR": "${workspaceFolder}/extensions/.granite-code-debug"
        // "staging" for the preview deployment	        "CONTINUE_GLOBAL_DIR": "${workspaceFolder}/extensions/.granite-code-debug"
        // "local" for entirely local development of control plane/proxy
      }
    },
    {
      "type": "node",
      "request": "launch",
      "name": "Core Binary",
      "skipFiles": ["<node_internals>/**"],
      "program": "${workspaceFolder}/binary/out/index.js",
      "outFiles": ["${workspaceFolder}/binary/out/**/*.js"],
      "sourceMaps": true,
      "smartStep": true,
      "internalConsoleOptions": "openOnSessionStart",
      "cwd": "${workspaceFolder}/binary",
      "env": {
        // "CONTROL_PLANE_ENV": "test",
        "CONTINUE_DEVELOPMENT": "true",
        "CONTINUE_GLOBAL_DIR": "${workspaceFolder}/extensions/.granite-code-debug"
      }
    },
    {
      "name": "Debug Jest Tests",
      "type": "node",
      "request": "launch",
      "runtimeArgs": [
        "--inspect-brk",
        "${workspaceRoot}/core/node_modules/.bin/jest",
        "${fileBasenameNoExtension}",
        "--runInBand",
        "--config",
        "${workspaceRoot}/core/jest.config.js"
      ],

      "console": "integratedTerminal",
      "internalConsoleOptions": "neverOpen"
    },
    {
      "type": "chrome",
      "request": "attach",
      "name": "Vite",
      "url": "http://localhost:5173",
      "webRoot": "${workspaceFolder}/gui/src",
      "sourceMapPathOverrides": {
        "webpack:///./src/*": "${webRoot}/*"
      },
      "port": 9222,
      // "runtimeArgs": ["--remote-debugging-port=9222"],
      "sourceMaps": true
      // "preLaunchTask": "gui:dev"
    },
<<<<<<< HEAD
    // Has to be run after starting the server (separately or using the compound configuration)
    {
      "name": "Run tests",
      "type": "extensionHost",
      "request": "launch",
      "cwd": "${workspaceFolder}/extensions/vscode",
      "runtimeExecutable": "${execPath}",
      "args": [
        // Pass a directory to run tests in
        "${workspaceFolder}/extensions/vscode/manual-testing-sandbox",
        "--disable-extension=redhat.granitecode",
        "--extensionDevelopmentPath=${workspaceFolder}/extensions/vscode",
        "--extensionTestsPath=${workspaceFolder}/extensions/vscode/out/test/runner/mochaRunner"
      ],
      "outFiles": [
        // Allows setting breakpoints in test suites across the /src folder
        "${workspaceFolder}/extensions/vscode/out/test/test-suites/**/*.js",
        // Allows setting breakpoints in mocha test runner file
        "${workspaceFolder}/extensions/vscode/out/test/runner/**/*.js"
      ],
      "internalConsoleOptions": "openOnSessionStart",
      "preLaunchTask": "vscode-extension:tests:build",
      "env": {
        // Avoid timing out when stopping on breakpoints during debugging in VSCode
        "MOCHA_TIMEOUT": "0"
      }
    },
=======
>>>>>>> 1a9458c3
    {
      "name": "[Core] Jest Test Debugger, Current Open File",
      "type": "node",
      "request": "launch",
      "runtimeArgs": [
        "--inspect-brk",
        "${workspaceRoot}/core/node_modules/jest/bin/jest.js",
        "--runInBand",
        "--config",
        "${workspaceRoot}/core/jest.config.js",
        "${relativeFile}"
      ],
      "cwd": "${workspaceRoot}/core",
      "console": "integratedTerminal",
      "internalConsoleOptions": "neverOpen",
      "env": {
        "NODE_OPTIONS": "--experimental-vm-modules",
        "CI": "true",
        "DEBUG": "jest"
      }
    },
    {
      "name": "[openai-adapters] Jest Test Debugger, Current Open File",
      "type": "node",
      "request": "launch",
      "runtimeArgs": [
        "--inspect-brk",
        "${workspaceRoot}/packages/openai-adapters/node_modules/jest/bin/jest.js",
        "--runInBand",
        "--config",
        "${workspaceRoot}/packages/openai-adapters/jest.config.mjs",
        "${relativeFile}"
      ],
      "cwd": "${workspaceRoot}/packages/openai-adapters",
      "console": "integratedTerminal",
      "internalConsoleOptions": "neverOpen",
      "env": {
        "NODE_OPTIONS": "--experimental-vm-modules"
      }
    },
    {
      "name": "[config-yaml] Jest Test Debugger, Current Open File",
      "type": "node",
      "request": "launch",
      "runtimeArgs": [
        "--inspect-brk",
        "${workspaceRoot}/packages/config-yaml/node_modules/jest/bin/jest.js",
        "--runInBand",
        "--config",
        "${workspaceRoot}/packages/config-yaml/jest.config.mjs",
        "${relativeFile}"
      ],
      "cwd": "${workspaceRoot}/packages/config-yaml",
      "console": "integratedTerminal",
      "internalConsoleOptions": "neverOpen",
      "env": {
        "NODE_OPTIONS": "--experimental-vm-modules"
      }
    }
  ]
}<|MERGE_RESOLUTION|>--- conflicted
+++ resolved
@@ -74,36 +74,6 @@
       "sourceMaps": true
       // "preLaunchTask": "gui:dev"
     },
-<<<<<<< HEAD
-    // Has to be run after starting the server (separately or using the compound configuration)
-    {
-      "name": "Run tests",
-      "type": "extensionHost",
-      "request": "launch",
-      "cwd": "${workspaceFolder}/extensions/vscode",
-      "runtimeExecutable": "${execPath}",
-      "args": [
-        // Pass a directory to run tests in
-        "${workspaceFolder}/extensions/vscode/manual-testing-sandbox",
-        "--disable-extension=redhat.granitecode",
-        "--extensionDevelopmentPath=${workspaceFolder}/extensions/vscode",
-        "--extensionTestsPath=${workspaceFolder}/extensions/vscode/out/test/runner/mochaRunner"
-      ],
-      "outFiles": [
-        // Allows setting breakpoints in test suites across the /src folder
-        "${workspaceFolder}/extensions/vscode/out/test/test-suites/**/*.js",
-        // Allows setting breakpoints in mocha test runner file
-        "${workspaceFolder}/extensions/vscode/out/test/runner/**/*.js"
-      ],
-      "internalConsoleOptions": "openOnSessionStart",
-      "preLaunchTask": "vscode-extension:tests:build",
-      "env": {
-        // Avoid timing out when stopping on breakpoints during debugging in VSCode
-        "MOCHA_TIMEOUT": "0"
-      }
-    },
-=======
->>>>>>> 1a9458c3
     {
       "name": "[Core] Jest Test Debugger, Current Open File",
       "type": "node",
