{
  "python.defaultInterpreterPath": "${workspaceFolder}/server/.venv/bin/python3",
  "python.analysis.extraPaths": [],
  "python.autoComplete.extraPaths": [],
  "continue.showInlineTip": false,
  "python.testing.pytestArgs": ["server"],
  "python.testing.unittestEnabled": false,
  "python.testing.pytestEnabled": true,
<<<<<<< HEAD
  "search.useIgnoreFiles": false,
  "cmake.configureOnOpen": false
=======
  "python.terminal.activateEnvironment": true
>>>>>>> 69ef2110
}<|MERGE_RESOLUTION|>--- conflicted
+++ resolved
@@ -6,10 +6,5 @@
   "python.testing.pytestArgs": ["server"],
   "python.testing.unittestEnabled": false,
   "python.testing.pytestEnabled": true,
-<<<<<<< HEAD
-  "search.useIgnoreFiles": false,
-  "cmake.configureOnOpen": false
-=======
   "python.terminal.activateEnvironment": true
->>>>>>> 69ef2110
 }