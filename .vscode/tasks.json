--- conflicted
+++ resolved
@@ -294,11 +294,7 @@
     },
     {
       "label": "vscode-extension:build-with-packages",
-<<<<<<< HEAD
-      "dependsOn": ["Build Continue packages", "vscode-extension:build"],
-=======
       "dependsOn": ["continue-packages:build", "vscode-extension:build"],
->>>>>>> b11f5cab
       "type": "shell",
       "command": "echo",
       "args": ["Build with packages completed"],
