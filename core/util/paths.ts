import * as fs from "fs";
import * as os from "os";
import * as path from "path";
import { SerializedContinueConfig } from "..";
import defaultConfig from "../config/default";
import Types from "../config/types";

export function getContinueGlobalPath(): string {
  // This is ~/.continue on mac/linux
  const continuePath = path.join(os.homedir(), ".continue");
  if (!fs.existsSync(continuePath)) {
    fs.mkdirSync(continuePath);
  }
  return continuePath;
}

export function getSessionsFolderPath(): string {
  const sessionsPath = path.join(getContinueGlobalPath(), "sessions");
  if (!fs.existsSync(sessionsPath)) {
    fs.mkdirSync(sessionsPath);
  }
  return sessionsPath;
}

export function getIndexFolderPath(): string {
  const indexPath = path.join(getContinueGlobalPath(), "index");
  if (!fs.existsSync(indexPath)) {
    fs.mkdirSync(indexPath);
  }
  return indexPath;
}

export function getSessionFilePath(sessionId: string): string {
  return path.join(getSessionsFolderPath(), `${sessionId}.json`);
}

export function getSessionsListPath(): string {
  const filepath = path.join(getSessionsFolderPath(), "sessions.json");
  if (!fs.existsSync(filepath)) {
    fs.writeFileSync(filepath, JSON.stringify([]));
  }
  return filepath;
}

export function getConfigJsonPath(): string {
  const p = path.join(getContinueGlobalPath(), "config.json");
  if (!fs.existsSync(p)) {
    fs.writeFileSync(p, JSON.stringify(defaultConfig, null, 2));
  }
  return p;
}

export function getConfigTsPath(): string {
  const p = path.join(getContinueGlobalPath(), "config.ts");
  if (!fs.existsSync(p)) {
    fs.writeFileSync(
      p,
      `export function modifyConfig(config: Config): Config {
  return config;
}`
    );
  }

  const typesPath = path.join(getContinueGlobalPath(), "types");
  if (!fs.existsSync(typesPath)) {
    fs.mkdirSync(typesPath);
  }
  const corePath = path.join(typesPath, "core");
  if (!fs.existsSync(corePath)) {
    fs.mkdirSync(corePath);
  }
  const packageJsonPath = path.join(getContinueGlobalPath(), "package.json");
  if (!fs.existsSync(packageJsonPath)) {
    fs.writeFileSync(
      packageJsonPath,
      JSON.stringify({
        name: "continue-config",
        version: "1.0.0",
        description: "My Continue Configuration",
        main: "config.js",
      })
    );
  }

  fs.writeFileSync(path.join(corePath, "index.d.ts"), Types);
  return p;
}

export function getConfigJsPath(node: boolean): string {
  // Do not create automatically
  return path.join(
    getContinueGlobalPath(),
    "out",
    `config${node ? ".node" : ""}.js`
  );
}

export function getTsConfigPath(): string {
  const tsConfigPath = path.join(getContinueGlobalPath(), "tsconfig.json");
  if (!fs.existsSync(tsConfigPath)) {
    fs.writeFileSync(
      tsConfigPath,
      JSON.stringify(
        {
          compilerOptions: {
            target: "ESNext",
            useDefineForClassFields: true,
            lib: ["DOM", "DOM.Iterable", "ESNext"],
            allowJs: true,
            skipLibCheck: true,
            esModuleInterop: false,
            allowSyntheticDefaultImports: true,
            strict: true,
            forceConsistentCasingInFileNames: true,
            module: "System",
            moduleResolution: "Node",
            noEmit: false,
            noEmitOnError: false,
            outFile: "./out/config.js",
            typeRoots: ["./node_modules/@types", "./types"],
          },
          include: ["./config.ts"],
        },
        null,
        2
      )
    );
  }
  return tsConfigPath;
}

export function devDataPath(): string {
  const sPath = path.join(getContinueGlobalPath(), "dev_data");
  if (!fs.existsSync(sPath)) {
    fs.mkdirSync(sPath);
  }
  return sPath;
}

export function getDevDataFilePath(fileName: string): string {
  return path.join(devDataPath(), fileName + ".jsonl");
}

export function editConfigJson(
  callback: (config: SerializedContinueConfig) => SerializedContinueConfig
) {
  const config = fs.readFileSync(getConfigJsonPath(), "utf8");
  let configJson = JSON.parse(config);
  configJson = callback(configJson);
  fs.writeFileSync(getConfigJsonPath(), JSON.stringify(configJson, null, 2));
  return configJson;
}

function getMigrationsFolderPath(): string {
  const migrationsPath = path.join(getContinueGlobalPath(), ".migrations");
  if (!fs.existsSync(migrationsPath)) {
    fs.mkdirSync(migrationsPath);
  }
  return migrationsPath;
}

export function migrate(id: string, callback: () => void) {
  const migrationsPath = getMigrationsFolderPath();
  const migrationPath = path.join(migrationsPath, id);
  if (!fs.existsSync(migrationPath)) {
    fs.writeFileSync(migrationPath, "");
    callback();
  }
}

export function getIndexSqlitePath(): string {
  return path.join(getIndexFolderPath(), "index.sqlite");
}

export function getLanceDbPath(): string {
  return path.join(getIndexFolderPath(), "lancedb");
}

<<<<<<< HEAD
export function getTabAutocompleteCacheSqlitePath(): string {
  return path.join(getIndexFolderPath(), "autocompleteCache.sqlite");
=======
export function getDocsSqlitePath(): string {
  return path.join(getIndexFolderPath(), "docs.sqlite");
>>>>>>> 94ed7cad
}<|MERGE_RESOLUTION|>--- conflicted
+++ resolved
@@ -176,11 +176,10 @@
   return path.join(getIndexFolderPath(), "lancedb");
 }
 
-<<<<<<< HEAD
 export function getTabAutocompleteCacheSqlitePath(): string {
   return path.join(getIndexFolderPath(), "autocompleteCache.sqlite");
-=======
+}
+
 export function getDocsSqlitePath(): string {
   return path.join(getIndexFolderPath(), "docs.sqlite");
->>>>>>> 94ed7cad
 }