--- conflicted
+++ resolved
@@ -205,11 +205,7 @@
 
   if (!fs.existsSync(migrationPath)) {
     try {
-<<<<<<< HEAD
       await Promise.resolve(callback());
-=======
-      await callback();
->>>>>>> 699063f9
       fs.writeFileSync(migrationPath, "");
     } catch (e) {
       console.warn(`Migration ${id} failed`, e);
