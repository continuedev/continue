--- conflicted
+++ resolved
@@ -25,20 +25,16 @@
       callback: (data: FromIdeProtocol[T][0]) => FromIdeProtocol[T][1],
     ) => void,
   ) {}
-<<<<<<< HEAD
   async gotoDefinition(location: Location): Promise<RangeInFile[]> {
     return this.request("gotoDefinition", { location });
   }
-
   onDidChangeActiveTextEditor(callback: (filepath: string) => void): void {
     this.on("didChangeActiveTextEditor", (data) => callback(data.filepath));
   }
 
-=======
   getIdeSettings(): Promise<IdeSettings> {
     return this.request("getIdeSettings", undefined);
   }
->>>>>>> 9eea0857
   getGitHubAuthToken(): Promise<string | undefined> {
     return this.request("getGitHubAuthToken", undefined);
   }
