<<<<<<< HEAD
import fs from "node:fs";
import type { DatabaseConnection } from "../indexing/refreshIndex";
import { getDevDataSqlitePath } from "./paths";
=======
import fs from "fs";
import { DatabaseConnection } from "../indexing/refreshIndex.js";
import { getDevDataSqlitePath } from "./paths.js";
>>>>>>> e877f8ab

export class DevDataSqliteDb {
  static db: DatabaseConnection | null = null;

  private static async createTables(db: DatabaseConnection) {
    await db.exec(
      `CREATE TABLE IF NOT EXISTS tokens_generated (
            id INTEGER PRIMARY KEY AUTOINCREMENT,
            model TEXT NOT NULL,
            provider TEXT NOT NULL,
            tokens_generated INTEGER NOT NULL,
            timestamp DATETIME DEFAULT CURRENT_TIMESTAMP
        )`,
    );
  }

  public static async logTokensGenerated(
    model: string,
    provider: string,
    tokens: number,
  ) {
    const db = await DevDataSqliteDb.get();
    await db?.run(
      "INSERT INTO tokens_generated (model, provider, tokens_generated) VALUES (?, ?, ?)",
      [model, provider, tokens],
    );
  }

  public static async getTokensPerDay() {
    const db = await DevDataSqliteDb.get();
    // Return a sum of tokens_generated column aggregated by day
    const result = await db?.all(
      `SELECT date(timestamp) as day, sum(tokens_generated) as tokens
        FROM tokens_generated
        GROUP BY date(timestamp)`,
      // WHERE model = ? AND provider = ?
      // [model, provider],
    );
    return result ?? [];
  }

  public static async getTokensPerModel() {
    const db = await DevDataSqliteDb.get();
    // Return a sum of tokens_generated column aggregated by model
    const result = await db?.all(
      `SELECT model, sum(tokens_generated) as tokens
        FROM tokens_generated
        GROUP BY model`,
    );
    return result ?? [];
  }

  static async get() {
    const devDataSqlitePath = getDevDataSqlitePath();
    if (DevDataSqliteDb.db && fs.existsSync(devDataSqlitePath)) {
      return DevDataSqliteDb.db;
    }

    const { open } = require("sqlite");
    const sqlite3 = require("sqlite3");
    DevDataSqliteDb.db = await open({
      filename: devDataSqlitePath,
      driver: sqlite3.Database,
    });

    await DevDataSqliteDb.createTables(DevDataSqliteDb.db!);

    return DevDataSqliteDb.db;
  }
}<|MERGE_RESOLUTION|>--- conflicted
+++ resolved
@@ -1,12 +1,6 @@
-<<<<<<< HEAD
-import fs from "node:fs";
-import type { DatabaseConnection } from "../indexing/refreshIndex";
-import { getDevDataSqlitePath } from "./paths";
-=======
 import fs from "fs";
 import { DatabaseConnection } from "../indexing/refreshIndex.js";
 import { getDevDataSqlitePath } from "./paths.js";
->>>>>>> e877f8ab
 
 export class DevDataSqliteDb {
   static db: DatabaseConnection | null = null;
