--- conflicted
+++ resolved
@@ -16,17 +16,17 @@
 import { getContinueGlobalPath } from "./paths.js";
 
 class FileSystemIde implements IDE {
-<<<<<<< HEAD
+  static workspaceDir = "/tmp/continue";
+
+  constructor() {
+    fs.mkdirSync(FileSystemIde.workspaceDir, { recursive: true });
+  }
+
   gotoDefinition(location: Location): Promise<RangeInFile[]> {
     throw new Error("Method not implemented.");
   }
   onDidChangeActiveTextEditor(callback: (filepath: string) => void): void {
     throw new Error("Method not implemented.");
-=======
-  static workspaceDir = "/tmp/continue";
-
-  constructor() {
-    fs.mkdirSync(FileSystemIde.workspaceDir, { recursive: true });
   }
 
   async getIdeSettings(): Promise<IdeSettings> {
@@ -35,7 +35,6 @@
       remoteConfigSyncPeriod: 60,
       userToken: "",
     };
->>>>>>> 9eea0857
   }
   async getGitHubAuthToken(): Promise<string | undefined> {
     return undefined;
