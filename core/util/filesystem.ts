--- conflicted
+++ resolved
@@ -38,11 +38,8 @@
       remoteConfigSyncPeriod: 60,
       userToken: "",
       enableControlServerBeta: false,
-<<<<<<< HEAD
       pauseCodebaseIndexOnStart: false,
-=======
       enableDebugLogs: false,
->>>>>>> a758d75c
     };
   }
   async getGitHubAuthToken(): Promise<string | undefined> {
