--- conflicted
+++ resolved
@@ -1,9 +1,5 @@
 import fs from "node:fs";
-<<<<<<< HEAD
-import path from "node:path";
-=======
 import * as path from "node:path";
->>>>>>> ffbec586
 import Parser, { Language } from "web-tree-sitter";
 
 export const supportedLanguages: { [key: string]: string } = {
@@ -115,8 +111,8 @@
     }
     let language = nameToLanguage.get(languageName);
     if (!language) {
-        language = await loadLanguageForFileExt(extension);
-        nameToLanguage.set(languageName, language);
+      language = await loadLanguageForFileExt(extension);
+      nameToLanguage.set(languageName, language);
     }
     return language;
   } catch (e) {
@@ -154,11 +150,11 @@
 
   const query = language.query(querySource);
   return query;
-<<<<<<< HEAD
-=======
 }
 
-async function loadLanguageForFileExt(fileExtension: string): Promise<Language> {
+async function loadLanguageForFileExt(
+  fileExtension: string,
+): Promise<Language> {
   const wasmPath = path.join(
     __dirname,
     ...(process.env.NODE_ENV === "test"
@@ -167,5 +163,4 @@
     `tree-sitter-${supportedLanguages[fileExtension]}.wasm`,
   );
   return await Parser.Language.load(wasmPath);
->>>>>>> ffbec586
 }