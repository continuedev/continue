--- conflicted
+++ resolved
@@ -163,11 +163,7 @@
   ] = await Promise.all([
     racePromise(contextRetrievalService.getRootPathSnippets(helper)),
     racePromise(contextRetrievalService.getSnippetsFromImportDefinitions(helper)),
-<<<<<<< HEAD
-    helper.options.useImports ? racePromise(getIdeSnippets(helper, ide, getDefinitionsFromLsp)) : [],
-=======
     IDE_SNIPPETS_ENABLED ? racePromise(getIdeSnippets(helper, ide, getDefinitionsFromLsp)) : [],
->>>>>>> f70f002a
     racePromise(getDiffSnippets(ide)),
     racePromise(getClipboardSnippets(ide)),
   ]);
