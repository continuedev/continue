import { processTestCase } from "./completionTestUtils";
import { processSingleLineCompletion } from "./processSingleLineCompletion";

describe("processSingleLineCompletion", () => {
<<<<<<< HEAD

    it("should handle simple end of line completion", () => {
        const testCase = processTestCase({
            original: "console.log(|cur|",
            completion: "\"Hello, world!\")",
        });

        const result = processSingleLineCompletion(
            testCase.input.lastLineOfCompletionText,
            testCase.input.currentText,
            testCase.input.cursorPosition,
            true,
        );

        expect(result).toEqual(testCase.expectedResult);
    });

    it("should handle midline insert repeating the end of line", () => {
        const testCase = processTestCase({
            original: "console.log(|cur|);",
            completion: "\"Hello, world!\");",
            appliedCompletion: '"Hello, world!"',
        });

        const result = processSingleLineCompletion(
            testCase.input.lastLineOfCompletionText,
            testCase.input.currentText,
            testCase.input.cursorPosition,
            true,
        );
=======
  it("should handle simple end of line completion", () => {
    const testCase = processTestCase({
      original: "console.log(|cur|",
      completion: '"Hello, world!")',
    });

    const result = processSingleLineCompletion(
      testCase.input.lastLineOfCompletionText,
      testCase.input.currentText,
      testCase.input.cursorPosition,
    );

    expect(result).toEqual(testCase.expectedResult);
  });
>>>>>>> 3c5332ac

  it("should handle midline insert repeating the end of line", () => {
    const testCase = processTestCase({
      original: "console.log(|cur|);|till|",
      completion: '"Hello, world!");',
    });

    const result = processSingleLineCompletion(
      testCase.input.lastLineOfCompletionText,
      testCase.input.currentText,
      testCase.input.cursorPosition,
    );

<<<<<<< HEAD
        const result = processSingleLineCompletion(
            testCase.input.lastLineOfCompletionText,
            testCase.input.currentText,
            testCase.input.cursorPosition,
            true,
        );

        expect(result).toEqual(testCase.expectedResult);
    });

    it("should handle midline insert plus extra when range can't be changed", () => {
        const testCase = processTestCase({
            original: "console.log(|cur|)",
            completion: "\"Hello, world!\");",
            appliedCompletion: '"Hello, world!"',
        });

        const result = processSingleLineCompletion(
            testCase.input.lastLineOfCompletionText,
            testCase.input.currentText,
            testCase.input.cursorPosition,
            false,
        );
=======
    expect(result).toEqual(testCase.expectedResult);
  });
>>>>>>> 3c5332ac

  it("should handle midline insert repeating the end of line plus adding a semicolon", () => {
    const testCase = processTestCase({
      original: "console.log(|cur|)|till|",
      completion: '"Hello, world!");',
    });

<<<<<<< HEAD
    it("should handle simple midline insert", () => {
        const testCase = processTestCase({
            original: "console.log(|cur|)",
            completion: '"Hello, world!"',
        });

        const result = processSingleLineCompletion(
            testCase.input.lastLineOfCompletionText,
            testCase.input.currentText,
            testCase.input.cursorPosition,
            true,
        );
=======
    const result = processSingleLineCompletion(
      testCase.input.lastLineOfCompletionText,
      testCase.input.currentText,
      testCase.input.cursorPosition,
    );

    expect(result).toEqual(testCase.expectedResult);
  });
>>>>>>> 3c5332ac

  it("should handle simple midline insert", () => {
    const testCase = processTestCase({
      original: "console.log(|cur|)",
      completion: '"Hello, world!"',
    });

<<<<<<< HEAD
    it("should handle complex dif with addition in the beginning", () => {
        const testCase = processTestCase({
            original: "console.log(|cur||till|, \"param1\", )", // TODO
            completion: "\"Hello world!\", \"param1\", param1);",
            appliedCompletion: '"Hello world!"',
        });

        const result = processSingleLineCompletion(
            testCase.input.lastLineOfCompletionText,
            testCase.input.currentText,
            testCase.input.cursorPosition,
            true,
        );
=======
    const result = processSingleLineCompletion(
      testCase.input.lastLineOfCompletionText,
      testCase.input.currentText,
      testCase.input.cursorPosition,
    );

    expect(result).toEqual(testCase.expectedResult);
  });
>>>>>>> 3c5332ac

  it("should handle complex dif with addition in the beginning", () => {
    const testCase = processTestCase({
      original: 'console.log(|cur||till|, "param1", )', // TODO
      completion: '"Hello world!", "param1", param1);',
      appliedCompletion: '"Hello world!"',
    });

    const result = processSingleLineCompletion(
      testCase.input.lastLineOfCompletionText,
      testCase.input.currentText,
      testCase.input.cursorPosition,
    );

<<<<<<< HEAD
        const result = processSingleLineCompletion(
            testCase.input.lastLineOfCompletionText,
            testCase.input.currentText,
            testCase.input.cursorPosition,
            true,
        );
=======
    expect(result).toEqual(testCase.expectedResult);
  });
>>>>>>> 3c5332ac

  it("should handle simple insertion even with random equality", () => {
    const testCase = processTestCase({
      original: 'print(f"Foobar length: |cur||till|")',
      completion: "{len(foobar)}",
    });
<<<<<<< HEAD
=======

    const result = processSingleLineCompletion(
      testCase.input.lastLineOfCompletionText,
      testCase.input.currentText,
      testCase.input.cursorPosition,
    );

    expect(result).toEqual(testCase.expectedResult);
  });
>>>>>>> 3c5332ac
});<|MERGE_RESOLUTION|>--- conflicted
+++ resolved
@@ -2,38 +2,6 @@
 import { processSingleLineCompletion } from "./processSingleLineCompletion";
 
 describe("processSingleLineCompletion", () => {
-<<<<<<< HEAD
-
-    it("should handle simple end of line completion", () => {
-        const testCase = processTestCase({
-            original: "console.log(|cur|",
-            completion: "\"Hello, world!\")",
-        });
-
-        const result = processSingleLineCompletion(
-            testCase.input.lastLineOfCompletionText,
-            testCase.input.currentText,
-            testCase.input.cursorPosition,
-            true,
-        );
-
-        expect(result).toEqual(testCase.expectedResult);
-    });
-
-    it("should handle midline insert repeating the end of line", () => {
-        const testCase = processTestCase({
-            original: "console.log(|cur|);",
-            completion: "\"Hello, world!\");",
-            appliedCompletion: '"Hello, world!"',
-        });
-
-        const result = processSingleLineCompletion(
-            testCase.input.lastLineOfCompletionText,
-            testCase.input.currentText,
-            testCase.input.cursorPosition,
-            true,
-        );
-=======
   it("should handle simple end of line completion", () => {
     const testCase = processTestCase({
       original: "console.log(|cur|",
@@ -44,15 +12,32 @@
       testCase.input.lastLineOfCompletionText,
       testCase.input.currentText,
       testCase.input.cursorPosition,
+      true,
     );
 
     expect(result).toEqual(testCase.expectedResult);
   });
->>>>>>> 3c5332ac
 
   it("should handle midline insert repeating the end of line", () => {
     const testCase = processTestCase({
-      original: "console.log(|cur|);|till|",
+      original: "console.log(|cur|);",
+      completion: '"Hello, world!");',
+      appliedCompletion: '"Hello, world!"',
+    });
+
+    const result = processSingleLineCompletion(
+      testCase.input.lastLineOfCompletionText,
+      testCase.input.currentText,
+      testCase.input.cursorPosition,
+      true,
+    );
+
+    expect(result).toEqual(testCase.expectedResult);
+  });
+
+  it("should handle midline insert repeating the end of line plus adding a semicolon", () => {
+    const testCase = processTestCase({
+      original: "console.log(|cur|)|till|",
       completion: '"Hello, world!");',
     });
 
@@ -60,66 +45,28 @@
       testCase.input.lastLineOfCompletionText,
       testCase.input.currentText,
       testCase.input.cursorPosition,
+      true,
     );
 
-<<<<<<< HEAD
-        const result = processSingleLineCompletion(
-            testCase.input.lastLineOfCompletionText,
-            testCase.input.currentText,
-            testCase.input.cursorPosition,
-            true,
-        );
+    expect(result).toEqual(testCase.expectedResult);
+  });
 
-        expect(result).toEqual(testCase.expectedResult);
+  it("should handle midline insert plus extra when range can't be changed", () => {
+    const testCase = processTestCase({
+      original: "console.log(|cur|)",
+      completion: '"Hello, world!");',
+      appliedCompletion: '"Hello, world!"',
     });
 
-    it("should handle midline insert plus extra when range can't be changed", () => {
-        const testCase = processTestCase({
-            original: "console.log(|cur|)",
-            completion: "\"Hello, world!\");",
-            appliedCompletion: '"Hello, world!"',
-        });
-
-        const result = processSingleLineCompletion(
-            testCase.input.lastLineOfCompletionText,
-            testCase.input.currentText,
-            testCase.input.cursorPosition,
-            false,
-        );
-=======
-    expect(result).toEqual(testCase.expectedResult);
-  });
->>>>>>> 3c5332ac
-
-  it("should handle midline insert repeating the end of line plus adding a semicolon", () => {
-    const testCase = processTestCase({
-      original: "console.log(|cur|)|till|",
-      completion: '"Hello, world!");',
-    });
-
-<<<<<<< HEAD
-    it("should handle simple midline insert", () => {
-        const testCase = processTestCase({
-            original: "console.log(|cur|)",
-            completion: '"Hello, world!"',
-        });
-
-        const result = processSingleLineCompletion(
-            testCase.input.lastLineOfCompletionText,
-            testCase.input.currentText,
-            testCase.input.cursorPosition,
-            true,
-        );
-=======
     const result = processSingleLineCompletion(
       testCase.input.lastLineOfCompletionText,
       testCase.input.currentText,
       testCase.input.cursorPosition,
+      false,
     );
 
     expect(result).toEqual(testCase.expectedResult);
   });
->>>>>>> 3c5332ac
 
   it("should handle simple midline insert", () => {
     const testCase = processTestCase({
@@ -127,30 +74,15 @@
       completion: '"Hello, world!"',
     });
 
-<<<<<<< HEAD
-    it("should handle complex dif with addition in the beginning", () => {
-        const testCase = processTestCase({
-            original: "console.log(|cur||till|, \"param1\", )", // TODO
-            completion: "\"Hello world!\", \"param1\", param1);",
-            appliedCompletion: '"Hello world!"',
-        });
-
-        const result = processSingleLineCompletion(
-            testCase.input.lastLineOfCompletionText,
-            testCase.input.currentText,
-            testCase.input.cursorPosition,
-            true,
-        );
-=======
     const result = processSingleLineCompletion(
       testCase.input.lastLineOfCompletionText,
       testCase.input.currentText,
       testCase.input.cursorPosition,
+      true,
     );
 
     expect(result).toEqual(testCase.expectedResult);
   });
->>>>>>> 3c5332ac
 
   it("should handle complex dif with addition in the beginning", () => {
     const testCase = processTestCase({
@@ -163,35 +95,25 @@
       testCase.input.lastLineOfCompletionText,
       testCase.input.currentText,
       testCase.input.cursorPosition,
+      true,
     );
 
-<<<<<<< HEAD
-        const result = processSingleLineCompletion(
-            testCase.input.lastLineOfCompletionText,
-            testCase.input.currentText,
-            testCase.input.cursorPosition,
-            true,
-        );
-=======
     expect(result).toEqual(testCase.expectedResult);
   });
->>>>>>> 3c5332ac
 
   it("should handle simple insertion even with random equality", () => {
     const testCase = processTestCase({
       original: 'print(f"Foobar length: |cur||till|")',
       completion: "{len(foobar)}",
     });
-<<<<<<< HEAD
-=======
 
     const result = processSingleLineCompletion(
       testCase.input.lastLineOfCompletionText,
       testCase.input.currentText,
       testCase.input.cursorPosition,
+      true,
     );
 
     expect(result).toEqual(testCase.expectedResult);
   });
->>>>>>> 3c5332ac
 });