--- conflicted
+++ resolved
@@ -39,77 +39,32 @@
 type DiffPartType = "+" | "-" | "=";
 
 export function processSingleLineCompletion(
-<<<<<<< HEAD
-    completionText: string,
-    currentText: string,
-    cursorPosition: number,
-    mayChangeRange: boolean
-): SingleLineCompletionResult | undefined {
-    const diffs: DiffType[] = Diff.diffWords(currentText, completionText);
-
-    if (diffPatternMatches(diffs, ["+"])) {
-        // Just insert, we're already at the end of the line
-        return {
-            completionText,
-        };
-    }
-
-    if (
-        mayChangeRange &&
-        diffPatternMatches(diffs, ["+", "=", "+"])
-    ) {
-        // The model inserted something after the cursor and something at the
-        // end of the line; if we can change the range, we can replace the entire
-        // rest of the line.
-        return {
-            completionText,
-            range: {
-                start: cursorPosition,
-                end: currentText.length + cursorPosition,
-            },
-        };
-    }
-
-    if (
-        diffPatternMatches(diffs, ["+", "-"]) ||
-        diffPatternMatches(diffs, ["-", "+"])
-    ) {
-        // We are midline and the model just inserted without repeating to the end of the line
-        return {
-            completionText,
-        };
-    }
-=======
-  lastLineOfCompletionText: string,
+  completionText: string,
   currentText: string,
   cursorPosition: number,
+  mayChangeRange: boolean,
 ): SingleLineCompletionResult | undefined {
-  const diffs: DiffType[] = Diff.diffWords(
-    currentText,
-    lastLineOfCompletionText,
-  );
+  const diffs: DiffType[] = Diff.diffWords(currentText, completionText);
 
   if (diffPatternMatches(diffs, ["+"])) {
     // Just insert, we're already at the end of the line
     return {
-      completionText: lastLineOfCompletionText,
+      completionText,
     };
   }
 
-  if (
-    diffPatternMatches(diffs, ["+", "="]) ||
-    diffPatternMatches(diffs, ["+", "=", "+"])
-  ) {
-    // The model repeated the text after the cursor to the end of the line
+  if (mayChangeRange && diffPatternMatches(diffs, ["+", "=", "+"])) {
+    // The model inserted something after the cursor and something at the
+    // end of the line; if we can change the range, we can replace the entire
+    // rest of the line.
     return {
-      completionText: lastLineOfCompletionText,
+      completionText,
       range: {
         start: cursorPosition,
         end: currentText.length + cursorPosition,
       },
     };
   }
->>>>>>> 3c5332ac
 
   if (
     diffPatternMatches(diffs, ["+", "-"]) ||
@@ -117,23 +72,19 @@
   ) {
     // We are midline and the model just inserted without repeating to the end of the line
     return {
-      completionText: lastLineOfCompletionText,
+      completionText,
     };
   }
 
   // For any other diff pattern, just use the first added part if available
   if (diffs[0]?.added) {
     return {
-<<<<<<< HEAD
-        completionText,
-=======
       completionText: diffs[0].value,
->>>>>>> 3c5332ac
     };
   }
 
   // Default case: treat as simple insertion
   return {
-    completionText: lastLineOfCompletionText,
+    completionText,
   };
 }