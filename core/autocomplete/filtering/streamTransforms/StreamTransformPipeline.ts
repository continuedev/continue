--- conflicted
+++ resolved
@@ -1,11 +1,7 @@
 import { streamLines } from "../../../diff/util";
-<<<<<<< HEAD
+import { PosthogFeatureFlag, Telemetry } from "../../../util/posthog";
+import { DEFAULT_AUTOCOMPLETE_OPTS } from "../../TabAutocompleteOptions";
 import { AutocompleteContext } from "../../util/AutocompleteContext";
-=======
-import { DEFAULT_AUTOCOMPLETE_OPTS } from "../../../util/parameters";
-import { PosthogFeatureFlag, Telemetry } from "../../../util/posthog";
-import { HelperVars } from "../../util/HelperVars";
->>>>>>> 9c113252
 
 import { stopAtStartOf, stopAtStopTokens } from "./charStream";
 import {
@@ -35,11 +31,14 @@
   ): AsyncGenerator<string> {
     let charGenerator = generator;
 
-<<<<<<< HEAD
-    charGenerator = stopAtStopTokens(generator, stopTokens, (token) => {
-      if (ctx.options.logCompletionStop)
-        ctx.writeLog(`CompletionStop: Completion stopped at token: ${token}`);
-    });
+    charGenerator = stopAtStopTokens(
+      generator,
+      [...stopTokens, ...STOP_AT_PATTERNS],
+      (token) => {
+        if (ctx.options.logCompletionStop)
+          ctx.writeLog(`CompletionStop: Completion stopped at token: ${token}`);
+      },
+    );
     charGenerator = stopAtStartOf(charGenerator, suffix, 20, () => {
       if (ctx.options.logCompletionStop)
         ctx.writeLog(
@@ -47,14 +46,6 @@
         );
     });
     for (const charFilter of ctx.lang.charFilters ?? []) {
-=======
-    charGenerator = stopAtStopTokens(generator, [
-      ...stopTokens,
-      ...STOP_AT_PATTERNS,
-    ]);
-    charGenerator = stopAtStartOf(charGenerator, suffix);
-    for (const charFilter of helper.lang.charFilters ?? []) {
->>>>>>> 9c113252
       charGenerator = charFilter({
         chars: charGenerator,
         prefix,
@@ -156,10 +147,16 @@
       },
     );
 
-<<<<<<< HEAD
+    const timeoutValue =
+      ctx.options.showWhateverWeHaveAtXMs ??
+      (await Telemetry.getValueForFeatureFlag(
+        PosthogFeatureFlag.AutocompleteTimeout,
+      )) ??
+      DEFAULT_AUTOCOMPLETE_OPTS.showWhateverWeHaveAtXMs;
+
     lineGenerator = showWhateverWeHaveAtXMs(
       lineGenerator,
-      ctx.options.showWhateverWeHaveAtXMs,
+      timeoutValue!,
       () => {
         if (ctx.options.logCompletionStop)
           ctx.writeLog(
@@ -167,16 +164,6 @@
           );
       },
     );
-=======
-    const timeoutValue =
-      helper.options.showWhateverWeHaveAtXMs ??
-      (await Telemetry.getValueForFeatureFlag(
-        PosthogFeatureFlag.AutocompleteTimeout,
-      )) ??
-      DEFAULT_AUTOCOMPLETE_OPTS.showWhateverWeHaveAtXMs;
-
-    lineGenerator = showWhateverWeHaveAtXMs(lineGenerator, timeoutValue!);
->>>>>>> 9c113252
 
     const finalGenerator = streamWithNewLines(lineGenerator);
     for await (const update of finalGenerator) {
