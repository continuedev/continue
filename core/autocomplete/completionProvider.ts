--- conflicted
+++ resolved
@@ -138,345 +138,6 @@
   lang: AutocompleteLanguageInfo,
 ) => Promise<AutocompleteSnippet[]>;
 
-<<<<<<< HEAD
-=======
-export async function getTabCompletion(
-  token: AbortSignal,
-  options: TabAutocompleteOptions,
-  llm: ILLM,
-  ide: IDE,
-  generatorReuseManager: GeneratorReuseManager,
-  input: AutocompleteInput,
-  getDefinitionsFromLsp: GetLspDefinitionsFunction,
-  bracketMatchingService: BracketMatchingService,
-): Promise<AutocompleteOutcome | undefined> {
-  const startTime = Date.now();
-
-  const {
-    filepath,
-    pos,
-    recentlyEditedFiles,
-    recentlyEditedRanges,
-    clipboardText,
-    manuallyPassFileContents,
-    manuallyPassPrefix,
-  } = input;
-  const fileContents =
-    manuallyPassFileContents ?? (await ide.readFile(filepath));
-  const fileLines = fileContents.split("\n");
-
-  // Filter
-  const lang = languageForFilepath(filepath);
-  const line = fileLines[pos.line] ?? "";
-  for (const endOfLine of lang.endOfLine) {
-    if (line.endsWith(endOfLine) && pos.character >= line.length) {
-      return undefined;
-    }
-  }
-
-  // Model
-  if (!llm) {
-    return;
-  }
-  if (llm instanceof OpenAI) {
-    llm.useLegacyCompletionsEndpoint = true;
-  } else if (
-    llm.providerName === "free-trial" &&
-    llm.model !== TRIAL_FIM_MODEL
-  ) {
-    llm.model = TRIAL_FIM_MODEL;
-  }
-
-  if (
-    !shownGptClaudeWarning &&
-    nonAutocompleteModels.some((model) => llm.model.includes(model)) &&
-    !llm.model.includes("deepseek")
-  ) {
-    shownGptClaudeWarning = true;
-    throw new Error(
-      `Warning: ${llm.model} is not trained for tab-autocomplete, and will result in low-quality suggestions. See the docs to learn more about why: https://docs.continue.dev/walkthroughs/tab-autocomplete#i-want-better-completions-should-i-use-gpt-4`,
-    );
-  }
-
-  // Prompt
-  let fullPrefix =
-    getRangeInString(fileContents, {
-      start: { line: 0, character: 0 },
-      end: input.selectedCompletionInfo?.range.start ?? pos,
-    }) + (input.selectedCompletionInfo?.text ?? "");
-
-  if (input.injectDetails) {
-    const lines = fullPrefix.split("\n");
-    fullPrefix = `${lines.slice(0, -1).join("\n")}\n${
-      lang.singleLineComment
-    } ${input.injectDetails.split("\n").join(`\n${lang.singleLineComment} `)}\n${
-      lines[lines.length - 1]
-    }`;
-  }
-
-  const fullSuffix = getRangeInString(fileContents, {
-    start: pos,
-    end: { line: fileLines.length - 1, character: Number.MAX_SAFE_INTEGER },
-  });
-
-  // First non-whitespace line below the cursor
-  let lineBelowCursor = "";
-  let i = 1;
-  while (
-    lineBelowCursor.trim() === "" &&
-    pos.line + i <= fileLines.length - 1
-  ) {
-    lineBelowCursor = fileLines[Math.min(pos.line + i, fileLines.length - 1)];
-    i++;
-  }
-
-  let extrasSnippets = options.useOtherFiles
-    ? ((await Promise.race([
-        getDefinitionsFromLsp(
-          filepath,
-          fullPrefix + fullSuffix,
-          fullPrefix.length,
-          ide,
-          lang,
-        ),
-        new Promise((resolve) => {
-          setTimeout(() => resolve([]), 100);
-        }),
-      ])) as AutocompleteSnippet[])
-    : [];
-
-  const workspaceDirs = await ide.getWorkspaceDirs();
-  if (options.onlyMyCode) {
-    extrasSnippets = extrasSnippets.filter((snippet) => {
-      return workspaceDirs.some((dir) => snippet.filepath.startsWith(dir));
-    });
-  }
-
-  let { prefix, suffix, completeMultiline, snippets } =
-    await constructAutocompletePrompt(
-      filepath,
-      pos.line,
-      fullPrefix,
-      fullSuffix,
-      clipboardText,
-      lang,
-      options,
-      recentlyEditedRanges,
-      recentlyEditedFiles,
-      llm.model,
-      extrasSnippets,
-    );
-
-  // If prefix is manually passed
-  if (manuallyPassPrefix) {
-    prefix = manuallyPassPrefix;
-    suffix = "";
-  }
-
-  // Template prompt
-  const {
-    template,
-    completionOptions,
-    compilePrefixSuffix = undefined,
-  } = options.template
-    ? { template: options.template, completionOptions: {} }
-    : getTemplateForModel(llm.model);
-
-  let prompt: string;
-  const filename = getBasename(filepath);
-  const reponame = getBasename(workspaceDirs[0] ?? "myproject");
-
-  // Some models have prompts that need two passes. This lets us pass the compiled prefix/suffix
-  // into either the 2nd template to generate a raw string, or to pass prefix, suffix to a FIM endpoint
-  if (compilePrefixSuffix) {
-    [prefix, suffix] = compilePrefixSuffix(
-      prefix,
-      suffix,
-      filepath,
-      reponame,
-      snippets,
-    );
-  }
-
-  if (typeof template === "string") {
-    const compiledTemplate = Handlebars.compile(template);
-
-    // Format snippets as comments and prepend to prefix
-    const formattedSnippets = snippets
-      .map((snippet) =>
-        formatExternalSnippet(snippet.filepath, snippet.contents, lang),
-      )
-      .join("\n");
-    if (formattedSnippets.length > 0) {
-      prefix = `${formattedSnippets}\n\n${prefix}`;
-    } else if (prefix.trim().length === 0 && suffix.trim().length === 0) {
-      // If it's an empty file, include the file name as a comment
-      prefix = `${lang.singleLineComment} ${getLastNPathParts(filepath, 2)}\n${prefix}`;
-    }
-
-    prompt = compiledTemplate({
-      prefix,
-      suffix,
-      filename,
-      reponame,
-    });
-  } else {
-    // Let the template function format snippets
-    prompt = template(prefix, suffix, filepath, reponame, snippets);
-  }
-
-  // Completion
-  let completion = "";
-
-  const cache = await autocompleteCache;
-  const cachedCompletion = options.useCache
-    ? await cache.get(prefix)
-    : undefined;
-  let cacheHit = false;
-  if (cachedCompletion) {
-    // Cache
-    cacheHit = true;
-    completion = cachedCompletion;
-  } else {
-    const stop = [
-      ...(completionOptions?.stop || []),
-      ...multilineStops,
-      ...commonStops,
-      ...(llm.model.toLowerCase().includes("starcoder2")
-        ? STARCODER2_T_ARTIFACTS
-        : []),
-      ...(lang.stopWords ?? []),
-      ...lang.topLevelKeywords.map((word) => `\n${word}`),
-    ];
-
-    let langMultilineDecision = lang.useMultiline?.({ prefix, suffix });
-    let multiline: boolean = false;
-    if (langMultilineDecision) {
-      multiline = langMultilineDecision;
-    } else {
-      multiline =
-        !input.selectedCompletionInfo && // Only ever single-line if using intellisense selected value
-        options.multilineCompletions !== "never" &&
-        (options.multilineCompletions === "always" || completeMultiline);
-    }
-
-    // Try to reuse pending requests if what the user typed matches start of completion
-    const generator = generatorReuseManager.getGenerator(
-      prefix,
-      () =>
-        llm.supportsFim()
-          ? llm.streamFim(prefix, suffix, {
-              ...completionOptions,
-              stop,
-            })
-          : llm.streamComplete(prompt, {
-              ...completionOptions,
-              raw: true,
-              stop,
-            }),
-      multiline,
-    );
-
-    // Full stop means to stop the LLM's generation, instead of just truncating the displayed completion
-    const fullStop = () => generatorReuseManager.currentGenerator?.cancel();
-
-    // LLM
-    let cancelled = false;
-    const generatorWithCancellation = async function* () {
-      for await (const update of generator) {
-        if (token.aborted) {
-          cancelled = true;
-          return;
-        }
-        yield update;
-      }
-    };
-    let charGenerator = generatorWithCancellation();
-    charGenerator = noFirstCharNewline(charGenerator);
-    charGenerator = onlyWhitespaceAfterEndOfLine(
-      charGenerator,
-      lang.endOfLine,
-      fullStop,
-    );
-    charGenerator = bracketMatchingService.stopOnUnmatchedClosingBracket(
-      charGenerator,
-      prefix,
-      suffix,
-      filepath,
-      multiline,
-    );
-
-    let lineGenerator = streamLines(charGenerator);
-    lineGenerator = stopAtLines(lineGenerator, fullStop);
-    lineGenerator = stopAtRepeatingLines(lineGenerator, fullStop);
-    lineGenerator = avoidPathLine(lineGenerator, lang.singleLineComment);
-    lineGenerator = skipPrefixes(lineGenerator);
-    lineGenerator = noTopLevelKeywordsMidline(
-      lineGenerator,
-      lang.topLevelKeywords,
-      fullStop,
-    );
-
-    for (const lineFilter of lang.lineFilters ?? []) {
-      lineGenerator = lineFilter({ lines: lineGenerator, fullStop });
-    }
-
-    lineGenerator = streamWithNewLines(lineGenerator);
-
-    const finalGenerator = stopAtSimilarLine(
-      lineGenerator,
-      lineBelowCursor,
-      fullStop,
-    );
-
-    try {
-      for await (const update of finalGenerator) {
-        completion += update;
-      }
-    } catch (e: any) {
-      if (ERRORS_TO_IGNORE.some((err) => e.includes(err))) {
-        return undefined;
-      }
-      throw e;
-    }
-
-    if (cancelled) {
-      return undefined;
-    }
-
-    const processedCompletion = postprocessCompletion({
-      completion,
-      prefix,
-      suffix,
-      llm,
-    });
-
-    if (!processedCompletion) {
-      return undefined;
-    }
-    completion = processedCompletion;
-  }
-
-  const time = Date.now() - startTime;
-  return {
-    time,
-    completion,
-    prefix,
-    suffix,
-    prompt,
-    modelProvider: llm.providerName,
-    modelName: llm.model,
-    completionOptions,
-    cacheHit,
-    filepath: input.filepath,
-    completionId: input.completionId,
-    gitRepo: await ide.getRepoName(input.filepath),
-    uniqueId: await ide.getUniqueId(),
-    ...options,
-  };
-}
-
->>>>>>> 9eea0857
 export class CompletionProvider {
   private static debounceTimeout: NodeJS.Timeout | undefined = undefined;
   private static debouncing = false;
@@ -939,10 +600,16 @@
         ...lang.topLevelKeywords.map((word) => `\n${word}`),
       ];
 
-      const multiline =
-        !input.selectedCompletionInfo && // Only ever single-line if using intellisense selected value
-        options.multilineCompletions !== "never" &&
-        (options.multilineCompletions === "always" || completeMultiline);
+      let langMultilineDecision = lang.useMultiline?.({ prefix, suffix });
+      let multiline: boolean = false;
+      if (langMultilineDecision) {
+        multiline = langMultilineDecision;
+      } else {
+        multiline =
+          !input.selectedCompletionInfo && // Only ever single-line if using intellisense selected value
+          options.multilineCompletions !== "never" &&
+          (options.multilineCompletions === "always" || completeMultiline);
+      }
 
       // Try to reuse pending requests if what the user typed matches start of completion
       const generator = this.generatorReuseManager.getGenerator(
@@ -985,14 +652,17 @@
       );
       charGenerator = this.bracketMatchingService.stopOnUnmatchedClosingBracket(
         charGenerator,
+        prefix,
         suffix,
         filepath,
+        multiline,
       );
 
       let lineGenerator = streamLines(charGenerator);
       lineGenerator = stopAtLines(lineGenerator, fullStop);
       lineGenerator = stopAtRepeatingLines(lineGenerator, fullStop);
       lineGenerator = avoidPathLine(lineGenerator, lang.singleLineComment);
+      lineGenerator = skipPrefixes(lineGenerator);
       lineGenerator = noTopLevelKeywordsMidline(
         lineGenerator,
         lang.topLevelKeywords,
