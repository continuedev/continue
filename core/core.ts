import { v4 as uuidv4 } from "uuid";
<<<<<<< HEAD
=======
import type {
  ContextItemId,
  EmbeddingsProvider,
  IDE,
  IndexingProgressUpdate,
  SiteIndexingConfig,
} from ".";
>>>>>>> d53326c3
import { CompletionProvider } from "./autocomplete/completionProvider.js";
import { ConfigHandler } from "./config/ConfigHandler.js";
import {
  setupApiKeysMode,
  setupFreeTrialMode,
  setupLocalAfterFreeTrial,
  setupLocalMode,
} from "./config/onboarding.js";
import { createNewPromptFile } from "./config/promptFile.js";
import { addModel, addOpenAIKey, deleteModel } from "./config/util.js";
import { ContinueServerClient } from "./continueServer/stubs/client.js";
<<<<<<< HEAD
import { ControlPlaneClient } from "./control-plane/client.js";
import type {
  ContextItemId,
  IDE,
  IndexingProgressUpdate,
  SiteIndexingConfig,
} from "./index.js";
import { CodebaseIndexer, PauseToken } from "./indexing/CodebaseIndexer.js";
import { DocsService } from "./indexing/docs/DocsService.js";
import TransformersJsEmbeddingsProvider from "./indexing/embeddings/TransformersJsEmbeddingsProvider.js";
=======
import { getAuthUrlForTokenPage } from "./control-plane/auth";
import { ControlPlaneClient } from "./control-plane/client";
import { CodebaseIndexer, PauseToken } from "./indexing/CodebaseIndexer.js";
import { DocsService } from "./indexing/docs/DocsService.js";
>>>>>>> d53326c3
import Ollama from "./llm/llms/Ollama.js";
import type { FromCoreProtocol, ToCoreProtocol } from "./protocol/index.js";
import { GlobalContext } from "./util/GlobalContext.js";
import { logDevData } from "./util/devdata.js";
import { DevDataSqliteDb } from "./util/devdataSqlite.js";
import { fetchwithRequestOptions } from "./util/fetchWithOptions.js";
import historyManager from "./util/history.js";
import type { IMessenger, Message } from "./util/messenger.js";
import { editConfigJson } from "./util/paths.js";
import { Telemetry } from "./util/posthog.js";
import { streamDiffLines } from "./util/verticalEdit.js";

export class Core {
  // implements IMessenger<ToCoreProtocol, FromCoreProtocol>
  configHandler: ConfigHandler;
  codebaseIndexerPromise: Promise<CodebaseIndexer>;
  completionProvider: CompletionProvider;
  continueServerClientPromise: Promise<ContinueServerClient>;
  indexingState: IndexingProgressUpdate;
  controlPlaneClient: ControlPlaneClient;
  private globalContext = new GlobalContext();
  private docsService = DocsService.getInstance();
  private readonly indexingPauseToken = new PauseToken(
    this.globalContext.get("indexingPaused") === true,
  );

  private abortedMessageIds: Set<string> = new Set();

  private selectedModelTitle: string | undefined;

  private async config() {
    return this.configHandler.loadConfig();
  }

  private async getSelectedModel() {
    return await this.configHandler.llmFromTitle(this.selectedModelTitle);
  }

  invoke<T extends keyof ToCoreProtocol>(
    messageType: T,
    data: ToCoreProtocol[T][0],
  ): ToCoreProtocol[T][1] {
    return this.messenger.invoke(messageType, data);
  }

  send<T extends keyof FromCoreProtocol>(
    messageType: T,
    data: FromCoreProtocol[T][0],
    messageId?: string,
  ): string {
    return this.messenger.send(messageType, data);
  }

  // TODO: It shouldn't actually need an IDE type, because this can happen
  // through the messenger (it does in the case of any non-VS Code IDEs already)
  constructor(
    private readonly messenger: IMessenger<ToCoreProtocol, FromCoreProtocol>,
    private readonly ide: IDE,
    private readonly onWrite: (text: string) => Promise<void> = async () => {},
  ) {
    this.indexingState = { status: "loading", desc: "loading", progress: 0 };

    const ideSettingsPromise = messenger.request("getIdeSettings", undefined);
    const sessionInfoPromise = messenger.request("getControlPlaneSessionInfo", {
      silent: true,
    });

    this.controlPlaneClient = new ControlPlaneClient(sessionInfoPromise);

    this.configHandler = new ConfigHandler(
      this.ide,
      ideSettingsPromise,
      this.onWrite,
      this.controlPlaneClient,
    );

    this.configHandler.onConfigUpdate(
      (() => this.messenger.send("configUpdate", undefined)).bind(this),
    );

    this.configHandler.onConfigUpdate(async ({ embeddingsProvider }) => {
      if (
        await this.shouldReindexDocsOnNewEmbeddingsProvider(
          embeddingsProvider.id,
        )
      ) {
        await this.reindexDocsOnNewEmbeddingsProvider(embeddingsProvider);
      }
    });

    this.configHandler.onDidChangeAvailableProfiles((profiles) =>
      this.messenger.send("didChangeAvailableProfiles", { profiles }),
    );

    // Codebase Indexer and ContinueServerClient depend on IdeSettings
    let codebaseIndexerResolve: (_: any) => void | undefined;
    this.codebaseIndexerPromise = new Promise(
      async (resolve) => (codebaseIndexerResolve = resolve),
    );

    let continueServerClientResolve: (_: any) => void | undefined;
    this.continueServerClientPromise = new Promise(
      (resolve) => (continueServerClientResolve = resolve),
    );

    ideSettingsPromise.then((ideSettings) => {
      const continueServerClient = new ContinueServerClient(
        ideSettings.remoteConfigServerUrl,
        ideSettings.userToken,
      );
      continueServerClientResolve(continueServerClient);

      codebaseIndexerResolve(
        new CodebaseIndexer(
          this.configHandler,
          this.ide,
          this.indexingPauseToken,
          continueServerClient,
        ),
      );

      // Index on initialization
      this.ide.getWorkspaceDirs().then(async (dirs) => {
        // Respect pauseCodebaseIndexOnStart user settings
        if (ideSettings.pauseCodebaseIndexOnStart) {
          await this.messenger.request("indexProgress", {
            progress: 100,
            desc: "Initial Indexing Skipped",
            status: "paused",
          });
          return;
        }

        this.refreshCodebaseIndex(dirs);
      });
    });

    const getLlm = async () => {
      const config = await this.configHandler.loadConfig();
      const selected = this.globalContext.get("selectedTabAutocompleteModel");
      return (
        config.tabAutocompleteModels?.find(
          (model) => model.title === selected,
        ) ?? config.tabAutocompleteModels?.[0]
      );
    };
    this.completionProvider = new CompletionProvider(
      this.configHandler,
      ide,
      getLlm,
      (e) => {},
      (..._) => Promise.resolve([]),
    );

    const on = this.messenger.on.bind(this.messenger);

    this.messenger.onError((err) => {
      console.error(err);
      this.messenger.request("errorPopup", { message: err.message });
    });

    // New
    on("update/modelChange", (msg) => {
      this.selectedModelTitle = msg.data;
    });

    on("update/selectTabAutocompleteModel", async (msg) => {
      this.globalContext.update("selectedTabAutocompleteModel", msg.data);
      this.configHandler.reloadConfig();
    });

    // Special
    on("abort", (msg) => {
      this.abortedMessageIds.add(msg.messageId);
    });

    on("ping", (msg) => {
      if (msg.data !== "ping") {
        throw new Error("ping message incorrect");
      }
      return "pong";
    });

    // History
    on("history/list", (msg) => {
      return historyManager.list(msg.data);
    });
    on("history/delete", (msg) => {
      historyManager.delete(msg.data.id);
    });
    on("history/load", (msg) => {
      return historyManager.load(msg.data.id);
    });
    on("history/save", (msg) => {
      historyManager.save(msg.data);
    });

    // Dev data
    on("devdata/log", (msg) => {
      logDevData(msg.data.tableName, msg.data.data);
    });

    // Edit config
    on("config/addModel", (msg) => {
      const model = msg.data.model;
      addModel(model);
      this.configHandler.reloadConfig();
    });
    on("config/addOpenAiKey", (msg) => {
      addOpenAIKey(msg.data);
      this.configHandler.reloadConfig();
    });
    on("config/deleteModel", (msg) => {
      deleteModel(msg.data.title);
      this.configHandler.reloadConfig();
    });
    on("config/newPromptFile", async (msg) => {
      createNewPromptFile(
        this.ide,
        (await this.config()).experimental?.promptPath,
      );
      this.configHandler.reloadConfig();
    });
    on("config/reload", (msg) => {
      this.configHandler.reloadConfig();
      return this.configHandler.getSerializedConfig();
    });
    on("config/ideSettingsUpdate", (msg) => {
      this.configHandler.updateIdeSettings(msg.data);
    });
    on("config/listProfiles", (msg) => {
      return this.configHandler.listProfiles();
    });

    // Context providers
    on("context/addDocs", async (msg) => {
      await this.getEmbeddingsProviderAndIndexDoc(msg.data);

      this.ide.infoPopup(`Successfully indexed ${msg.data.title}`);
      this.messenger.send("refreshSubmenuItems", undefined);
    });
    on("context/removeDocs", async (msg) => {
      const baseUrl = msg.data.baseUrl;
      await this.docsService.delete(baseUrl);
      this.messenger.send("refreshSubmenuItems", undefined);
    });
    on("context/indexDocs", async (msg) => {
      const config = await this.config();
      const provider: any = config.contextProviders?.find(
        (provider) => provider.description.title === "docs",
      );

<<<<<<< HEAD
      const siteIndexingOptions: SiteIndexingConfig[] = provider
        ? ((mProvider) => mProvider?.options?.sites || [])({ ...provider })
        : [];
=======
      if (!provider) {
        this.ide.infoPopup("No docs in configuration");
        return;
      }

      const siteIndexingOptions: SiteIndexingConfig[] = ((mProvider) => [
        ...new Set([
          ...(mProvider?.options?.sites || []),
          ...(config.docs || []),
        ]),
      ])({ ...provider });

      for (const site of siteIndexingOptions) {
        await this.getEmbeddingsProviderAndIndexDoc(site, msg.data.reIndex);
      }
>>>>>>> d53326c3

      this.ide.infoPopup("Docs indexing completed");
    });
    on("context/loadSubmenuItems", async (msg) => {
      const config = await this.config();
      const items = config.contextProviders
        ?.find((provider) => provider.description.title === msg.data.title)
        ?.loadSubmenuItems({
          config,
          ide: this.ide,
          fetch: (url, init) =>
            fetchwithRequestOptions(url, init, config.requestOptions),
        });
      return items || [];
    });
    on("context/getContextItems", async (msg) => {
      const { name, query, fullInput, selectedCode } = msg.data;
      const config = await this.config();
      const llm = await this.getSelectedModel();
      const provider = config.contextProviders?.find(
        (provider) => provider.description.title === name,
      );
      if (!provider) {
        return [];
      }

      try {
        const id: ContextItemId = {
          providerTitle: provider.description.title,
          itemId: uuidv4(),
        };
        const items = await provider.getContextItems(query, {
          llm,
          embeddingsProvider: config.embeddingsProvider,
          fullInput,
          ide,
          selectedCode,
          reranker: config.reranker,
          fetch: (url, init) =>
            fetchwithRequestOptions(url, init, config.requestOptions),
        });

        Telemetry.capture(
          "useContextProvider",
          {
            name: provider.description.title,
          },
          true,
        );

        return items.map((item) => ({
          ...item,
          id,
        }));
      } catch (e) {
        this.ide.errorPopup(`Error getting context items from ${name}: ${e}`);
        return [];
      }
    });

    on("config/getSerializedProfileInfo", async (msg) => {
      return {
        config: await this.configHandler.getSerializedConfig(),
        profileId: this.configHandler.currentProfile.profileId,
      };
    });

    async function* llmStreamChat(
      configHandler: ConfigHandler,
      abortedMessageIds: Set<string>,
      msg: Message<ToCoreProtocol["llm/streamChat"][0]>,
    ) {
      const model = await configHandler.llmFromTitle(msg.data.title);
      const gen = model.streamChat(
        msg.data.messages,
        msg.data.completionOptions,
      );
      let next = await gen.next();
      while (!next.done) {
        if (abortedMessageIds.has(msg.messageId)) {
          abortedMessageIds.delete(msg.messageId);
          next = await gen.return({
            completion: "",
            prompt: "",
            completionOptions: {
              ...msg.data.completionOptions,
              model: model.model,
            },
          });
          break;
        }
        yield { content: next.value.content };
        next = await gen.next();
      }

      return { done: true, content: next.value };
    }

    on("llm/streamChat", (msg) =>
      llmStreamChat(this.configHandler, this.abortedMessageIds, msg),
    );

    async function* llmStreamComplete(
      configHandler: ConfigHandler,
      abortedMessageIds: Set<string>,

      msg: Message<ToCoreProtocol["llm/streamComplete"][0]>,
    ) {
      const model = await configHandler.llmFromTitle(msg.data.title);
      const gen = model.streamComplete(
        msg.data.prompt,
        msg.data.completionOptions,
      );
      let next = await gen.next();
      while (!next.done) {
        if (abortedMessageIds.has(msg.messageId)) {
          abortedMessageIds.delete(msg.messageId);
          next = await gen.return({
            completion: "",
            prompt: "",
            completionOptions: {
              ...msg.data.completionOptions,
              model: model.model,
            },
          });
          break;
        }
        yield { content: next.value };
        next = await gen.next();
      }

      return { done: true, content: next.value };
    }

    on("llm/streamComplete", (msg) =>
      llmStreamComplete(this.configHandler, this.abortedMessageIds, msg),
    );

    on("llm/complete", async (msg) => {
      const model = await this.configHandler.llmFromTitle(msg.data.title);
      const completion = await model.complete(
        msg.data.prompt,
        msg.data.completionOptions,
      );
      return completion;
    });
    on("llm/listModels", async (msg) => {
      const config = await this.configHandler.loadConfig();
      const model =
        config.models.find((model) => model.title === msg.data.title) ??
        config.models.find((model) => model.title?.startsWith(msg.data.title));
      try {
        if (model) {
          return model.listModels();
        } else {
          if (msg.data.title === "Ollama") {
            const models = await new Ollama({ model: "" }).listModels();
            return models;
          } else {
            return undefined;
          }
        }
      } catch (e) {
        console.warn(`Error listing Ollama models: ${e}`);
        return undefined;
      }
    });

    async function* runNodeJsSlashCommand(
      configHandler: ConfigHandler,
      abortedMessageIds: Set<string>,
      msg: Message<ToCoreProtocol["command/run"][0]>,
      messenger: IMessenger<ToCoreProtocol, FromCoreProtocol>,
    ) {
      const {
        input,
        history,
        modelTitle,
        slashCommandName,
        contextItems,
        params,
        historyIndex,
        selectedCode,
      } = msg.data;

      const config = await configHandler.loadConfig();
      const llm = await configHandler.llmFromTitle(modelTitle);
      const slashCommand = config.slashCommands?.find(
        (sc) => sc.name === slashCommandName,
      );
      if (!slashCommand) {
        throw new Error(`Unknown slash command ${slashCommandName}`);
      }

      Telemetry.capture(
        "useSlashCommand",
        {
          name: slashCommandName,
        },
        true,
      );

      const checkActiveInterval = setInterval(() => {
        if (abortedMessageIds.has(msg.messageId)) {
          abortedMessageIds.delete(msg.messageId);
          clearInterval(checkActiveInterval);
        }
      }, 100);

      for await (const content of slashCommand.run({
        input,
        history,
        llm,
        contextItems,
        params,
        ide,
        addContextItem: (item) => {
          messenger.request("addContextItem", {
            item,
            historyIndex,
          });
        },
        selectedCode,
        config,
        fetch: (url, init) =>
          fetchwithRequestOptions(url, init, config.requestOptions),
      })) {
        if (abortedMessageIds.has(msg.messageId)) {
          abortedMessageIds.delete(msg.messageId);
          break;
        }
        if (content) {
          yield { content };
        }
      }
      clearInterval(checkActiveInterval);
      yield { done: true, content: "" };
    }
    on("command/run", (msg) =>
      runNodeJsSlashCommand(
        this.configHandler,
        this.abortedMessageIds,
        msg,
        this.messenger,
      ),
    );

    // Autocomplete
    on("autocomplete/complete", async (msg) => {
      const outcome =
        await this.completionProvider.provideInlineCompletionItems(
          msg.data,
          undefined,
        );
      return outcome ? [outcome.completion] : [];
    });
    on("autocomplete/accept", async (msg) => {});
    on("autocomplete/cancel", async (msg) => {
      this.completionProvider.cancel();
    });

    async function* streamDiffLinesGenerator(
      configHandler: ConfigHandler,
      abortedMessageIds: Set<string>,
      msg: Message<ToCoreProtocol["streamDiffLines"][0]>,
    ) {
      const data = msg.data;
      const llm = await configHandler.llmFromTitle(msg.data.modelTitle);
      for await (const diffLine of streamDiffLines(
        data.prefix,
        data.highlighted,
        data.suffix,
        llm,
        data.input,
        data.language,
      )) {
        if (abortedMessageIds.has(msg.messageId)) {
          abortedMessageIds.delete(msg.messageId);
          break;
        }
        console.log(diffLine);
        yield { content: diffLine };
      }

      return { done: true };
    }

    on("streamDiffLines", (msg) =>
      streamDiffLinesGenerator(this.configHandler, this.abortedMessageIds, msg),
    );

    on("completeOnboarding", (msg) => {
      const mode = msg.data.mode;

      Telemetry.capture("onboardingSelection", {
        mode,
      });

      if (mode === "custom") {
        return;
      }

      let editConfigJsonCallback: Parameters<typeof editConfigJson>[0];

      switch (mode) {
        case "local":
          editConfigJsonCallback = setupLocalMode;
          break;

        case "freeTrial":
          editConfigJsonCallback = setupFreeTrialMode;
          break;

        case "localAfterFreeTrial":
          editConfigJsonCallback = setupLocalAfterFreeTrial;
          break;

        case "apiKeys":
          editConfigJsonCallback = setupApiKeysMode;
          break;

        default:
          console.error(`Invalid mode: ${mode}`);
          editConfigJsonCallback = (config) => config;
      }

      editConfigJson(editConfigJsonCallback);

      this.configHandler.reloadConfig();
    });

    on("addAutocompleteModel", (msg) => {
      editConfigJson((config) => {
        return {
          ...config,
          tabAutocompleteModel: msg.data.model,
        };
      });
      this.configHandler.reloadConfig();
    });

    on("stats/getTokensPerDay", async (msg) => {
      const rows = await DevDataSqliteDb.getTokensPerDay();
      return rows;
    });
    on("stats/getTokensPerModel", async (msg) => {
      const rows = await DevDataSqliteDb.getTokensPerModel();
      return rows;
    });
    on("index/forceReIndex", async (msg) => {
      const dirs = msg.data ? [msg.data] : await this.ide.getWorkspaceDirs();
      await this.refreshCodebaseIndex(dirs);
    });
    on("index/setPaused", (msg) => {
      new GlobalContext().update("indexingPaused", msg.data);
      this.indexingPauseToken.paused = msg.data;
    });
    on("index/indexingProgressBarInitialized", async (msg) => {
      // Triggered when progress bar is initialized.
      // If a non-default state has been stored, update the indexing display to that state
      if (this.indexingState.status !== "loading") {
        this.messenger.request("indexProgress", this.indexingState);
      }
    });

    on("didChangeSelectedProfile", (msg) => {
      this.configHandler.setSelectedProfile(msg.data.id);
    });
    on("didChangeControlPlaneSessionInfo", async (msg) => {
      this.configHandler.updateControlPlaneSessionInfo(msg.data.sessionInfo);
    });
    on("auth/getAuthUrl", async (msg) => {
      const url = await getAuthUrlForTokenPage();
      return { url };
    });
  }

  private indexingCancellationController: AbortController | undefined;

  private async refreshCodebaseIndex(dirs: string[]) {
    if (this.indexingCancellationController) {
      this.indexingCancellationController.abort();
    }
    this.indexingCancellationController = new AbortController();
    for await (const update of (await this.codebaseIndexerPromise).refresh(
      dirs,
      this.indexingCancellationController.signal,
    )) {
      this.messenger.request("indexProgress", update);
      this.indexingState = update;
    }

    this.messenger.send("refreshSubmenuItems", undefined);
  }

<<<<<<< HEAD
  private async indexDocs(
    sites: SiteIndexingConfig[],
    reIndex: boolean,
  ): Promise<void> {
    for (const site of sites) {
      for await (const update of this.docsService.indexAndAdd(
        site,
        new TransformersJsEmbeddingsProvider(),
        reIndex,
      )) {
        // Temporary disabled posting progress updates to the UI due to
        // possible collision with code indexing progress updates.
        // this.messenger.request("indexProgress", update);
        // this.indexingState = update;
      }
=======
  private async shouldReindexDocsOnNewEmbeddingsProvider(
    curEmbeddingsProviderId: EmbeddingsProvider["id"],
  ): Promise<boolean> {
    const ideInfo = await this.ide.getIdeInfo();
    const isJetBrainsAndPreIndexedDocsProvider =
      this.docsService.isJetBrainsAndPreIndexedDocsProvider(
        ideInfo,
        curEmbeddingsProviderId,
      );

    if (isJetBrainsAndPreIndexedDocsProvider) {
      this.ide.errorPopup(
        `${DocsService.preIndexedDocsEmbeddingsProvider.id} cannot be used as an embeddings provider with JetBrains. Please select a different embeddings provider.`,
      );

      this.globalContext.update(
        "curEmbeddingsProviderId",
        curEmbeddingsProviderId,
      );

      return false;
    }

    const lastEmbeddingsProviderId = this.globalContext.get(
      "curEmbeddingsProviderId",
    );

    if (!lastEmbeddingsProviderId) {
      // If it's the first time we're setting the `curEmbeddingsProviderId`
      // global state, we don't need to reindex docs
      this.globalContext.update(
        "curEmbeddingsProviderId",
        curEmbeddingsProviderId,
      );

      return false;
    }

    return lastEmbeddingsProviderId !== curEmbeddingsProviderId;
  }

  private async getEmbeddingsProviderAndIndexDoc(
    site: SiteIndexingConfig,
    reIndex: boolean = false,
  ): Promise<void> {
    const config = await this.config();
    const { embeddingsProvider } = config;

    for await (const update of this.docsService.indexAndAdd(
      site,
      embeddingsProvider,
      reIndex,
    )) {
      // Temporary disabled posting progress updates to the UI due to
      // possible collision with code indexing progress updates.
      // this.messenger.request("indexProgress", update);
      // this.indexingState = update;
>>>>>>> d53326c3
    }
  }

  private async reindexDocsOnNewEmbeddingsProvider(
    embeddingsProvider: EmbeddingsProvider,
  ) {
    const docs = await this.docsService.list();

    if (docs.length === 0) {
      return;
    }

    this.ide.infoPopup("Reindexing docs with new embeddings provider");

    for (const { title, baseUrl } of docs) {
      await this.docsService.delete(baseUrl);

      const generator = this.docsService.indexAndAdd(
        { title, startUrl: baseUrl, rootUrl: baseUrl },
        embeddingsProvider,
      );

      while (!(await generator.next()).done) {}
    }

    // Important that this only is invoked after we have successfully
    // cleared and reindex the docs so that the table cannot end up in an
    // invalid state.
    this.globalContext.update("curEmbeddingsProviderId", embeddingsProvider.id);

    this.ide.infoPopup("Completed reindexing of all docs");
  }
}<|MERGE_RESOLUTION|>--- conflicted
+++ resolved
@@ -1,6 +1,4 @@
 import { v4 as uuidv4 } from "uuid";
-<<<<<<< HEAD
-=======
 import type {
   ContextItemId,
   EmbeddingsProvider,
@@ -8,7 +6,6 @@
   IndexingProgressUpdate,
   SiteIndexingConfig,
 } from ".";
->>>>>>> d53326c3
 import { CompletionProvider } from "./autocomplete/completionProvider.js";
 import { ConfigHandler } from "./config/ConfigHandler.js";
 import {
@@ -20,23 +17,10 @@
 import { createNewPromptFile } from "./config/promptFile.js";
 import { addModel, addOpenAIKey, deleteModel } from "./config/util.js";
 import { ContinueServerClient } from "./continueServer/stubs/client.js";
-<<<<<<< HEAD
-import { ControlPlaneClient } from "./control-plane/client.js";
-import type {
-  ContextItemId,
-  IDE,
-  IndexingProgressUpdate,
-  SiteIndexingConfig,
-} from "./index.js";
-import { CodebaseIndexer, PauseToken } from "./indexing/CodebaseIndexer.js";
-import { DocsService } from "./indexing/docs/DocsService.js";
-import TransformersJsEmbeddingsProvider from "./indexing/embeddings/TransformersJsEmbeddingsProvider.js";
-=======
 import { getAuthUrlForTokenPage } from "./control-plane/auth";
 import { ControlPlaneClient } from "./control-plane/client";
 import { CodebaseIndexer, PauseToken } from "./indexing/CodebaseIndexer.js";
 import { DocsService } from "./indexing/docs/DocsService.js";
->>>>>>> d53326c3
 import Ollama from "./llm/llms/Ollama.js";
 import type { FromCoreProtocol, ToCoreProtocol } from "./protocol/index.js";
 import { GlobalContext } from "./util/GlobalContext.js";
@@ -289,11 +273,6 @@
         (provider) => provider.description.title === "docs",
       );
 
-<<<<<<< HEAD
-      const siteIndexingOptions: SiteIndexingConfig[] = provider
-        ? ((mProvider) => mProvider?.options?.sites || [])({ ...provider })
-        : [];
-=======
       if (!provider) {
         this.ide.infoPopup("No docs in configuration");
         return;
@@ -309,7 +288,6 @@
       for (const site of siteIndexingOptions) {
         await this.getEmbeddingsProviderAndIndexDoc(site, msg.data.reIndex);
       }
->>>>>>> d53326c3
 
       this.ide.infoPopup("Docs indexing completed");
     });
@@ -705,23 +683,6 @@
     this.messenger.send("refreshSubmenuItems", undefined);
   }
 
-<<<<<<< HEAD
-  private async indexDocs(
-    sites: SiteIndexingConfig[],
-    reIndex: boolean,
-  ): Promise<void> {
-    for (const site of sites) {
-      for await (const update of this.docsService.indexAndAdd(
-        site,
-        new TransformersJsEmbeddingsProvider(),
-        reIndex,
-      )) {
-        // Temporary disabled posting progress updates to the UI due to
-        // possible collision with code indexing progress updates.
-        // this.messenger.request("indexProgress", update);
-        // this.indexingState = update;
-      }
-=======
   private async shouldReindexDocsOnNewEmbeddingsProvider(
     curEmbeddingsProviderId: EmbeddingsProvider["id"],
   ): Promise<boolean> {
@@ -779,7 +740,6 @@
       // possible collision with code indexing progress updates.
       // this.messenger.request("indexProgress", update);
       // this.indexingState = update;
->>>>>>> d53326c3
     }
   }
 
