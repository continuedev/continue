import { fetchwithRequestOptions } from "@continuedev/fetch";
import * as URI from "uri-js";
import { v4 as uuidv4 } from "uuid";

import { CompletionProvider } from "./autocomplete/CompletionProvider";
import { ConfigHandler } from "./config/ConfigHandler";
import { SYSTEM_PROMPT_DOT_FILE } from "./config/getWorkspaceContinueRuleDotFiles";
import { addModel, deleteModel } from "./config/util";
import CodebaseContextProvider from "./context/providers/CodebaseContextProvider";
import CurrentFileContextProvider from "./context/providers/CurrentFileContextProvider";
import { recentlyEditedFilesCache } from "./context/retrieval/recentlyEditedFilesCache";
import { ContinueServerClient } from "./continueServer/stubs/client";
import { getAuthUrlForTokenPage } from "./control-plane/auth/index";
import { getControlPlaneEnv } from "./control-plane/env";
import { DevDataSqliteDb } from "./data/devdataSqlite";
import { DataLogger } from "./data/log";
import { CodebaseIndexer } from "./indexing/CodebaseIndexer";
import DocsService from "./indexing/docs/DocsService";
import { countTokens } from "./llm/countTokens";
import Ollama from "./llm/llms/Ollama";
import { createNewPromptFileV2 } from "./promptFiles/v2/createNewPromptFile";
import { callTool } from "./tools/callTool";
import { ChatDescriber } from "./util/chatDescriber";
import { clipboardCache } from "./util/clipboardCache";
import { GlobalContext } from "./util/GlobalContext";
import historyManager from "./util/history";
import { editConfigFile, migrateV1DevDataFiles } from "./util/paths";
import { Telemetry } from "./util/posthog";
import {
  isProcessBackgrounded,
  markProcessAsBackgrounded,
} from "./util/processTerminalBackgroundStates";
import { getSymbolsForManyFiles } from "./util/treeSitter";
import { TTS } from "./util/tts";

import {
  ContextItemWithId,
  IdeSettings,
  ModelDescription,
  RangeInFile,
  type ContextItem,
  type ContextItemId,
  type IDE,
} from ".";

import { ConfigYaml } from "@continuedev/config-yaml";
<<<<<<< HEAD
import { generateCommitMessage } from "./commands/slash/commit";
=======
import { getDiffFn, GitDiffCache } from "./autocomplete/snippets/gitDiffCache";
>>>>>>> dac90091
import { isLocalAssistantFile } from "./config/loadLocalAssistants";
import {
  setupBestConfig,
  setupLocalConfig,
  setupQuickstartConfig,
} from "./config/onboarding";
import { createNewWorkspaceBlockFile } from "./config/workspace/workspaceBlocks";
import { MCPManagerSingleton } from "./context/mcp/MCPManagerSingleton";
import { setMdmLicenseKey } from "./control-plane/mdm/mdm";
import { streamDiffLines } from "./edit/streamDiffLines";
import { shouldIgnore } from "./indexing/shouldIgnore";
import { walkDirCache } from "./indexing/walkDir";
import { LLMLogger } from "./llm/logger";
import { llmStreamChat } from "./llm/streamChat";
import type { FromCoreProtocol, ToCoreProtocol } from "./protocol";
import type { IMessenger, Message } from "./protocol/messenger";
import { StreamAbortManager } from "./util/abortManager";

export class Core {
  configHandler: ConfigHandler;
  codeBaseIndexer: CodebaseIndexer;
  completionProvider: CompletionProvider;
  private docsService: DocsService;
  private globalContext = new GlobalContext();
  llmLogger = new LLMLogger();

  private messageAbortControllers = new Map<string, AbortController>();
  private addMessageAbortController(id: string): AbortController {
    const controller = new AbortController();
    this.messageAbortControllers.set(id, controller);
    controller.signal.addEventListener("abort", () => {
      this.messageAbortControllers.delete(id);
    });
    return controller;
  }
  private abortById(messageId: string) {
    this.messageAbortControllers.get(messageId)?.abort();
  }

  invoke<T extends keyof ToCoreProtocol>(
    messageType: T,
    data: ToCoreProtocol[T][0],
  ): ToCoreProtocol[T][1] {
    return this.messenger.invoke(messageType, data);
  }

  send<T extends keyof FromCoreProtocol>(
    messageType: T,
    data: FromCoreProtocol[T][0],
    messageId?: string,
  ): string {
    return this.messenger.send(messageType, data, messageId);
  }

  // TODO: It shouldn't actually need an IDE type, because this can happen
  // through the messenger (it does in the case of any non-VS Code IDEs already)
  constructor(
    private readonly messenger: IMessenger<ToCoreProtocol, FromCoreProtocol>,
    private readonly ide: IDE,
  ) {
    // Ensure .continue directory is created
    migrateV1DevDataFiles();

    const ideInfoPromise = messenger.request("getIdeInfo", undefined);
    const ideSettingsPromise = messenger.request("getIdeSettings", undefined);
    const sessionInfoPromise = messenger.request("getControlPlaneSessionInfo", {
      silent: true,
      useOnboarding: false,
    });

    this.configHandler = new ConfigHandler(
      this.ide,
      ideSettingsPromise,
      this.llmLogger,
      sessionInfoPromise,
    );

    this.docsService = DocsService.createSingleton(
      this.configHandler,
      this.ide,
      this.messenger,
    );

    MCPManagerSingleton.getInstance().onConnectionsRefreshed = async () => {
      await this.configHandler.reloadConfig();
    };

    this.codeBaseIndexer = new CodebaseIndexer(
      this.configHandler,
      this.ide,
      this.messenger,
      this.globalContext.get("indexingPaused"),
    );

    this.configHandler.onConfigUpdate(async (result) => {
      const serializedResult = await this.configHandler.getSerializedConfig();
      this.messenger.send("configUpdate", {
        result: serializedResult,
        profileId:
          this.configHandler.currentProfile?.profileDescription.id || null,
        organizations: this.configHandler.getSerializedOrgs(),
        selectedOrgId: this.configHandler.currentOrg.id,
      });

      // update additional submenu context providers registered via VSCode API
      const additionalProviders =
        this.configHandler.getAdditionalSubmenuContextProviders();
      if (additionalProviders.length > 0) {
        this.messenger.send("refreshSubmenuItems", {
          providers: additionalProviders,
        });
      }
    });

    // Dev Data Logger
    const dataLogger = DataLogger.getInstance();
    dataLogger.core = this;
    dataLogger.ideInfoPromise = ideInfoPromise;
    dataLogger.ideSettingsPromise = ideSettingsPromise;

    void ideSettingsPromise.then((ideSettings) => {
      const continueServerClient = new ContinueServerClient(
        ideSettings.remoteConfigServerUrl,
        ideSettings.userToken,
      );

      // Index on initialization
      void this.ide.getWorkspaceDirs().then(async (dirs) => {
        // Respect pauseCodebaseIndexOnStart user settings
        if (ideSettings.pauseCodebaseIndexOnStart) {
          this.codeBaseIndexer.paused = true;
          void this.messenger.request("indexProgress", {
            progress: 0,
            desc: "Initial Indexing Skipped",
            status: "paused",
          });
          return;
        }

        void this.codeBaseIndexer.refreshCodebaseIndex(dirs);
      });
    });

    const getLlm = async () => {
      const { config } = await this.configHandler.loadConfig();
      if (!config) {
        return undefined;
      }
      return config.selectedModelByRole.autocomplete ?? undefined;
    };
    this.completionProvider = new CompletionProvider(
      this.configHandler,
      ide,
      getLlm,
      (e) => {},
      (..._) => Promise.resolve([]),
    );

    this.registerMessageHandlers(ideSettingsPromise);
  }

  /* eslint-disable max-lines-per-function */
  private registerMessageHandlers(ideSettingsPromise: Promise<IdeSettings>) {
    const on = this.messenger.on.bind(this.messenger);

    // Note, VsCode's in-process messenger doesn't do anything with this
    // It will only show for jetbrains
    this.messenger.onError((message, err) => {
      void Telemetry.capture("core_messenger_error", {
        message: err.message,
        stack: err.stack,
      });

      // just to prevent duplicate error messages in jetbrains (same logic in webview protocol)
      if (
        ["llm/streamChat", "chatDescriber/describe"].includes(
          message.messageType,
        )
      ) {
        return;
      } else {
        void this.ide.showToast("error", err.message);
      }
    });

    on("abort", (msg) => {
      this.abortById(msg.data ?? msg.messageId);
    });

    on("ping", (msg) => {
      if (msg.data !== "ping") {
        throw new Error("ping message incorrect");
      }
      return "pong";
    });

    // History
    on("history/list", (msg) => {
      return historyManager.list(msg.data);
    });

    on("history/delete", (msg) => {
      historyManager.delete(msg.data.id);
    });

    on("history/load", (msg) => {
      return historyManager.load(msg.data.id);
    });

    on("history/save", (msg) => {
      historyManager.save(msg.data);
    });

    on("history/clear", (msg) => {
      historyManager.clearAll();
    });

    on("devdata/log", async (msg) => {
      void DataLogger.getInstance().logDevData(msg.data);
    });

    on("config/addModel", (msg) => {
      const model = msg.data.model;
      addModel(model, msg.data.role);
      void this.configHandler.reloadConfig();
    });

    on("config/deleteModel", (msg) => {
      deleteModel(msg.data.title);
      void this.configHandler.reloadConfig();
    });

    on("config/newPromptFile", async (msg) => {
      const { config } = await this.configHandler.loadConfig();
      await createNewPromptFileV2(this.ide, config?.experimental?.promptPath);
      await this.configHandler.reloadConfig();
    });

    on("config/addLocalWorkspaceBlock", async (msg) => {
      await createNewWorkspaceBlockFile(this.ide, msg.data.blockType);
      await this.configHandler.reloadConfig();
    });

    on("config/openProfile", async (msg) => {
      await this.configHandler.openConfigProfile(msg.data.profileId);
    });

    on("config/reload", async (msg) => {
      void this.configHandler.reloadConfig();
      return await this.configHandler.getSerializedConfig();
    });

    on("config/ideSettingsUpdate", async (msg) => {
      await this.configHandler.updateIdeSettings(msg.data);
    });

    on("config/refreshProfiles", async (msg) => {
      const { selectOrgId, selectProfileId } = msg.data ?? {};
      await this.configHandler.refreshAll();
      if (selectOrgId) {
        await this.configHandler.setSelectedOrgId(selectOrgId, selectProfileId);
      } else if (selectProfileId) {
        await this.configHandler.setSelectedProfileId(selectProfileId);
      }
    });

    on("config/updateSharedConfig", async (msg) => {
      const newSharedConfig = this.globalContext.updateSharedConfig(msg.data);
      await this.configHandler.reloadConfig();
      return newSharedConfig;
    });

    on("config/updateSelectedModel", async (msg) => {
      const newSelectedModels = this.globalContext.updateSelectedModel(
        msg.data.profileId,
        msg.data.role,
        msg.data.title,
      );
      await this.configHandler.reloadConfig();
      return newSelectedModels;
    });

    on("controlPlane/openUrl", async (msg) => {
      const env = await getControlPlaneEnv(this.ide.getIdeSettings());
      let url = `${env.APP_URL}${msg.data.path}`;
      if (msg.data.orgSlug) {
        url += `?org=${msg.data.orgSlug}`;
      }
      await this.messenger.request("openUrl", url);
    });

    on("controlPlane/getFreeTrialStatus", async (msg) => {
      return this.configHandler.controlPlaneClient.getFreeTrialStatus();
    });

    on("mcp/reloadServer", async (msg) => {
      await MCPManagerSingleton.getInstance().refreshConnection(msg.data.id);
    });
    // Context providers
    on("context/addDocs", async (msg) => {
      void this.docsService.indexAndAdd(msg.data);
    });

    on("context/removeDocs", async (msg) => {
      await this.docsService.delete(msg.data.startUrl);
    });

    on("context/indexDocs", async (msg) => {
      await this.docsService.syncDocsWithPrompt(msg.data.reIndex);
    });

    on("context/loadSubmenuItems", async (msg) => {
      const { config } = await this.configHandler.loadConfig();
      if (!config) {
        return [];
      }

      try {
        const items = await config.contextProviders
          ?.find((provider) => provider.description.title === msg.data.title)
          ?.loadSubmenuItems({
            config,
            ide: this.ide,
            fetch: (url, init) =>
              fetchwithRequestOptions(url, init, config.requestOptions),
          });
        return items || [];
      } catch (e) {
        console.error(e);
        return [];
      }
    });

    on("context/getContextItems", this.getContextItems.bind(this));

    on("context/getSymbolsForFiles", async (msg) => {
      const { uris } = msg.data;
      return await getSymbolsForManyFiles(uris, this.ide);
    });

    on("config/getSerializedProfileInfo", async (msg) => {
      return {
        result: await this.configHandler.getSerializedConfig(),
        profileId:
          this.configHandler.currentProfile?.profileDescription.id ?? null,
        organizations: this.configHandler.getSerializedOrgs(),
        selectedOrgId: this.configHandler.currentOrg.id,
      };
    });

    on("clipboardCache/add", (msg) => {
      const added = clipboardCache.add(uuidv4(), msg.data.content);
      if (added) {
        this.messenger.send("refreshSubmenuItems", {
          providers: ["clipboard"],
        });
      }
    });

    on("llm/streamChat", (msg) => {
      const abortController = this.addMessageAbortController(msg.messageId);
      return llmStreamChat(
        this.configHandler,
        abortController,
        msg,
        this.ide,
        this.messenger,
      );
    });

    on("llm/complete", async (msg) => {
      const { config } = await this.configHandler.loadConfig();
      const model = config?.selectedModelByRole.chat;
      if (!model) {
        throw new Error("No chat model selected");
      }
      const abortController = this.addMessageAbortController(msg.messageId);

      const completion = await model.complete(
        msg.data.prompt,
        abortController.signal,
        msg.data.completionOptions,
      );
      return completion;
    });
    on("llm/listModels", this.handleListModels.bind(this));

    // Provide messenger to utils so they can interact with GUI + state
    TTS.messenger = this.messenger;
    ChatDescriber.messenger = this.messenger;

    on("tts/kill", async () => {
      void TTS.kill();
    });

    on("chatDescriber/describe", async (msg) => {
      const currentModel = (await this.configHandler.loadConfig()).config
        ?.selectedModelByRole.chat;

      if (!currentModel) {
        throw new Error("No chat model selected");
      }

      return await ChatDescriber.describe(currentModel, {}, msg.data.text);
    });

    // Autocomplete
    on("autocomplete/complete", async (msg) => {
      const outcome =
        await this.completionProvider.provideInlineCompletionItems(
          msg.data,
          undefined,
        );
      return outcome ? [outcome.completion] : [];
    });
    on("autocomplete/accept", async (msg) => {
      this.completionProvider.accept(msg.data.completionId);
    });
    on("autocomplete/cancel", async (msg) => {
      this.completionProvider.cancel();
    });

    on("streamDiffLines", async (msg) => {
      const { config } = await this.configHandler.loadConfig();
      if (!config) {
        throw new Error("Failed to load config");
      }

      const { data } = msg;

      // Title can be an edit, chat, or apply model
      // Fall back to chat
      const llm =
        config.modelsByRole.edit.find((m) => m.title === data.modelTitle) ??
        config.modelsByRole.apply.find((m) => m.title === data.modelTitle) ??
        config.modelsByRole.chat.find((m) => m.title === data.modelTitle) ??
        config.selectedModelByRole.chat;

      if (!llm) {
        throw new Error("No model selected");
      }

      return streamDiffLines({
        highlighted: data.highlighted,
        prefix: data.prefix,
        suffix: data.suffix,
        llm,
        // rules included for edit, NOT apply
        rulesToInclude: data.includeRulesInSystemMessage
          ? config.rules
          : undefined,
        input: data.input,
        language: data.language,
        onlyOneInsertion: false,
        overridePrompt: undefined,
        abortControllerId: data.fileUri ?? "current-file-stream", // not super important since currently cancelling apply will cancel all streams it's one file at a time
      });
    });

    on("cancelApply", async (msg) => {
      const abortManager = StreamAbortManager.getInstance();
      abortManager.clear();
    });

    on("completeOnboarding", this.handleCompleteOnboarding.bind(this));

    on("addAutocompleteModel", this.handleAddAutocompleteModel.bind(this));

    on("stats/getTokensPerDay", async (msg) => {
      const rows = await DevDataSqliteDb.getTokensPerDay();
      return rows;
    });
    on("stats/getTokensPerModel", async (msg) => {
      const rows = await DevDataSqliteDb.getTokensPerModel();
      return rows;
    });

    on("index/forceReIndex", async ({ data }) => {
      const { config } = await this.configHandler.loadConfig();
      if (!config || config.disableIndexing) {
        return; // TODO silent in case of commands?
      }
      walkDirCache.invalidate();
      if (data?.shouldClearIndexes) {
        await this.codeBaseIndexer.clearIndexes();
      }

      const dirs = data?.dirs ?? (await this.ide.getWorkspaceDirs());
      await this.codeBaseIndexer.refreshCodebaseIndex(dirs);
    });
    on("index/setPaused", (msg) => {
      this.globalContext.update("indexingPaused", msg.data);
      // Update using the new setter instead of token
      this.codeBaseIndexer.paused = msg.data;
    });
    on("index/indexingProgressBarInitialized", async (msg) => {
      // Triggered when progress bar is initialized.
      // If a non-default state has been stored, update the indexing display to that state
      const currentState = this.codeBaseIndexer.currentIndexingState;

      if (currentState.status !== "loading") {
        void this.messenger.request("indexProgress", currentState);
      }
    });

    // File changes - TODO - remove remaining logic for these from IDEs where possible
    on("files/changed", this.handleFilesChanged.bind(this));
    const refreshIfNotIgnored = async (uris: string[]) => {
      const toRefresh: string[] = [];
      for (const uri of uris) {
        const ignore = await shouldIgnore(uri, this.ide);
        if (!ignore) {
          toRefresh.push(uri);
        }
      }
      if (toRefresh.length > 0) {
        this.messenger.send("refreshSubmenuItems", {
          providers: ["file"],
        });
        const { config } = await this.configHandler.loadConfig();
        if (config && !config.disableIndexing) {
          await this.codeBaseIndexer.refreshCodebaseIndexFiles(toRefresh);
        }
      }
    };

    on("files/created", async ({ data }) => {
      if (data?.uris?.length) {
        walkDirCache.invalidate();
        void refreshIfNotIgnored(data.uris);

        // If it's a local assistant being created, we want to reload all assistants so it shows up in the list
        let localAssistantCreated = false;
        for (const uri of data.uris) {
          if (isLocalAssistantFile(uri)) {
            localAssistantCreated = true;
          }
        }
        if (localAssistantCreated) {
          await this.configHandler.refreshAll();
        }
      }
    });

    on("files/deleted", async ({ data }) => {
      if (data?.uris?.length) {
        walkDirCache.invalidate();
        void refreshIfNotIgnored(data.uris);
      }
    });

    on("files/closed", async ({ data }) => {
      if (data.uris) {
        this.messenger.send("didCloseFiles", {
          uris: data.uris,
        });
      }
    });

    on("files/opened", async () => {});

    // Docs, etc. indexing
    on("indexing/reindex", async (msg) => {
      if (msg.data.type === "docs") {
        void this.docsService.reindexDoc(msg.data.id);
      }
    });
    on("indexing/abort", async (msg) => {
      if (msg.data.type === "docs") {
        this.docsService.abort(msg.data.id);
      }
    });
    on("indexing/setPaused", async (msg) => {
      if (msg.data.type === "docs") {
      }
    });
    on("docs/initStatuses", async (msg) => {
      void this.docsService.initStatuses();
    });
    on("docs/getDetails", async (msg) => {
      return await this.docsService.getDetails(msg.data.startUrl);
    });

    on("didChangeSelectedProfile", async (msg) => {
      if (msg.data.id) {
        await this.configHandler.setSelectedProfileId(msg.data.id);
      }
    });

    on("didChangeSelectedOrg", async (msg) => {
      if (msg.data.id) {
        await this.configHandler.setSelectedOrgId(
          msg.data.id,
          msg.data.profileId || undefined,
        );
      }
    });

    on("didChangeControlPlaneSessionInfo", async (msg) => {
      this.messenger.send("sessionUpdate", {
        sessionInfo: msg.data.sessionInfo,
      });
      await this.configHandler.updateControlPlaneSessionInfo(
        msg.data.sessionInfo,
      );
    });

    on("auth/getAuthUrl", async (msg) => {
      const url = await getAuthUrlForTokenPage(
        ideSettingsPromise,
        msg.data.useOnboarding,
      );
      return { url };
    });

    on("didChangeActiveTextEditor", async ({ data: { filepath } }) => {
      try {
        const ignore = await shouldIgnore(filepath, this.ide);
        if (!ignore) {
          recentlyEditedFilesCache.set(filepath, filepath);
        }
      } catch (e) {
        console.error(
          `didChangeActiveTextEditor: failed to update recentlyEditedFiles cache for ${filepath}`,
        );
      }
    });

    on("tools/call", async ({ data: { toolCall } }) => {
      const { config } = await this.configHandler.loadConfig();
      if (!config) {
        throw new Error("Config not loaded");
      }

      const tool = config.tools.find(
        (t) => t.function.name === toolCall.function.name,
      );

      if (!tool) {
        throw new Error(`Tool ${toolCall.function.name} not found`);
      }

      if (!config.selectedModelByRole.chat) {
        throw new Error("No chat model selected");
      }

      // Define a callback for streaming output updates
      const onPartialOutput = (params: {
        toolCallId: string;
        contextItems: ContextItem[];
      }) => {
        this.messenger.send("toolCallPartialOutput", params);
      };

      return await callTool(tool, toolCall.function.arguments, {
        config,
        ide: this.ide,
        llm: config.selectedModelByRole.chat,
        fetch: (url, init) =>
          fetchwithRequestOptions(url, init, config.requestOptions),
        tool,
        toolCallId: toolCall.id,
        onPartialOutput,
      });
    });

    on("isItemTooBig", async ({ data: { item } }) => {
      return this.isItemTooBig(item);
    });

    // Process state handlers
    on("process/markAsBackgrounded", async ({ data: { toolCallId } }) => {
      markProcessAsBackgrounded(toolCallId);
    });

    on(
      "process/isBackgrounded",
      async ({ data: { toolCallId }, messageId }) => {
        const isBackgrounded = isProcessBackgrounded(toolCallId);
        return isBackgrounded; // Return true to indicate the message was handled successfully
      },
    );

<<<<<<< HEAD
    on("generateCommitMessage", (msg) => {
      return this.generateCommitMessageStream(msg);
    });
  }

  private async *generateCommitMessageStream(
    msg: Message<ToCoreProtocol["generateCommitMessage"][0]>,
  ): AsyncGenerator<string> {
    const { config } = await this.configHandler.loadConfig();
    if (!config) {
      throw new Error("Failed to load config");
    }

    const { modelTitle, diff } = msg.data;

    const llm =
      config.modelsByRole.chat.find((m) => m.title === modelTitle) ??
      config.selectedModelByRole.chat;

    if (!llm) {
      throw new Error("No model selected");
    }

    const abortController = this.addMessageAbortController(msg.messageId);

    try {
      for await (const content of generateCommitMessage({
        ide: this.ide,
        llm,
        diff,
        signal: abortController.signal,
      })) {
        yield content;
      }
    } catch (e) {
      // Ignore this error as it may occur during manual reruns
      if (e instanceof Error && !e.message.includes("operation was aborted")) {
        console.log("Failed to generate commit message", e);
        throw e;
      }
    } finally {
      // Always clean up the abortController on success/failure.
      this.abortById(msg.messageId);
    }
=======
    on("mdm/setLicenseKey", ({ data: { licenseKey } }) => {
      const isValid = setMdmLicenseKey(licenseKey);
      return isValid;
    });
>>>>>>> dac90091
  }

  private async isItemTooBig(item: ContextItemWithId) {
    const { config } = await this.configHandler.loadConfig();
    if (!config) {
      return false;
    }

    const llm = config?.selectedModelByRole.chat;
    if (!llm) {
      throw new Error("No chat model selected");
    }

    const tokens = countTokens(item.content, llm.model);

    if (tokens > llm.contextLength - llm.completionOptions!.maxTokens!) {
      return true;
    }

    return false;
  }

  private handleAddAutocompleteModel(
    msg: Message<{
      model: ModelDescription;
    }>,
  ) {
    const model = msg.data.model;
    editConfigFile(
      (config) => {
        return {
          ...config,
          tabAutocompleteModel: model,
        };
      },
      (config) => ({
        ...config,
        models: [
          ...(config.models ?? []),
          {
            name: model.title,
            provider: model.provider,
            model: model.model,
            apiKey: model.apiKey,
            roles: ["autocomplete"],
            apiBase: model.apiBase,
          },
        ],
      }),
    );
    void this.configHandler.reloadConfig();
  }

  private async handleFilesChanged({
    data,
  }: Message<{
    uris?: string[];
  }>) {
    if (data?.uris?.length) {
      const diffCache = GitDiffCache.getInstance(getDiffFn(this.ide));
      diffCache.invalidate();
      walkDirCache.invalidate(); // safe approach for now - TODO - only invalidate on relevant changes
      for (const uri of data.uris) {
        const currentProfileUri =
          this.configHandler.currentProfile?.profileDescription.uri ?? "";

        if (URI.equal(uri, currentProfileUri)) {
          // Trigger a toast notification to provide UI feedback that config has been updated
          const showToast =
            this.globalContext.get("showConfigUpdateToast") ?? true;
          if (showToast) {
            const selection = await this.ide.showToast(
              "info",
              "Config updated",
              "Don't show again",
            );
            if (selection === "Don't show again") {
              this.globalContext.update("showConfigUpdateToast", false);
            }
          }
          await this.configHandler.reloadConfig();
          continue;
        }

        if (
          uri.endsWith(".continuerc.json") ||
          uri.endsWith(".prompt") ||
          uri.endsWith(SYSTEM_PROMPT_DOT_FILE) ||
          (uri.includes(".continue") && uri.endsWith(".yaml"))
        ) {
          await this.configHandler.reloadConfig();
        } else if (
          uri.endsWith(".continueignore") ||
          uri.endsWith(".gitignore")
        ) {
          // Reindex the workspaces
          this.invoke("index/forceReIndex", {
            shouldClearIndexes: true,
          });
        } else {
          const { config } = await this.configHandler.loadConfig();
          if (config && !config.disableIndexing) {
            // Reindex the file
            const ignore = await shouldIgnore(uri, this.ide);
            if (!ignore) {
              await this.codeBaseIndexer.refreshCodebaseIndexFiles([uri]);
            }
          }
        }
      }
    }
  }

  private async handleListModels(msg: Message<{ title: string }>) {
    const { config } = await this.configHandler.loadConfig();
    if (!config) {
      return [];
    }

    const model =
      config.modelsByRole.chat.find(
        (model) => model.title === msg.data.title,
      ) ??
      config.modelsByRole.chat.find((model) =>
        model.title?.startsWith(msg.data.title),
      );

    try {
      if (model) {
        return await model.listModels();
      } else {
        if (msg.data.title === "Ollama") {
          const models = await new Ollama({ model: "" }).listModels();
          return models;
        } else {
          return undefined;
        }
      }
    } catch (e) {
      console.debug(`Error listing Ollama models: ${e}`);
      return undefined;
    }
  }

  private async handleCompleteOnboarding(msg: Message<{ mode: string }>) {
    const mode = msg.data.mode;

    if (mode === "Custom") {
      return;
    }

    let editConfigYamlCallback: (config: ConfigYaml) => ConfigYaml;

    switch (mode) {
      case "Local":
        editConfigYamlCallback = setupLocalConfig;
        break;

      case "Quickstart":
        editConfigYamlCallback = setupQuickstartConfig;
        break;

      case "Best":
        editConfigYamlCallback = setupBestConfig;
        break;

      default:
        console.error(`Invalid mode: ${mode}`);
        editConfigYamlCallback = (config) => config;
    }

    editConfigFile((c) => c, editConfigYamlCallback);

    void this.configHandler.reloadConfig();
  }

  private getContextItems = async (
    msg: Message<{
      name: string;
      query: string;
      fullInput: string;
      selectedCode: RangeInFile[];
    }>,
  ) => {
    const { config } = await this.configHandler.loadConfig();
    if (!config) {
      return [];
    }

    const { name, query, fullInput, selectedCode } = msg.data;

    const llm = (await this.configHandler.loadConfig()).config
      ?.selectedModelByRole.chat;

    if (!llm) {
      throw new Error("No chat model selected");
    }

    const provider =
      config.contextProviders?.find(
        (provider) => provider.description.title === name,
      ) ??
      [
        // user doesn't need these in their config.json for the shortcuts to work
        // option+enter
        new CurrentFileContextProvider({}),
        // cmd+enter
        new CodebaseContextProvider({}),
      ].find((provider) => provider.description.title === name);
    if (!provider) {
      return [];
    }

    try {
      const id: ContextItemId = {
        providerTitle: provider.description.title,
        itemId: uuidv4(),
      };

      const items = await provider.getContextItems(query, {
        config,
        llm,
        embeddingsProvider: config.selectedModelByRole.embed,
        fullInput,
        ide: this.ide,
        selectedCode,
        reranker: config.selectedModelByRole.rerank,
        fetch: (url, init) =>
          fetchwithRequestOptions(url, init, config.requestOptions),
      });

      void Telemetry.capture(
        "useContextProvider",
        {
          name: provider.description.title,
        },
        true,
      );

      return items.map((item) => ({
        ...item,
        id,
      }));
    } catch (e) {
      let knownError = false;

      if (e instanceof Error) {
        // After removing transformers JS embeddings provider from jetbrains
        // Should no longer see this error
        // if (e.message.toLowerCase().includes("embeddings provider")) {
        //   knownError = true;
        //   const toastOption = "See Docs";
        //   void this.ide
        //     .showToast(
        //       "error",
        //       `Set up an embeddings model to use @${name}`,
        //       toastOption,
        //     )
        //     .then((userSelection) => {
        //       if (userSelection === toastOption) {
        //         void this.ide.openUrl(
        //           "https://docs.continue.dev/customize/model-roles/embeddings",
        //         );
        //       }
        //     });
        // }
      }
      if (!knownError) {
        void this.ide.showToast(
          "error",
          `Error getting context items from ${name}: ${e}`,
        );
      }
      return [];
    }
  };
}<|MERGE_RESOLUTION|>--- conflicted
+++ resolved
@@ -44,11 +44,8 @@
 } from ".";
 
 import { ConfigYaml } from "@continuedev/config-yaml";
-<<<<<<< HEAD
+import { getDiffFn, GitDiffCache } from "./autocomplete/snippets/gitDiffCache";
 import { generateCommitMessage } from "./commands/slash/commit";
-=======
-import { getDiffFn, GitDiffCache } from "./autocomplete/snippets/gitDiffCache";
->>>>>>> dac90091
 import { isLocalAssistantFile } from "./config/loadLocalAssistants";
 import {
   setupBestConfig,
@@ -732,7 +729,11 @@
       },
     );
 
-<<<<<<< HEAD
+    on("mdm/setLicenseKey", ({ data: { licenseKey } }) => {
+      const isValid = setMdmLicenseKey(licenseKey);
+      return isValid;
+    });
+
     on("generateCommitMessage", (msg) => {
       return this.generateCommitMessageStream(msg);
     });
@@ -777,12 +778,6 @@
       // Always clean up the abortController on success/failure.
       this.abortById(msg.messageId);
     }
-=======
-    on("mdm/setLicenseKey", ({ data: { licenseKey } }) => {
-      const isValid = setMdmLicenseKey(licenseKey);
-      return isValid;
-    });
->>>>>>> dac90091
   }
 
   private async isItemTooBig(item: ContextItemWithId) {
