import { fetchwithRequestOptions } from "@continuedev/fetch";
import * as URI from "uri-js";
import { v4 as uuidv4 } from "uuid";

import { CompletionProvider } from "./autocomplete/CompletionProvider";
import {
  openedFilesLruCache,
  prevFilepaths,
} from "./autocomplete/util/openedFilesLruCache";
import { ConfigHandler } from "./config/ConfigHandler";
import { SYSTEM_PROMPT_DOT_FILE } from "./config/getWorkspaceContinueRuleDotFiles";
import { addModel, deleteModel } from "./config/util";
import CurrentFileContextProvider from "./context/providers/CurrentFileContextProvider";
import { getAuthUrlForTokenPage } from "./control-plane/auth/index";
import { getControlPlaneEnv } from "./control-plane/env";
import { DevDataSqliteDb } from "./data/devdataSqlite";
import { DataLogger } from "./data/log";
import { CodebaseIndexer } from "./indexing/CodebaseIndexer";
import DocsService from "./indexing/docs/DocsService";
import { countTokens } from "./llm/countTokens";
import Ollama from "./llm/llms/Ollama";
import { EditAggregator } from "./nextEdit/context/aggregateEdits";
import { createNewPromptFileV2 } from "./promptFiles/createNewPromptFile";
import { callTool } from "./tools/callTool";
import { ChatDescriber } from "./util/chatDescriber";
import { clipboardCache } from "./util/clipboardCache";
import { compactConversation } from "./util/conversationCompaction";
import { GlobalContext } from "./util/GlobalContext";
import historyManager from "./util/history";
import { editConfigFile, migrateV1DevDataFiles } from "./util/paths";
import { Telemetry } from "./util/posthog";
import {
  isProcessBackgrounded,
  markProcessAsBackgrounded,
} from "./util/processTerminalBackgroundStates";
import { getSymbolsForManyFiles } from "./util/treeSitter";
import { TTS } from "./util/tts";

import {
  CompleteOnboardingPayload,
  ContextItemId,
  ContextItemWithId,
  IdeSettings,
  ModelDescription,
  Position,
  RangeInFile,
  ToolCall,
  type ContextItem,
  type IDE,
} from ".";

import { BLOCK_TYPES, ConfigYaml } from "@continuedev/config-yaml";
import { getDiffFn, GitDiffCache } from "./autocomplete/snippets/gitDiffCache";
import { stringifyMcpPrompt } from "./commands/slash/mcpSlashCommand";
import { isLocalDefinitionFile } from "./config/loadLocalAssistants";
import { CodebaseRulesCache } from "./config/markdown/loadCodebaseRules";
import {
  setupLocalConfig,
  setupProviderConfig,
  setupQuickstartConfig,
} from "./config/onboarding";
import { createNewWorkspaceBlockFile } from "./config/workspace/workspaceBlocks";
import { MCPManagerSingleton } from "./context/mcp/MCPManagerSingleton";
import { performAuth, removeMCPAuth } from "./context/mcp/MCPOauth";
import { setMdmLicenseKey } from "./control-plane/mdm/mdm";
import { ApplyAbortManager } from "./edit/applyAbortManager";
import { streamDiffLines } from "./edit/streamDiffLines";
import { shouldIgnore } from "./indexing/shouldIgnore";
import { walkDirCache } from "./indexing/walkDir";
import { LLMLogger } from "./llm/logger";
import { RULES_MARKDOWN_FILENAME } from "./llm/rules/constants";
import { llmStreamChat } from "./llm/streamChat";
import { BeforeAfterDiff } from "./nextEdit/context/diffFormatting";
import { processSmallEdit } from "./nextEdit/context/processSmallEdit";
import { NextEditProvider } from "./nextEdit/NextEditProvider";
import type { FromCoreProtocol, ToCoreProtocol } from "./protocol";
import { OnboardingModes } from "./protocol/core";
import type { IMessenger, Message } from "./protocol/messenger";
import { Logger } from "./util/Logger.js";
import { getUriPathBasename } from "./util/uri";
import { PrefetchQueue } from "./nextEdit/NextEditPrefetchQueue";

const hasRulesFiles = (uris: string[]): boolean => {
  for (const uri of uris) {
    const filename = getUriPathBasename(uri);
    if (filename === RULES_MARKDOWN_FILENAME) {
      return true;
    }
  }
  return false;
};

export class Core {
  configHandler: ConfigHandler;
  codeBaseIndexer: CodebaseIndexer;
  completionProvider: CompletionProvider;
  nextEditProvider: NextEditProvider;
  private docsService: DocsService;
  private globalContext = new GlobalContext();
  llmLogger = new LLMLogger();

  private messageAbortControllers = new Map<string, AbortController>();
  private addMessageAbortController(id: string): AbortController {
    const controller = new AbortController();
    this.messageAbortControllers.set(id, controller);
    controller.signal.addEventListener("abort", () => {
      this.messageAbortControllers.delete(id);
    });
    return controller;
  }
  private abortById(messageId: string) {
    this.messageAbortControllers.get(messageId)?.abort();
  }

  invoke<T extends keyof ToCoreProtocol>(
    messageType: T,
    data: ToCoreProtocol[T][0],
  ): ToCoreProtocol[T][1] {
    return this.messenger.invoke(messageType, data);
  }

  send<T extends keyof FromCoreProtocol>(
    messageType: T,
    data: FromCoreProtocol[T][0],
    messageId?: string,
  ): string {
    return this.messenger.send(messageType, data, messageId);
  }

  // TODO: It shouldn't actually need an IDE type, because this can happen
  // through the messenger (it does in the case of any non-VS Code IDEs already)
  constructor(
    private readonly messenger: IMessenger<ToCoreProtocol, FromCoreProtocol>,
    private readonly ide: IDE,
  ) {
    try {
      // Ensure .continue directory is created
      migrateV1DevDataFiles();

      const ideInfoPromise = messenger.request("getIdeInfo", undefined);
      const ideSettingsPromise = messenger.request("getIdeSettings", undefined);
      const sessionInfoPromise = messenger.request(
        "getControlPlaneSessionInfo",
        {
          silent: true,
          useOnboarding: false,
        },
      );

      this.configHandler = new ConfigHandler(
        this.ide,
        ideSettingsPromise,
        this.llmLogger,
        sessionInfoPromise,
      );

      this.docsService = DocsService.createSingleton(
        this.configHandler,
        this.ide,
        this.messenger,
      );

      MCPManagerSingleton.getInstance().onConnectionsRefreshed = () => {
        void this.configHandler.reloadConfig("MCP Connections refreshed");

<<<<<<< HEAD
        // Refresh @mention dropdown submenu items for MCP providers
        const mcpManager = MCPManagerSingleton.getInstance();
        const mcpProviderNames = Array.from(mcpManager.connections.keys()).map(
          (mcpId) => `mcp-${mcpId}`,
        );
=======
    this.configHandler.onConfigUpdate((result) => {
      void (async () => {
        const serializedResult = await this.configHandler.getSerializedConfig();
        this.messenger.send("configUpdate", {
          result: serializedResult,
          profileId:
            this.configHandler.currentProfile?.profileDescription.id || null,
          organizations: this.configHandler.getSerializedOrgs(),
          selectedOrgId: this.configHandler.currentOrg?.id ?? null,
        });
>>>>>>> 187d4455

        // update additional submenu context providers registered via VSCode API
        const additionalProviders =
          this.configHandler.getAdditionalSubmenuContextProviders();
        if (additionalProviders.length > 0) {
          this.messenger.send("refreshSubmenuItems", {
            providers: additionalProviders,
          });
        }

        if (mcpProviderNames.length > 0) {
          this.messenger.send("refreshSubmenuItems", {
            providers: mcpProviderNames,
          });
        }
      };

      this.codeBaseIndexer = new CodebaseIndexer(
        this.configHandler,
        this.ide,
        this.messenger,
        this.globalContext.get("indexingPaused"),
      );

      this.configHandler.onConfigUpdate((result) => {
        void (async () => {
          const serializedResult =
            await this.configHandler.getSerializedConfig();
          this.messenger.send("configUpdate", {
            result: serializedResult,
            profileId:
              this.configHandler.currentProfile?.profileDescription.id || null,
            organizations: this.configHandler.getSerializedOrgs(),
            selectedOrgId: this.configHandler.currentOrg.id,
          });

          // update additional submenu context providers registered via VSCode API
          const additionalProviders =
            this.configHandler.getAdditionalSubmenuContextProviders();
          if (additionalProviders.length > 0) {
            this.messenger.send("refreshSubmenuItems", {
              providers: additionalProviders,
            });
          }
        })();
      });

      // Dev Data Logger
      const dataLogger = DataLogger.getInstance();
      dataLogger.core = this;
      dataLogger.ideInfoPromise = ideInfoPromise;
      dataLogger.ideSettingsPromise = ideSettingsPromise;

      void ideSettingsPromise.then((ideSettings) => {
        // Index on initialization
        void this.ide.getWorkspaceDirs().then(async (dirs) => {
          // Respect pauseCodebaseIndexOnStart user settings
          if (ideSettings.pauseCodebaseIndexOnStart) {
            this.codeBaseIndexer.paused = true;
            void this.messenger.request("indexProgress", {
              progress: 0,
              desc: "Initial Indexing Skipped",
              status: "paused",
            });
            return;
          }

          void this.codeBaseIndexer.refreshCodebaseIndex(dirs);
        });
      });

      const getLlm = async () => {
        const { config } = await this.configHandler.loadConfig();
        if (!config) {
          return undefined;
        }
        return config.selectedModelByRole.autocomplete ?? undefined;
      };
      this.completionProvider = new CompletionProvider(
        this.configHandler,
        ide,
        getLlm,
        (e) => {},
        (..._) => Promise.resolve([]),
      );

      const codebaseRulesCache = CodebaseRulesCache.getInstance();
      void codebaseRulesCache
        .refresh(ide)
        .catch((e) =>
          Logger.error("Failed to initialize colocated rules cache"),
        )
        .then(() => {
          void this.configHandler.reloadConfig(
            "Initial codebase rules post-walkdir/load reload",
          );
        });
      this.nextEditProvider = NextEditProvider.initialize(
        this.configHandler,
        ide,
        getLlm,
        (e) => {},
        (..._) => Promise.resolve([]),
        "fineTuned",
      );

      this.registerMessageHandlers(ideSettingsPromise);
    } catch (error) {
      Logger.error(error);
      throw error; // Re-throw to prevent partially initialized core
    }
  }

  /* eslint-disable max-lines-per-function */
  private registerMessageHandlers(ideSettingsPromise: Promise<IdeSettings>) {
    const on = this.messenger.on.bind(this.messenger);

    // Note, VsCode's in-process messenger doesn't do anything with this
    // It will only show for jetbrains
    this.messenger.onError((message, err) => {
      void Telemetry.capture("core_messenger_error", {
        message: err.message,
        stack: err.stack,
      });

      // just to prevent duplicate error messages in jetbrains (same logic in webview protocol)
      if (
        ["llm/streamChat", "chatDescriber/describe"].includes(
          message.messageType,
        )
      ) {
        return;
      } else {
        void this.ide.showToast("error", err.message);
      }
    });

    on("abort", (msg) => {
      this.abortById(msg.data ?? msg.messageId);
    });

    on("ping", (msg) => {
      if (msg.data !== "ping") {
        throw new Error("ping message incorrect");
      }
      return "pong";
    });

    // History
    on("history/list", (msg) => {
      return historyManager.list(msg.data);
    });

    on("history/delete", (msg) => {
      historyManager.delete(msg.data.id);
    });

    on("history/load", (msg) => {
      return historyManager.load(msg.data.id);
    });

    on("history/save", (msg) => {
      historyManager.save(msg.data);
    });

    on("history/clear", (msg) => {
      historyManager.clearAll();
    });

    on("devdata/log", async (msg) => {
      void DataLogger.getInstance().logDevData(msg.data);
    });

    on("config/addModel", (msg) => {
      const model = msg.data.model;
      addModel(model, msg.data.role);
      void this.configHandler.reloadConfig(
        "Model added (config/addModel message)",
      );
    });

    on("config/deleteModel", (msg) => {
      deleteModel(msg.data.title);
      void this.configHandler.reloadConfig(
        "Model removed (config/deleteModel message)",
      );
    });

    on("config/newPromptFile", async (msg) => {
      const { config } = await this.configHandler.loadConfig();
      await createNewPromptFileV2(this.ide, config?.experimental?.promptPath);
      await this.configHandler.reloadConfig(
        "Prompt file created (config/newPromptFile message)",
      );
    });

    on("config/addLocalWorkspaceBlock", async (msg) => {
      await createNewWorkspaceBlockFile(this.ide, msg.data.blockType);
      await this.configHandler.reloadConfig(
        "Local block created (config/addLocalWorkspaceBlock message)",
      );
    });

    on("config/openProfile", async (msg) => {
      await this.configHandler.openConfigProfile(
        msg.data.profileId,
        msg.data?.element,
      );
    });

    on("config/ideSettingsUpdate", async (msg) => {
      await this.configHandler.updateIdeSettings(msg.data);
    });

    on("config/refreshProfiles", async (msg) => {
      // User force reloading will retrigger colocated rules
      const codebaseRulesCache = CodebaseRulesCache.getInstance();
      await codebaseRulesCache.refresh(this.ide);

      const { selectOrgId, selectProfileId, reason } = msg.data ?? {};
      await this.configHandler.refreshAll(reason);
      if (selectOrgId) {
        await this.configHandler.setSelectedOrgId(selectOrgId, selectProfileId);
      } else if (selectProfileId) {
        await this.configHandler.setSelectedProfileId(selectProfileId);
      }
    });

    on("config/updateSharedConfig", async (msg) => {
      const newSharedConfig = this.globalContext.updateSharedConfig(msg.data);
      await this.configHandler.reloadConfig(
        "Shared config update (config/updateSharedConfig message)",
      );
      return newSharedConfig;
    });

    on("config/updateSelectedModel", async (msg) => {
      const newSelectedModels = this.globalContext.updateSelectedModel(
        msg.data.profileId,
        msg.data.role,
        msg.data.title,
      );
      await this.configHandler.reloadConfig(
        "Selected model update (config/updateSelectedModel message)",
      );
      return newSelectedModels;
    });

    on("controlPlane/openUrl", async (msg) => {
      const env = await getControlPlaneEnv(this.ide.getIdeSettings());
      const urlPath = msg.data.path.startsWith("/")
        ? msg.data.path.slice(1)
        : msg.data.path;
      let url = `${env.APP_URL}${urlPath}`;
      if (msg.data.orgSlug) {
        url += `?org=${msg.data.orgSlug}`;
      }
      await this.messenger.request("openUrl", url);
    });

    on("controlPlane/getEnvironment", async (msg) => {
      return await getControlPlaneEnv(this.ide.getIdeSettings());
    });

    on("controlPlane/getFreeTrialStatus", async (msg) => {
      return this.configHandler.controlPlaneClient.getFreeTrialStatus();
    });

    on("controlPlane/getModelsAddOnUpgradeUrl", async (msg) => {
      return this.configHandler.controlPlaneClient.getModelsAddOnCheckoutUrl(
        msg.data.vsCodeUriScheme,
      );
    });

    on("mcp/reloadServer", async (msg) => {
      await MCPManagerSingleton.getInstance().refreshConnection(msg.data.id);
    });
    on("mcp/getPrompt", async (msg) => {
      const { serverName, promptName, args } = msg.data;
      const prompt = await MCPManagerSingleton.getInstance().getPrompt(
        serverName,
        promptName,
        args,
      );
      const stringifiedPrompt = stringifyMcpPrompt(prompt);
      return {
        prompt: stringifiedPrompt,
        description: prompt.description,
      };
    });
    on("mcp/startAuthentication", async (msg) => {
      await new Promise((resolve) => setTimeout(resolve, 5000));
      MCPManagerSingleton.getInstance().setStatus(msg.data, "authenticating");
      const status = await performAuth(msg.data, this.ide);
      if (status === "AUTHORIZED") {
        await MCPManagerSingleton.getInstance().refreshConnection(msg.data.id);
      }
    });
    on("mcp/removeAuthentication", async (msg) => {
      removeMCPAuth(msg.data, this.ide);
      await MCPManagerSingleton.getInstance().refreshConnection(msg.data.id);
    });

    // Context providers
    on("context/addDocs", async (msg) => {
      void this.docsService.indexAndAdd(msg.data);
    });

    on("context/removeDocs", async (msg) => {
      await this.docsService.delete(msg.data.startUrl);
    });

    on("context/indexDocs", async (msg) => {
      await this.docsService.syncDocsWithPrompt(msg.data.reIndex);
    });

    on("context/loadSubmenuItems", async (msg) => {
      const { config } = await this.configHandler.loadConfig();
      if (!config) {
        return [];
      }

      try {
        const items = await config.contextProviders
          ?.find((provider) => provider.description.title === msg.data.title)
          ?.loadSubmenuItems({
            config,
            ide: this.ide,
            fetch: (url, init) =>
              fetchwithRequestOptions(url, init, config.requestOptions),
          });
        return items || [];
      } catch (e) {
        Logger.error(e);
        return [];
      }
    });

    on("context/getContextItems", this.getContextItems.bind(this));

    on("context/getSymbolsForFiles", async (msg) => {
      const { uris } = msg.data;
      return await getSymbolsForManyFiles(uris, this.ide);
    });

    on("config/getSerializedProfileInfo", async (msg) => {
      return {
        result: await this.configHandler.getSerializedConfig(),
        profileId:
          this.configHandler.currentProfile?.profileDescription.id ?? null,
        organizations: this.configHandler.getSerializedOrgs(),
        selectedOrgId: this.configHandler.currentOrg?.id ?? null,
      };
    });

    on("clipboardCache/add", (msg) => {
      const added = clipboardCache.add(uuidv4(), msg.data.content);
      if (added) {
        this.messenger.send("refreshSubmenuItems", {
          providers: ["clipboard"],
        });
      }
    });

    on("llm/streamChat", (msg) => {
      const abortController = this.addMessageAbortController(msg.messageId);
      return llmStreamChat(
        this.configHandler,
        abortController,
        msg,
        this.ide,
        this.messenger,
      );
    });

    on("llm/complete", async (msg) => {
      const { config } = await this.configHandler.loadConfig();
      const model = config?.selectedModelByRole.chat;
      if (!model) {
        throw new Error("No chat model selected");
      }
      const abortController = this.addMessageAbortController(msg.messageId);

      const completion = await model.complete(
        msg.data.prompt,
        abortController.signal,
        msg.data.completionOptions,
      );
      return completion;
    });
    on("llm/listModels", this.handleListModels.bind(this));

    on("llm/compileChat", async (msg) => {
      const { messages, options } = msg.data;
      const model = (await this.configHandler.loadConfig()).config
        ?.selectedModelByRole.chat;

      if (!model) {
        throw new Error("No chat model selected");
      }

      return model.compileChatMessages(messages, options);
    });

    // Provide messenger to utils so they can interact with GUI + state
    TTS.messenger = this.messenger;
    ChatDescriber.messenger = this.messenger;

    on("tts/kill", async () => {
      void TTS.kill();
    });

    on("chatDescriber/describe", async (msg) => {
      const currentModel = (await this.configHandler.loadConfig()).config
        ?.selectedModelByRole.chat;

      if (!currentModel) {
        throw new Error("No chat model selected");
      }

      return await ChatDescriber.describe(currentModel, {}, msg.data.text);
    });

    on("conversation/compact", async (msg) => {
      const currentModel = (await this.configHandler.loadConfig()).config
        ?.selectedModelByRole.chat;

      if (!currentModel) {
        throw new Error("No chat model selected");
      }

      try {
        await compactConversation({
          sessionId: msg.data.sessionId,
          index: msg.data.index,
          historyManager,
          currentModel,
        });
        return undefined;
      } catch (error) {
        Logger.error(`Error compacting conversation: ${error}`);
        return undefined;
      }
    });

    // Autocomplete
    on("autocomplete/complete", async (msg) => {
      const outcome =
        await this.completionProvider.provideInlineCompletionItems(
          msg.data,
          undefined,
        );
      return outcome ? [outcome.completion] : [];
    });
    on("autocomplete/accept", async (msg) => {
      this.completionProvider.accept(msg.data.completionId);
    });
    on("autocomplete/cancel", async (msg) => {
      this.completionProvider.cancel();
    });

    // Next Edit
    on("nextEdit/predict", async (msg) => {
      const outcome = await this.nextEditProvider.provideInlineCompletionItems(
        msg.data.input,
        undefined,
        {
          withChain: msg.data.options?.withChain ?? false,
          usingFullFileDiff: msg.data.options?.usingFullFileDiff ?? true,
        },
      );
      return outcome;
      // ? [outcome.completion, outcome.originalEditableRange]
    });
    on("nextEdit/accept", async (msg) => {
      console.log("nextEdit/accept");
      this.nextEditProvider.accept(msg.data.completionId);
    });
    on("nextEdit/reject", async (msg) => {
      console.log("nextEdit/reject");
      this.nextEditProvider.reject(msg.data.completionId);
    });
    on("nextEdit/startChain", async (msg) => {
      console.log("nextEdit/startChain");
      NextEditProvider.getInstance().startChain();
      return;
    });

    on("nextEdit/deleteChain", async (msg) => {
      console.log("nextEdit/deleteChain");
      await NextEditProvider.getInstance().deleteChain();
      return;
    });

    on("nextEdit/isChainAlive", async (msg) => {
      console.log("nextEdit/isChainAlive");
      return NextEditProvider.getInstance().chainExists();
    });

    on("nextEdit/queue/getProcessedCount", async (msg) => {
      console.log("nextEdit/queue/getProcessedCount");
      const queue = PrefetchQueue.getInstance();
      console.log(queue.processedCount);
      return queue.processedCount;
    });

    on("nextEdit/queue/dequeueProcessed", async (msg) => {
      console.log("nextEdit/queue/dequeueProcessed");
      const queue = PrefetchQueue.getInstance();
      return queue.dequeueProcessed() || null;
    });

    on("nextEdit/queue/processOne", async (msg) => {
      console.log("nextEdit/queue/processOne");
      const { ctx, recentlyVisitedRanges, recentlyEditedRanges } = msg.data;
      const queue = PrefetchQueue.getInstance();

      await queue.process({
        ...ctx,
        recentlyVisitedRanges,
        recentlyEditedRanges,
      });
      return;
    });

    on("nextEdit/queue/clear", async (msg) => {
      console.log("nextEdit/queue/clear");
      const queue = PrefetchQueue.getInstance();
      queue.clear();
      return;
    });

    on("nextEdit/queue/abort", async (msg) => {
      console.log("nextEdit/queue/abort");
      const queue = PrefetchQueue.getInstance();
      queue.abort();
      return;
    });

    on("streamDiffLines", async (msg) => {
      const { config } = await this.configHandler.loadConfig();
      if (!config) {
        throw new Error("Failed to load config");
      }

      const { data } = msg;

      // Title can be an edit, chat, or apply model
      // Fall back to chat
      const llm =
        config.modelsByRole.edit.find((m) => m.title === data.modelTitle) ??
        config.modelsByRole.apply.find((m) => m.title === data.modelTitle) ??
        config.modelsByRole.chat.find((m) => m.title === data.modelTitle) ??
        config.selectedModelByRole.chat;

      if (!llm) {
        throw new Error("No model selected");
      }

      const abortManager = ApplyAbortManager.getInstance();
      const abortController = abortManager.get(
        data.fileUri ?? "current-file-stream",
      ); // not super important since currently cancelling apply will cancel all streams it's one file at a time

      return streamDiffLines({
        highlighted: data.highlighted,
        prefix: data.prefix,
        suffix: data.suffix,
        llm,
        // rules included for edit, NOT apply
        rulesToInclude: data.includeRulesInSystemMessage
          ? config.rules
          : undefined,
        input: data.input,
        language: data.language,
        overridePrompt: undefined,
        abortController,
      });
    });

    on("cancelApply", async (msg) => {
      const abortManager = ApplyAbortManager.getInstance();
      abortManager.clear(); // for now abort all streams
    });

    on("onboarding/complete", this.handleCompleteOnboarding.bind(this));

    on("addAutocompleteModel", this.handleAddAutocompleteModel.bind(this));

    on("stats/getTokensPerDay", async (msg) => {
      const rows = await DevDataSqliteDb.getTokensPerDay();
      return rows;
    });
    on("stats/getTokensPerModel", async (msg) => {
      const rows = await DevDataSqliteDb.getTokensPerModel();
      return rows;
    });

    on("index/forceReIndex", async ({ data }) => {
      const { config } = await this.configHandler.loadConfig();
      if (!config || config.disableIndexing) {
        return; // TODO silent in case of commands?
      }
      walkDirCache.invalidate();
      if (data?.shouldClearIndexes) {
        await this.codeBaseIndexer.clearIndexes();
      }

      const dirs = data?.dirs ?? (await this.ide.getWorkspaceDirs());
      await this.codeBaseIndexer.refreshCodebaseIndex(dirs);
    });
    on("index/setPaused", (msg) => {
      this.globalContext.update("indexingPaused", msg.data);
      // Update using the new setter instead of token
      this.codeBaseIndexer.paused = msg.data;
    });
    on("index/indexingProgressBarInitialized", async (msg) => {
      // Triggered when progress bar is initialized.
      // If a non-default state has been stored, update the indexing display to that state
      const currentState = this.codeBaseIndexer.currentIndexingState;

      if (currentState.status !== "loading") {
        void this.messenger.request("indexProgress", currentState);
      }
    });

    // File changes - TODO - remove remaining logic for these from IDEs where possible
    on("files/changed", this.handleFilesChanged.bind(this));
    const refreshIfNotIgnored = async (uris: string[]) => {
      const toRefresh: string[] = [];
      for (const uri of uris) {
        const ignore = await shouldIgnore(uri, this.ide);
        if (!ignore) {
          toRefresh.push(uri);
        }
      }
      if (toRefresh.length > 0) {
        this.messenger.send("refreshSubmenuItems", {
          providers: ["file"],
        });
        const { config } = await this.configHandler.loadConfig();
        if (config && !config.disableIndexing) {
          await this.codeBaseIndexer.refreshCodebaseIndexFiles(toRefresh);
        }
      }
    };

    on("files/created", async ({ data }) => {
      if (data?.uris?.length) {
        walkDirCache.invalidate();
        void refreshIfNotIgnored(data.uris);

        if (hasRulesFiles(data.uris)) {
          const rulesCache = CodebaseRulesCache.getInstance();
          await Promise.all(
            data.uris.map((uri) => rulesCache.update(this.ide, uri)),
          );
          await this.configHandler.reloadConfig("Rules file created");
        }
        // If it's a local assistant being created, we want to reload all assistants so it shows up in the list
        let localAssistantCreated = false;
        for (const uri of data.uris) {
          if (isLocalDefinitionFile(uri)) {
            localAssistantCreated = true;
          }
        }
        if (localAssistantCreated) {
          await this.configHandler.refreshAll("Local assistant file created");
        }
      }
    });

    on("files/deleted", async ({ data }) => {
      if (data?.uris?.length) {
        walkDirCache.invalidate();
        void refreshIfNotIgnored(data.uris);

        if (hasRulesFiles(data.uris)) {
          const rulesCache = CodebaseRulesCache.getInstance();
          data.uris.forEach((uri) => rulesCache.remove(uri));
          await this.configHandler.reloadConfig("Codebase rule file deleted");
        }
      }
    });

    on("files/closed", async ({ data }) => {
      console.log("deleteChain called from files/closed");
      await NextEditProvider.getInstance().deleteChain();

      try {
        const fileUris = await this.ide.getOpenFiles();
        if (fileUris) {
          const filepaths = fileUris.map((uri) => uri.toString());

          if (!prevFilepaths.filepaths.length) {
            prevFilepaths.filepaths = filepaths;
          }

          // If there is a removal, including if the number of tabs is the same (which can happen with temp tabs)
          if (filepaths.length <= prevFilepaths.filepaths.length) {
            // Remove files from cache that are no longer open (i.e. in the cache but not in the list of opened tabs)
            for (const [key, _] of openedFilesLruCache.entriesDescending()) {
              if (!filepaths.includes(key)) {
                openedFilesLruCache.delete(key);
              }
            }
          }
          prevFilepaths.filepaths = filepaths;
        }
      } catch (e) {
        Logger.error(
          `didChangeVisibleTextEditors: failed to update openedFilesLruCache`,
        );
      }

      if (data.uris) {
        this.messenger.send("didCloseFiles", {
          uris: data.uris,
        });
      }
    });

    on("files/opened", async ({ data: { uris } }) => {
      if (uris) {
        for (const filepath of uris) {
          try {
            const ignore = await shouldIgnore(filepath, this.ide);
            if (!ignore) {
              // Set the active file as most recently used (need to force recency update by deleting and re-adding)
              if (openedFilesLruCache.has(filepath)) {
                openedFilesLruCache.delete(filepath);
              }
              openedFilesLruCache.set(filepath, filepath);
            }
          } catch (e) {
            Logger.error(
              `files/opened: failed to update openedFiles cache for ${filepath}`,
            );
          }
        }
      }
    });

    on("files/smallEdit", async ({ data }) => {
      const EDIT_AGGREGATION_OPTIONS = {
        deltaT: 1.0,
        deltaL: 5,
        maxEdits: 500,
        maxDuration: 120.0,
        contextSize: 5,
      };

      EditAggregator.getInstance(
        EDIT_AGGREGATION_OPTIONS,
        (
          beforeAfterdiff: BeforeAfterDiff,
          cursorPosBeforeEdit: Position,
          cursorPosAfterPrevEdit: Position,
        ) => {
          void processSmallEdit(
            beforeAfterdiff,
            cursorPosBeforeEdit,
            cursorPosAfterPrevEdit,
            data.configHandler,
            data.getDefsFromLspFunction,
            this.ide,
          );
        },
      );

      const workspaceDir =
        data.actions.length > 0 ? data.actions[0].workspaceDir : undefined;

      // Store the latest context data
      const instance = EditAggregator.getInstance();
      (instance as any).latestContextData = {
        configHandler: data.configHandler,
        getDefsFromLspFunction: data.getDefsFromLspFunction,
        recentlyEditedRanges: data.recentlyEditedRanges,
        recentlyVisitedRanges: data.recentlyVisitedRanges,
        workspaceDir: workspaceDir,
      };

      // queueMicrotask prevents blocking the UI thread during typing
      queueMicrotask(() => {
        void EditAggregator.getInstance().processEdits(data.actions);
      });
    });

    // Docs, etc. indexing
    on("indexing/reindex", async (msg) => {
      if (msg.data.type === "docs") {
        void this.docsService.reindexDoc(msg.data.id);
      }
    });
    on("indexing/abort", async (msg) => {
      if (msg.data.type === "docs") {
        this.docsService.abort(msg.data.id);
      }
    });
    on("indexing/setPaused", async (msg) => {
      if (msg.data.type === "docs") {
      }
    });
    on("docs/initStatuses", async (msg) => {
      void this.docsService.initStatuses();
    });
    on("docs/getDetails", async (msg) => {
      return await this.docsService.getDetails(msg.data.startUrl);
    });

    on("didChangeSelectedProfile", async (msg) => {
      if (msg.data.id) {
        await this.configHandler.setSelectedProfileId(msg.data.id);
      }
    });

    on("didChangeSelectedOrg", async (msg) => {
      if (msg.data.id) {
        await this.configHandler.setSelectedOrgId(
          msg.data.id,
          msg.data.profileId || undefined,
        );
      }
    });

    on("didChangeControlPlaneSessionInfo", async (msg) => {
      this.messenger.send("sessionUpdate", {
        sessionInfo: msg.data.sessionInfo,
      });
      await this.configHandler.updateControlPlaneSessionInfo(
        msg.data.sessionInfo,
      );
    });

    on("auth/getAuthUrl", async (msg) => {
      const url = await getAuthUrlForTokenPage(
        ideSettingsPromise,
        msg.data.useOnboarding,
      );
      return { url };
    });

    on("tools/call", async ({ data: { toolCall } }) =>
      this.handleToolCall(toolCall),
    );

    on("isItemTooBig", async ({ data: { item } }) => {
      return this.isItemTooBig(item);
    });

    // Process state handlers
    on("process/markAsBackgrounded", async ({ data: { toolCallId } }) => {
      markProcessAsBackgrounded(toolCallId);
    });

    on(
      "process/isBackgrounded",
      async ({ data: { toolCallId }, messageId }) => {
        const isBackgrounded = isProcessBackgrounded(toolCallId);
        return isBackgrounded; // Return true to indicate the message was handled successfully
      },
    );

    on("mdm/setLicenseKey", ({ data: { licenseKey } }) => {
      const isValid = setMdmLicenseKey(licenseKey);
      return isValid;
    });
  }

  private async handleToolCall(toolCall: ToolCall) {
    const { config } = await this.configHandler.loadConfig();
    if (!config) {
      throw new Error("Config not loaded");
    }

    const tool = config.tools.find(
      (t) => t.function.name === toolCall.function.name,
    );

    if (!tool) {
      throw new Error(`Tool ${toolCall.function.name} not found`);
    }

    if (!config.selectedModelByRole.chat) {
      throw new Error("No chat model selected");
    }

    // Define a callback for streaming output updates
    const onPartialOutput = (params: {
      toolCallId: string;
      contextItems: ContextItem[];
    }) => {
      this.messenger.send("toolCallPartialOutput", params);
    };

    const result = await callTool(tool, toolCall, {
      config,
      ide: this.ide,
      llm: config.selectedModelByRole.chat,
      fetch: (url, init) =>
        fetchwithRequestOptions(url, init, config.requestOptions),
      tool,
      toolCallId: toolCall.id,
      onPartialOutput,
      codeBaseIndexer: this.codeBaseIndexer,
    });

    return result;
  }

  private async isItemTooBig(item: ContextItemWithId) {
    const { config } = await this.configHandler.loadConfig();
    if (!config) {
      return false;
    }

    const llm = config?.selectedModelByRole.chat;
    if (!llm) {
      throw new Error("No chat model selected");
    }

    const tokens = countTokens(item.content, llm.model);

    if (tokens > llm.contextLength - llm.completionOptions!.maxTokens!) {
      return true;
    }

    return false;
  }

  private handleAddAutocompleteModel(
    msg: Message<{
      model: ModelDescription;
    }>,
  ) {
    const model = msg.data.model;
    editConfigFile(
      (config) => {
        return {
          ...config,
          tabAutocompleteModel: model,
        };
      },
      (config) => ({
        ...config,
        models: [
          ...(config.models ?? []),
          {
            name: model.title,
            provider: model.provider,
            model: model.model,
            apiKey: model.apiKey,
            roles: ["autocomplete"],
            apiBase: model.apiBase,
          },
        ],
      }),
    );
    void this.configHandler.reloadConfig("Autocomplete model added");
  }

  private async handleFilesChanged({
    data,
  }: Message<{
    uris?: string[];
  }>): Promise<void> {
    if (data?.uris?.length) {
      const diffCache = GitDiffCache.getInstance(getDiffFn(this.ide));
      diffCache.invalidate();
      walkDirCache.invalidate(); // safe approach for now - TODO - only invalidate on relevant changes
      for (const uri of data.uris) {
        const currentProfileUri =
          this.configHandler.currentProfile?.profileDescription.uri ?? "";

        if (URI.equal(uri, currentProfileUri)) {
          // Trigger a toast notification to provide UI feedback that config has been updated
          const showToast =
            this.globalContext.get("showConfigUpdateToast") ?? true;
          if (showToast) {
            const selection = await this.ide.showToast(
              "info",
              "Config updated",
              "Don't show again",
            );
            if (selection === "Don't show again") {
              this.globalContext.update("showConfigUpdateToast", false);
            }
          }
          await this.configHandler.reloadConfig(
            "Current profile config file updated",
          );
          continue;
        }

        if (
          uri.endsWith(".continuerc.json") ||
          uri.endsWith(".prompt") ||
          uri.endsWith(SYSTEM_PROMPT_DOT_FILE) ||
          (uri.includes(".continue") &&
            (uri.endsWith(".yaml") || uri.endsWith("yml"))) ||
          BLOCK_TYPES.some((blockType) =>
            uri.includes(`.continue/${blockType}`),
          )
        ) {
          await this.configHandler.reloadConfig(
            "Config-related file updated: continuerc, prompt, local block, etc",
          );
        } else if (uri.endsWith(RULES_MARKDOWN_FILENAME)) {
          try {
            const codebaseRulesCache = CodebaseRulesCache.getInstance();
            void codebaseRulesCache.update(this.ide, uri).then(() => {
              void this.configHandler.reloadConfig("Codebase rule update");
            });
          } catch (e) {
            Logger.error(`Failed to update codebase rule: ${e}`);
          }
        } else if (
          uri.endsWith(".continueignore") ||
          uri.endsWith(".gitignore")
        ) {
          // Reindex the workspaces
          this.invoke("index/forceReIndex", {
            shouldClearIndexes: true,
          });
        } else {
          const { config } = await this.configHandler.loadConfig();
          if (config && !config.disableIndexing) {
            // Reindex the file
            const ignore = await shouldIgnore(uri, this.ide);
            if (!ignore) {
              await this.codeBaseIndexer.refreshCodebaseIndexFiles([uri]);
            }
          }
        }
      }
    }
  }

  private async handleListModels(msg: Message<{ title: string }>) {
    const { config } = await this.configHandler.loadConfig();
    if (!config) {
      return [];
    }

    const model =
      config.modelsByRole.chat.find(
        (model) => model.title === msg.data.title,
      ) ??
      config.modelsByRole.chat.find((model) =>
        model.title?.startsWith(msg.data.title),
      );

    try {
      if (model) {
        return await model.listModels();
      } else {
        if (msg.data.title === "Ollama") {
          const models = await new Ollama({ model: "" }).listModels();
          return models;
        } else {
          return undefined;
        }
      }
    } catch (e) {
      console.debug(`Error listing Ollama models: ${e}`);
      return undefined;
    }
  }

  private async handleCompleteOnboarding(
    msg: Message<CompleteOnboardingPayload>,
  ) {
    const { mode, provider, apiKey } = msg.data;

    let editConfigYamlCallback: (config: ConfigYaml) => ConfigYaml;

    switch (mode) {
      case OnboardingModes.LOCAL:
        editConfigYamlCallback = setupLocalConfig;
        break;

      case OnboardingModes.API_KEY:
        if (provider && apiKey) {
          editConfigYamlCallback = (config: ConfigYaml) =>
            setupProviderConfig(config, provider, apiKey);
        } else {
          editConfigYamlCallback = setupQuickstartConfig;
        }
        break;

      default:
        Logger.error(`Invalid mode: ${mode}`);
        editConfigYamlCallback = (config) => config;
    }

    editConfigFile((c) => c, editConfigYamlCallback);

    void this.configHandler.reloadConfig("Onboarding completed");
  }

  private getContextItems = async (
    msg: Message<{
      name: string;
      query: string;
      fullInput: string;
      selectedCode: RangeInFile[];
      isInAgentMode: boolean;
    }>,
  ) => {
    const { config } = await this.configHandler.loadConfig();
    if (!config) {
      return [];
    }

    const { name, query, fullInput, selectedCode } = msg.data;

    const llm = (await this.configHandler.loadConfig()).config
      ?.selectedModelByRole.chat;

    if (!llm) {
      throw new Error("No chat model selected");
    }

    const provider =
      config.contextProviders?.find(
        (provider) => provider.description.title === name,
      ) ??
      [
        // user doesn't need these in their config.json for the shortcuts to work
        // option+enter
        new CurrentFileContextProvider({}),
      ].find((provider) => provider.description.title === name);
    if (!provider) {
      return [];
    }

    try {
      void Telemetry.capture("context_provider_get_context_items", {
        name: provider.description.title,
      });

      const items = await provider.getContextItems(query, {
        config,
        llm,
        embeddingsProvider: config.selectedModelByRole.embed,
        fullInput,
        ide: this.ide,
        selectedCode,
        reranker: config.selectedModelByRole.rerank,
        fetch: (url, init) =>
          fetchwithRequestOptions(url, init, config.requestOptions),
        isInAgentMode: msg.data.isInAgentMode,
      });

      void Telemetry.capture(
        "useContextProvider",
        {
          name: provider.description.title,
        },
        true,
      );

      return items.map((item) => {
        const id: ContextItemId = {
          providerTitle: provider.description.title,
          itemId: uuidv4(),
        };

        return { ...item, id };
      });
    } catch (e) {
      let knownError = false;

      if (e instanceof Error) {
        // After removing transformers JS embeddings provider from jetbrains
        // Should no longer see this error
        // if (e.message.toLowerCase().includes("embeddings provider")) {
        //   knownError = true;
        //   const toastOption = "See Docs";
        //   void this.ide
        //     .showToast(
        //       "error",
        //       `Set up an embeddings model to use @${name}`,
        //       toastOption,
        //     )
        //     .then((userSelection) => {
        //       if (userSelection === toastOption) {
        //         void this.ide.openUrl(
        //           "https://docs.continue.dev/customize/model-roles/embeddings",
        //         );
        //       }
        //     });
        // }
      }
      if (!knownError) {
        void this.ide.showToast(
          "error",
          `Error getting context items from ${name}: ${e}`,
        );
      }
      return [];
    }
  };
}<|MERGE_RESOLUTION|>--- conflicted
+++ resolved
@@ -163,13 +163,19 @@
       MCPManagerSingleton.getInstance().onConnectionsRefreshed = () => {
         void this.configHandler.reloadConfig("MCP Connections refreshed");
 
-<<<<<<< HEAD
         // Refresh @mention dropdown submenu items for MCP providers
         const mcpManager = MCPManagerSingleton.getInstance();
         const mcpProviderNames = Array.from(mcpManager.connections.keys()).map(
           (mcpId) => `mcp-${mcpId}`,
         );
-=======
+        
+        if (mcpProviderNames.length > 0) {
+          this.messenger.send("refreshSubmenuItems", {
+            providers: mcpProviderNames,
+          });
+        }
+      };
+
     this.configHandler.onConfigUpdate((result) => {
       void (async () => {
         const serializedResult = await this.configHandler.getSerializedConfig();
@@ -180,7 +186,6 @@
           organizations: this.configHandler.getSerializedOrgs(),
           selectedOrgId: this.configHandler.currentOrg?.id ?? null,
         });
->>>>>>> 187d4455
 
         // update additional submenu context providers registered via VSCode API
         const additionalProviders =
@@ -190,43 +195,15 @@
             providers: additionalProviders,
           });
         }
-
-        if (mcpProviderNames.length > 0) {
-          this.messenger.send("refreshSubmenuItems", {
-            providers: mcpProviderNames,
-          });
-        }
-      };
-
-      this.codeBaseIndexer = new CodebaseIndexer(
-        this.configHandler,
-        this.ide,
-        this.messenger,
-        this.globalContext.get("indexingPaused"),
-      );
-
-      this.configHandler.onConfigUpdate((result) => {
-        void (async () => {
-          const serializedResult =
-            await this.configHandler.getSerializedConfig();
-          this.messenger.send("configUpdate", {
-            result: serializedResult,
-            profileId:
-              this.configHandler.currentProfile?.profileDescription.id || null,
-            organizations: this.configHandler.getSerializedOrgs(),
-            selectedOrgId: this.configHandler.currentOrg.id,
-          });
-
-          // update additional submenu context providers registered via VSCode API
-          const additionalProviders =
-            this.configHandler.getAdditionalSubmenuContextProviders();
-          if (additionalProviders.length > 0) {
-            this.messenger.send("refreshSubmenuItems", {
-              providers: additionalProviders,
-            });
-          }
-        })();
-      });
+      })();
+    });
+
+    this.codeBaseIndexer = new CodebaseIndexer(
+      this.configHandler,
+      this.ide,
+      this.messenger,
+      this.globalContext.get("indexingPaused"),
+    );
 
       // Dev Data Logger
       const dataLogger = DataLogger.getInstance();
