--- conflicted
+++ resolved
@@ -142,10 +142,7 @@
         ),
       );
 
-<<<<<<< HEAD
       // Index on initialization
-=======
->>>>>>> a758d75c
       this.ide
         .getWorkspaceDirs()
         .then((dirs) => {
