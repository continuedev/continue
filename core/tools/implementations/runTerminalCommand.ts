--- conflicted
+++ resolved
@@ -1,11 +1,8 @@
 import iconv from "iconv-lite";
 import childProcess from "node:child_process";
 import os from "node:os";
-<<<<<<< HEAD
-=======
 import util from "node:util";
 import { ContinueError, ContinueErrorReason } from "../../util/errors";
->>>>>>> 9a333f58
 // Automatically decode the buffer according to the platform to avoid garbled Chinese
 function getDecodedOutput(data: Buffer): string {
   if (process.platform === "win32") {
@@ -269,19 +266,6 @@
     // Fallback to non-streaming for older clients
     const workspaceDirs = await extras.ide.getWorkspaceDirs();
 
-<<<<<<< HEAD
-    // Handle case where no workspace is available
-    let cwd: string;
-    if (workspaceDirs.length > 0) {
-      cwd = fileURLToPath(workspaceDirs[0]);
-    } else {
-      // Default to user's home directory with fallbacks
-      try {
-        cwd = process.env.HOME || process.env.USERPROFILE || process.cwd();
-      } catch (error) {
-        // Final fallback if even process.cwd() fails - use system temp directory
-        cwd = os.tmpdir();
-=======
       // Handle case where no workspace is available
       let cwd: string;
       const fileWorkspaceDir = workspaceDirs.find((dir) =>
@@ -297,7 +281,6 @@
           // Final fallback if even process.cwd() fails - use system temp directory
           cwd = os.tmpdir();
         }
->>>>>>> 9a333f58
       }
     }
 
@@ -334,13 +317,6 @@
               stderr += getDecodedOutput(data);
             });
 
-<<<<<<< HEAD
-            childProc.on("close", (code) => {
-              // Clean up process tracking
-              if (toolCallId) {
-                removeRunningProcess(toolCallId);
-              }
-=======
               childProc.on("close", (code) => {
                 // Clean up process tracking
                 if (toolCallId) {
@@ -358,7 +334,6 @@
                   reject(error);
                 }
               });
->>>>>>> 9a333f58
 
               if (code === 0) {
                 resolve({ stdout, stderr });
