import { ModelCapability, TemplateType } from "../index.js";

import {
  anthropicTemplateMessages,
  chatmlTemplateMessages,
  codeLlama70bTemplateMessages,
  deepseekTemplateMessages,
  gemmaTemplateMessage,
  graniteTemplateMessages,
  llama2TemplateMessages,
  llama3TemplateMessages,
  llavaTemplateMessages,
  neuralChatTemplateMessages,
  openchatTemplateMessages,
  phi2TemplateMessages,
  phindTemplateMessages,
  templateAlpacaMessages,
  xWinCoderTemplateMessages,
  zephyrTemplateMessages,
} from "./templates/chat.js";
import {
  alpacaEditPrompt,
  claudeEditPrompt,
  codeLlama70bEditPrompt,
  deepseekEditPrompt,
  gemmaEditPrompt,
  gptEditPrompt,
  llama3EditPrompt,
  mistralEditPrompt,
  neuralChatEditPrompt,
  openchatEditPrompt,
  osModelsEditPrompt,
  phindEditPrompt,
  simplifiedEditPrompt,
  xWinCoderEditPrompt,
  zephyrEditPrompt,
} from "./templates/edit.js";

const PROVIDER_HANDLES_TEMPLATING: string[] = [
  "lmstudio",
  "openai",
  "ollama",
  "together",
  "msty",
  "anthropic",
  "bedrock",
  "sagemaker",
  "continue-proxy",
  "mistral",
  "sambanova",
  "vertexai",
  "watsonx",
];

const PROVIDER_SUPPORTS_IMAGES: string[] = [
  "openai",
  "ollama",
  "gemini",
  "free-trial",
  "msty",
  "anthropic",
  "bedrock",
  "sagemaker",
  "continue-proxy",
  "openrouter",
  "vertexai",
  "azure",
<<<<<<< HEAD
  "scaleway",
=======
  "portkey"
>>>>>>> eddc791c
];

const MODEL_SUPPORTS_IMAGES: string[] = [
  "llava",
  "gpt-4-turbo",
  "gpt-4o",
  "gpt-4o-mini",
  "gpt-4-vision",
  "claude-3",
  "gemini-ultra",
  "gemini-1.5-pro",
  "gemini-1.5-flash",
  "sonnet",
  "opus",
  "haiku",
  "pixtral",
  "llama3.2",
];

function modelSupportsTools(modelName: string) {
  return (
    modelName.includes("claude") &&
    (modelName.includes("3-5") || modelName.includes("3.5"))
  );
}

function modelSupportsImages(
  provider: string,
  model: string,
  title: string | undefined,
  capabilities: ModelCapability | undefined,
): boolean {
  if (capabilities?.uploadImage !== undefined) {
    return capabilities.uploadImage;
  }
  if (!PROVIDER_SUPPORTS_IMAGES.includes(provider)) {
    return false;
  }

  const lower = model.toLowerCase();
  if (
    MODEL_SUPPORTS_IMAGES.some(
      (modelName) => lower.includes(modelName) || title?.includes(modelName),
    )
  ) {
    return true;
  }

  return false;
}
const PARALLEL_PROVIDERS: string[] = [
  "anthropic",
  "bedrock",
  "sagemaker",
  "deepinfra",
  "gemini",
  "huggingface-inference-api",
  "huggingface-tgi",
  "mistral",
  "moonshot",
  "free-trial",
  "replicate",
  "together",
  "sambanova",
  "nebius",
  "vertexai",
  "function-network",
];

function llmCanGenerateInParallel(provider: string, model: string): boolean {
  if (provider === "openai") {
    return model.includes("gpt");
  }

  return PARALLEL_PROVIDERS.includes(provider);
}

function autodetectTemplateType(model: string): TemplateType | undefined {
  const lower = model.toLowerCase();

  if (lower.includes("codellama") && lower.includes("70b")) {
    return "codellama-70b";
  }

  if (
    lower.includes("gpt") ||
    lower.includes("command") ||
    lower.includes("chat-bison") ||
    lower.includes("pplx") ||
    lower.includes("gemini") ||
    lower.includes("grok") ||
    lower.includes("moonshot")
  ) {
    return undefined;
  }
  if (lower.includes("llama3") || lower.includes("llama-3")) {
    return "llama3";
  }

  if (lower.includes("llava")) {
    return "llava";
  }

  if (lower.includes("tinyllama")) {
    return "zephyr";
  }

  if (lower.includes("xwin")) {
    return "xwin-coder";
  }

  if (lower.includes("dolphin")) {
    return "chatml";
  }

  if (lower.includes("gemma")) {
    return "gemma";
  }

  if (lower.includes("phi2")) {
    return "phi2";
  }

  if (lower.includes("phind")) {
    return "phind";
  }

  if (lower.includes("llama")) {
    return "llama2";
  }

  if (lower.includes("zephyr")) {
    return "zephyr";
  }

  // Claude requests always sent through Messages API, so formatting not necessary
  if (lower.includes("claude")) {
    return "none";
  }

  if (lower.includes("codestral")) {
    return "none";
  }

  if (lower.includes("alpaca") || lower.includes("wizard")) {
    return "alpaca";
  }

  if (lower.includes("mistral") || lower.includes("mixtral")) {
    return "llama2";
  }

  if (lower.includes("deepseek")) {
    return "deepseek";
  }

  if (lower.includes("ninja") || lower.includes("openchat")) {
    return "openchat";
  }

  if (lower.includes("neural-chat")) {
    return "neural-chat";
  }

  if (lower.includes("granite")) {
    return "granite";
  }

  return "chatml";
}

function autodetectTemplateFunction(
  model: string,
  provider: string,
  explicitTemplate: TemplateType | undefined = undefined,
) {
  if (
    explicitTemplate === undefined &&
    PROVIDER_HANDLES_TEMPLATING.includes(provider)
  ) {
    return null;
  }

  const templateType = explicitTemplate ?? autodetectTemplateType(model);

  if (templateType) {
    const mapping: Record<TemplateType, any> = {
      llama2: llama2TemplateMessages,
      alpaca: templateAlpacaMessages,
      phi2: phi2TemplateMessages,
      phind: phindTemplateMessages,
      zephyr: zephyrTemplateMessages,
      anthropic: anthropicTemplateMessages,
      chatml: chatmlTemplateMessages,
      deepseek: deepseekTemplateMessages,
      openchat: openchatTemplateMessages,
      "xwin-coder": xWinCoderTemplateMessages,
      "neural-chat": neuralChatTemplateMessages,
      llava: llavaTemplateMessages,
      "codellama-70b": codeLlama70bTemplateMessages,
      gemma: gemmaTemplateMessage,
      granite: graniteTemplateMessages,
      llama3: llama3TemplateMessages,
      none: null,
    };

    return mapping[templateType];
  }

  return null;
}

const USES_OS_MODELS_EDIT_PROMPT: TemplateType[] = [
  "alpaca",
  "chatml",
  // "codellama-70b", Doesn't respond well to this prompt
  "deepseek",
  "gemma",
  "llama2",
  "llava",
  "neural-chat",
  "openchat",
  "phi2",
  "phind",
  "xwin-coder",
  "zephyr",
  "llama3",
];

function autodetectPromptTemplates(
  model: string,
  explicitTemplate: TemplateType | undefined = undefined,
) {
  const templateType = explicitTemplate ?? autodetectTemplateType(model);
  const templates: Record<string, any> = {};

  let editTemplate = null;

  if (templateType && USES_OS_MODELS_EDIT_PROMPT.includes(templateType)) {
    // This is overriding basically everything else
    // Will probably delete the rest later, but for now it's easy to revert
    editTemplate = osModelsEditPrompt;
  } else if (templateType === "phind") {
    editTemplate = phindEditPrompt;
  } else if (templateType === "phi2") {
    editTemplate = simplifiedEditPrompt;
  } else if (templateType === "zephyr") {
    editTemplate = zephyrEditPrompt;
  } else if (templateType === "llama2") {
    if (model.includes("mistral")) {
      editTemplate = mistralEditPrompt;
    } else {
      editTemplate = osModelsEditPrompt;
    }
  } else if (templateType === "alpaca") {
    editTemplate = alpacaEditPrompt;
  } else if (templateType === "deepseek") {
    editTemplate = deepseekEditPrompt;
  } else if (templateType === "openchat") {
    editTemplate = openchatEditPrompt;
  } else if (templateType === "xwin-coder") {
    editTemplate = xWinCoderEditPrompt;
  } else if (templateType === "neural-chat") {
    editTemplate = neuralChatEditPrompt;
  } else if (templateType === "codellama-70b") {
    editTemplate = codeLlama70bEditPrompt;
  } else if (templateType === "anthropic") {
    editTemplate = claudeEditPrompt;
  } else if (templateType === "gemma") {
    editTemplate = gemmaEditPrompt;
  } else if (templateType === "llama3") {
    editTemplate = llama3EditPrompt;
  } else if (templateType === "none") {
    editTemplate = null;
  } else if (templateType) {
    editTemplate = gptEditPrompt;
  } else if (model.includes("codestral")) {
    editTemplate = osModelsEditPrompt;
  }

  if (editTemplate !== null) {
    templates.edit = editTemplate;
  }

  return templates;
}

export {
  autodetectPromptTemplates,
  autodetectTemplateFunction,
  autodetectTemplateType,
  llmCanGenerateInParallel,
  modelSupportsImages,
  modelSupportsTools,
};<|MERGE_RESOLUTION|>--- conflicted
+++ resolved
@@ -65,11 +65,8 @@
   "openrouter",
   "vertexai",
   "azure",
-<<<<<<< HEAD
   "scaleway",
-=======
-  "portkey"
->>>>>>> eddc791c
+  "portkey",
 ];
 
 const MODEL_SUPPORTS_IMAGES: string[] = [
