import { parseProxyModelName } from "@continuedev/config-yaml";
import { ModelDescription } from "..";

export const PROVIDER_TOOL_SUPPORT: Record<string, (model: string) => boolean> =
  {
    "continue-proxy": (model) => {
      try {
        const { provider, model: _model } = parseProxyModelName(model);
        if (provider && _model && provider !== "continue-proxy") {
          const fn = PROVIDER_TOOL_SUPPORT[provider];
          if (fn) {
            return fn(_model);
          }
        }
      } catch (e) {}

      return ["claude", "gpt-4", "o3", "gemini", "gemma"].some((part) =>
        model.toLowerCase().startsWith(part),
      );
    },
    anthropic: (model) => {
<<<<<<< HEAD
      if (["claude"].some((part) => model.toLowerCase().startsWith(part))) {
=======
      const lower = model.toLowerCase();
      if (
        [
          "claude-3-5",
          "claude-3.5",
          "claude-3-7",
          "claude-3.7",
          "claude-sonnet-4",
          "claude-4-sonnet",
          "claude-opus-4",
        ].some((part) => lower.startsWith(part))
      ) {
>>>>>>> 5e55f59c
        return true;
      }
      if (lower.includes("claude") && lower.includes("4-5")) {
        return true;
      }

      return false;
    },
    azure: (model) => {
      if (
        model.toLowerCase().startsWith("gpt-4") ||
        model.toLowerCase().startsWith("o3")
      )
        return true;
      return false;
    },
    openai: (model) => {
      const lower = model.toLowerCase();
      // https://platform.openai.com/docs/guides/function-calling#models-supporting-function-calling
      if (
        lower.startsWith("gpt-4") ||
        lower.startsWith("gpt-5") ||
        lower.startsWith("o3")
      ) {
        return true;
      }

      // LGAI EXAONE models expose an OpenAI-compatible API with tool
      // calling support when served via frameworks like vLLM
      if (lower.includes("exaone")) {
        return true;
      }

      if (lower.includes("gpt-oss")) {
        return true;
      }

      // https://ai.google.dev/gemma/docs/capabilities/function-calling
      if (lower.startsWith("gemma")) {
        return true;
      }

      // firworks-ai https://docs.fireworks.ai/guides/function-calling
      if (model.startsWith("accounts/fireworks/models/")) {
        switch (model.substring(26)) {
          case "llama-v3p1-405b-instruct":
          case "llama-v3p1-70b-instruct":
          case "qwen2p5-72b-instruct":
          case "firefunction-v1":
          case "firefunction-v2":
            return true;
          default:
            return false;
        }
      }

      return false;
    },
    cohere: (model) => {
      const lower = model.toLowerCase();
      if (lower.startsWith("command-a-vision")) {
        return false;
      }
      return lower.startsWith("command");
    },
    gemini: (model) => {
      // All gemini models support function calling
      return model.toLowerCase().includes("gemini");
    },
    vertexai: (model) => {
      const lowerCaseModel = model.toLowerCase();
      // All gemini models except flash 2.0 lite support function calling
      if (lowerCaseModel.includes("lite")) {
        return false;
      }
      return ["claude", "gemini"].some((val) => lowerCaseModel.includes(val));
    },
    xAI: (model) => {
      const lowerCaseModel = model.toLowerCase();
      return ["grok-3", "grok-4", "grok-4-1", "grok-code"].some((val) =>
        lowerCaseModel.includes(val),
      );
    },
    bedrock: (model) => {
      if (
        [
          "claude-3-5-sonnet",
          "claude-3.5-sonnet",
          "claude-3-7-sonnet",
          "claude-3.7-sonnet",
          "claude-sonnet-4",
          "claude-4-sonnet",
          "claude-opus-4",
          "nova-lite",
          "nova-pro",
          "nova-micro",
          "nova-premier",
          "gpt-oss",
        ].some((part) => model.toLowerCase().includes(part))
      ) {
        return true;
      }

      return false;
    },
    mistral: (model) => {
      // https://docs.mistral.ai/capabilities/function_calling/
      return (
        !model.toLowerCase().includes("mamba") &&
        [
          "devstral",
          "codestral",
          "mistral-large",
          "mistral-small",
          "pixtral",
          "ministral",
          "mistral-nemo",
          "devstral",
        ].some((part) => model.toLowerCase().includes(part))
      );
    },
    // https://ollama.com/search?c=tools
    ollama: (model) => {
      let modelName = "";
      // Extract the model name after the last slash to support other registries
      if (model.includes("/")) {
        let parts = model.split("/");
        modelName = parts[parts.length - 1];
      } else {
        modelName = model;
      }

      if (
        ["vision", "math", "guard", "mistrallite", "mistral-openorca"].some(
          (part) => modelName.toLowerCase().includes(part),
        )
      ) {
        return false;
      }
      if (
        [
          "cogito",
          "llama3.3",
          "qwq",
          "llama3.2",
          "llama3.1",
          "qwen2",
          "qwen3",
          "mixtral",
          "command-r",
          "command-a",
          "smollm2",
          "hermes3",
          "athene-v2",
          "nemotron",
          "llama3-groq",
          "granite3",
          "granite-3",
          "granite4",
          "granite-4",
          "aya-expanse",
          "firefunction-v2",
          "mistral",
          "devstral",
          "exaone",
          "gpt-oss",
        ].some((part) => modelName.toLowerCase().includes(part))
      ) {
        return true;
      }

      return false;
    },
    sambanova: (model) => {
      // https://docs.sambanova.ai/cloud/docs/capabilities/function-calling
      if (
        model.toLowerCase().startsWith("meta-llama-3") ||
        model.toLowerCase().includes("llama-4") ||
        model.toLowerCase().includes("deepseek") ||
        model.toLowerCase().includes("gpt") ||
        model.toLowerCase().includes("qwen")
      ) {
        return true;
      }

      return false;
    },
    deepseek: (model) => {
      // https://api-docs.deepseek.com/quick_start/pricing
      // https://api-docs.deepseek.com/guides/function_calling
      if (model === "deepseek-reasoner" || model === "deepseek-chat") {
        return true;
      }

      return false;
    },
    watsonx: (model) => {
      if (model.toLowerCase().includes("guard")) {
        return false;
      }
      if (
        [
          "llama-3",
          "llama-4",
          "mistral",
          "codestral",
          "granite-3",
          "devstral",
        ].some((part) => model.toLowerCase().includes(part))
      ) {
        return true;
      }

      return false;
    },
    openrouter: (model) => {
      // https://openrouter.ai/models?fmt=cards&supported_parameters=tools

      // Specific free models that don't support tools
      // Fixes issue #6619 - moonshotai/kimi-k2:free causing 400 errors
      if (model.toLowerCase() === "moonshotai/kimi-k2:free") {
        return false;
      }

      if (
        ["vision", "math", "guard", "mistrallite", "mistral-openorca"].some(
          (part) => model.toLowerCase().includes(part),
        )
      ) {
        return false;
      }

      const supportedPrefixes = [
        "openai/gpt-3.5",
        "openai/gpt-4",
        "openai/o1",
        "openai/o3",
        "openai/o4",
        "openai/gpt-oss",
        "anthropic/claude-3",
        "anthropic/claude-4",
        "microsoft/phi-3",
        "google/gemini-flash-1.5",
        "google/gemini-2",
        "google/gemini-pro",
        "x-ai/grok",
        "qwen/qwen3",
        "qwen/qwen-",
        "cohere/command-r",
        "cohere/command-a",
        "ai21/jamba-1.6",
        "mistralai/mistral",
        "mistralai/ministral",
        "mistralai/codestral",
        "mistralai/mixtral",
        "mistral/ministral",
        "mistral/devstral",
        "mistralai/pixtral",
        "meta-llama/llama-3.3",
        "amazon/nova",
        "deepseek/deepseek-r1",
        "deepseek/deepseek-chat",
        "meta-llama/llama-4",
        "all-hands/openhands-lm-32b",
        "lgai-exaone/exaone",
      ];
      for (const prefix of supportedPrefixes) {
        if (model.toLowerCase().startsWith(prefix)) {
          return true;
        }
      }

      const specificModels = [
        "qwen/qwq-32b",
        "qwen/qwen-2.5-72b-instruct",
        "meta-llama/llama-3.2-3b-instruct",
        "meta-llama/llama-3-8b-instruct",
        "meta-llama/llama-3-70b-instruct",
        "arcee-ai/caller-large",
        "nousresearch/hermes-3-llama-3.1-70b",
        "moonshotai/kimi-k2",
      ];
      for (const model of specificModels) {
        if (model.toLowerCase() === model) {
          return true;
        }
      }

      const supportedContains = ["llama-3.1"];
      for (const model of supportedContains) {
        if (model.toLowerCase().includes(model)) {
          return true;
        }
      }

      return false;
    },
    moonshot: (model) => {
      // support moonshot models
      // https://platform.moonshot.ai/docs/pricing/chat#concepts
      if (
        model.toLowerCase().startsWith("kimi") &&
        model.toLowerCase() !== "kimi-thinking-preview"
      ) {
        return true;
      }

      if (model.toLowerCase().startsWith("moonshot")) {
        return true;
      }

      return false;
    },
    novita: (model) => {
      const lower = model.toLowerCase();

      // Exact match models
      const exactMatches = [
        "deepseek/deepseek-r1-0528",
        "deepseek/deepseek-r1-turbo",
        "deepseek/deepseek-v3-0324",
        "deepseek/deepseek-v3-turbo",
        "meta-llama/llama-3.3-70b-instruct",
        "qwen/qwen-2.5-72b-instruct",
        "zai-org/glm-4.5",
        "moonshotai/kimi-k2-instruct",
      ];

      if (exactMatches.includes(lower)) {
        return true;
      }

      // Prefix match models
      const prefixMatches = ["qwen/qwen3", "openai/gpt-oss"];

      for (const prefix of prefixMatches) {
        if (lower.startsWith(prefix)) {
          return true;
        }
      }

      return false;
    },
  };

export function isRecommendedAgentModel(modelName: string): boolean {
  // AND behavior
  const recs: RegExp[][] = [
    [/o[134]/],
    [/deepseek/, /r1|reasoner/],
    [/gemini/, /2\.5/, /pro/],
    [/gpt/, /-5|5\.1/],
    [/claude/, /sonnet/, /3\.7|3-7|-4/],
    [/claude/, /opus/, /-4/],
    [/grok-code/],
    [/grok-4-1|grok-4\.1/],
    [/claude/, /4-5/],
  ];
  for (const combo of recs) {
    if (combo.every((regex) => modelName.toLowerCase().match(regex))) {
      return true;
    }
  }
  return false;
}
export function modelSupportsNativeTools(modelDescription: ModelDescription) {
  if (modelDescription.capabilities?.tools !== undefined) {
    return modelDescription.capabilities.tools;
  }

  const providerSupport = PROVIDER_TOOL_SUPPORT[modelDescription.provider];
  if (!providerSupport) {
    return false;
  }
  return providerSupport(modelDescription.model) ?? false;
}<|MERGE_RESOLUTION|>--- conflicted
+++ resolved
@@ -19,28 +19,9 @@
       );
     },
     anthropic: (model) => {
-<<<<<<< HEAD
       if (["claude"].some((part) => model.toLowerCase().startsWith(part))) {
-=======
-      const lower = model.toLowerCase();
-      if (
-        [
-          "claude-3-5",
-          "claude-3.5",
-          "claude-3-7",
-          "claude-3.7",
-          "claude-sonnet-4",
-          "claude-4-sonnet",
-          "claude-opus-4",
-        ].some((part) => lower.startsWith(part))
-      ) {
->>>>>>> 5e55f59c
-        return true;
-      }
-      if (lower.includes("claude") && lower.includes("4-5")) {
-        return true;
-      }
-
+        return true;
+      }
       return false;
     },
     azure: (model) => {
