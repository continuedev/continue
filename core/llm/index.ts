import { ModelRole } from "@continuedev/config-yaml";
import { fetchwithRequestOptions } from "@continuedev/fetch";
import { findLlmInfo } from "@continuedev/llm-info";
import {
  BaseLlmApi,
  ChatCompletionCreateParams,
  constructLlmApi,
} from "@continuedev/openai-adapters";
import Handlebars from "handlebars";

import { DevDataSqliteDb } from "../data/devdataSqlite.js";
import { DataLogger } from "../data/log.js";
import {
  CacheBehavior,
  ChatMessage,
  Chunk,
  CompletionOptions,
  ILLM,
  ILLMInteractionLog,
  ILLMLogger,
  LLMFullCompletionOptions,
  LLMOptions,
  MessageOption,
  ModelCapability,
  ModelInstaller,
  PromptLog,
  PromptTemplate,
  RequestOptions,
  TabAutocompleteOptions,
  TemplateType,
  Usage,
} from "../index.js";
import { isLemonadeInstalled } from "../util/lemonadeHelper.js";
import { Logger } from "../util/Logger.js";
import mergeJson from "../util/merge.js";
import { renderChatMessage } from "../util/messageContent.js";
import { isOllamaInstalled } from "../util/ollamaHelper.js";
import { TokensBatchingService } from "../util/TokensBatchingService.js";
import { withExponentialBackoff } from "../util/withExponentialBackoff.js";

import {
  autodetectPromptTemplates,
  autodetectTemplateFunction,
  autodetectTemplateType,
  modelSupportsImages,
} from "./autodetect.js";
import {
  DEFAULT_ARGS,
  DEFAULT_CONTEXT_LENGTH,
  DEFAULT_MAX_BATCH_SIZE,
  DEFAULT_MAX_CHUNK_SIZE,
  DEFAULT_MAX_TOKENS,
  LLMConfigurationStatuses,
} from "./constants.js";
import {
  compileChatMessages,
  countTokens,
  pruneRawPromptFromTop,
} from "./countTokens.js";
import {
  fromChatCompletionChunk,
  fromChatResponse,
  LlmApiRequestType,
  toChatBody,
  toCompleteBody,
  toFimBody,
} from "./openaiTypeConverters.js";
export class LLMError extends Error {
  constructor(
    message: string,
    public llm: ILLM,
  ) {
    super(message);
  }
}

export function isModelInstaller(provider: any): provider is ModelInstaller {
  return (
    provider &&
    typeof provider.installModel === "function" &&
    typeof provider.isInstallingModel === "function"
  );
}

type InteractionStatus = "in_progress" | "success" | "error" | "cancelled";

export abstract class BaseLLM implements ILLM {
  static providerName: string;
  static defaultOptions: Partial<LLMOptions> | undefined = undefined;
  // Provider capabilities (overridable by subclasses)
  protected supportsReasoningField: boolean = false;
  protected supportsReasoningDetailsField: boolean = false;

  get providerName(): string {
    return (this.constructor as typeof BaseLLM).providerName;
  }

  /**
   * This exists because for the continue-proxy, sometimes we want to get the value of the underlying provider that is used on the server
   * For example, the underlying provider should always be sent with dev data
   */
  get underlyingProviderName(): string {
    return this.providerName;
  }

  autocompleteOptions?: Partial<TabAutocompleteOptions>;

  supportsFim(): boolean {
    return false;
  }

  supportsImages(): boolean {
    return modelSupportsImages(
      this.providerName,
      this.model,
      this.title,
      this.capabilities,
    );
  }

  supportsCompletions(): boolean {
    if (["openai", "azure"].includes(this.providerName)) {
      if (
        this.apiBase?.includes("api.groq.com") ||
        this.apiBase?.includes("api.mistral.ai") ||
        this.apiBase?.includes(":1337") ||
        this.apiBase?.includes("integrate.api.nvidia.com") ||
        this._llmOptions.useLegacyCompletionsEndpoint?.valueOf() === false
      ) {
        // Jan + Groq + Mistral don't support completions : (
        // Seems to be going out of style...
        return false;
      }
    }
    if (["groq", "mistral", "deepseek"].includes(this.providerName)) {
      return false;
    }
    return true;
  }

  supportsPrefill(): boolean {
    return ["ollama", "anthropic", "mistral"].includes(this.providerName);
  }

  uniqueId: string;
  model: string;

  title?: string;
  baseChatSystemMessage?: string;
  basePlanSystemMessage?: string;
  baseAgentSystemMessage?: string;
  _contextLength: number | undefined;
  maxStopWords?: number | undefined;
  completionOptions: CompletionOptions;
  requestOptions?: RequestOptions;
  template?: TemplateType;
  promptTemplates?: Record<string, PromptTemplate>;
  templateMessages?: (messages: ChatMessage[]) => string;
  logger?: ILLMLogger;
  llmRequestHook?: (model: string, prompt: string) => any;
  apiKey?: string;

  // continueProperties
  apiKeyLocation?: string;
  envSecretLocations?: Record<string, string>;
  apiBase?: string;
  orgScopeId?: string | null;

  onPremProxyUrl?: string | null;

  cacheBehavior?: CacheBehavior;
  capabilities?: ModelCapability;
  roles?: ModelRole[];

  deployment?: string;
  apiVersion?: string;
  apiType?: string;
  region?: string;
  projectId?: string;
  accountId?: string;
  aiGatewaySlug?: string;
  profile?: string | undefined;
  accessKeyId?: string;
  secretAccessKey?: string;

  // For IBM watsonx
  deploymentId?: string;

  // Embedding options
  embeddingId: string;
  maxEmbeddingChunkSize: number;
  maxEmbeddingBatchSize: number;

  //URI to local block defining this LLM
  sourceFile?: string;

  isFromAutoDetect?: boolean;

  lastRequestId: string | undefined;

  private _llmOptions: LLMOptions;

  protected openaiAdapter?: BaseLlmApi;

  constructor(_options: LLMOptions) {
    this._llmOptions = _options;
    this.lastRequestId = undefined;

    // Set default options
    const options = {
      title: (this.constructor as typeof BaseLLM).providerName,
      ...(this.constructor as typeof BaseLLM).defaultOptions,
      ..._options,
    };

    this.model = options.model;
    // Use @continuedev/llm-info package to autodetect certain parameters
    const modelSearchString =
      this.providerName === "continue-proxy"
        ? this.model?.split("/").pop() || this.model
        : this.model;
    const llmInfo = findLlmInfo(modelSearchString, this.underlyingProviderName);

    const templateType =
      options.template ?? autodetectTemplateType(options.model);

    this.title = options.title;
    this.uniqueId = options.uniqueId ?? "None";
    this.baseAgentSystemMessage = options.baseAgentSystemMessage;
    this.basePlanSystemMessage = options.basePlanSystemMessage;
    this.baseChatSystemMessage = options.baseChatSystemMessage;
    this._contextLength = options.contextLength ?? llmInfo?.contextLength;
    this.maxStopWords = options.maxStopWords ?? this.maxStopWords;
    this.completionOptions = {
      ...options.completionOptions,
      model: options.model || "gpt-4",
      maxTokens:
        options.completionOptions?.maxTokens ??
        (llmInfo?.maxCompletionTokens
          ? Math.min(
              llmInfo.maxCompletionTokens,
              // Even if the model has a large maxTokens, we don't want to use that every time,
              // because it takes away from the context length
              this.contextLength / 4,
            )
          : DEFAULT_MAX_TOKENS),
    };
    this.requestOptions = options.requestOptions;
    this.promptTemplates = {
      ...autodetectPromptTemplates(options.model, templateType),
      ...options.promptTemplates,
    };
    this.templateMessages =
      options.templateMessages ??
      autodetectTemplateFunction(
        options.model,
        this.providerName,
        options.template,
      ) ??
      undefined;
    this.logger = options.logger;
    this.llmRequestHook = options.llmRequestHook;
    this.apiKey = options.apiKey;

    // continueProperties
    this.apiKeyLocation = options.apiKeyLocation;
    this.envSecretLocations = options.envSecretLocations;
    this.orgScopeId = options.orgScopeId;
    this.apiBase = options.apiBase;

    this.onPremProxyUrl = options.onPremProxyUrl;

    this.aiGatewaySlug = options.aiGatewaySlug;
    this.cacheBehavior = options.cacheBehavior;

    // watsonx deploymentId
    this.deploymentId = options.deploymentId;

    if (this.apiBase && !this.apiBase.endsWith("/")) {
      this.apiBase = `${this.apiBase}/`;
    }
    this.accountId = options.accountId;
    this.capabilities = options.capabilities;
    this.roles = options.roles;

    this.deployment = options.deployment;
    this.apiVersion = options.apiVersion;
    this.apiType = options.apiType;
    this.region = options.region;
    this.projectId = options.projectId;
    this.profile = options.profile;
    this.accessKeyId = options.accessKeyId;
    this.secretAccessKey = options.secretAccessKey;

    this.openaiAdapter = this.createOpenAiAdapter();

    this.maxEmbeddingBatchSize =
      options.maxEmbeddingBatchSize ?? DEFAULT_MAX_BATCH_SIZE;
    this.maxEmbeddingChunkSize =
      options.maxEmbeddingChunkSize ?? DEFAULT_MAX_CHUNK_SIZE;
    this.embeddingId = `${this.constructor.name}::${this.model}::${this.maxEmbeddingChunkSize}`;

    this.autocompleteOptions = options.autocompleteOptions;
    this.sourceFile = options.sourceFile;
    this.isFromAutoDetect = options.isFromAutoDetect;
  }

  get contextLength() {
    return this._contextLength ?? DEFAULT_CONTEXT_LENGTH;
  }

  getConfigurationStatus() {
    return LLMConfigurationStatuses.VALID;
  }

  protected createOpenAiAdapter() {
    return constructLlmApi({
      provider: this.providerName as any,
      apiKey: this.apiKey ?? "",
      apiBase: this.apiBase,
      requestOptions: this.requestOptions,
      env: this._llmOptions.env,
    });
  }

  listModels(): Promise<string[]> {
    return Promise.resolve([]);
  }

  private _templatePromptLikeMessages(prompt: string): string {
    if (!this.templateMessages) {
      return prompt;
    }

    // NOTE system message no longer supported here

    const msgs: ChatMessage[] = [{ role: "user", content: prompt }];

    return this.templateMessages(msgs);
  }

  private _logEnd(
    model: string,
    prompt: string,
    completion: string,
    thinking: string | undefined,
    interaction: ILLMInteractionLog | undefined,
    usage: Usage | undefined,
    error?: any,
  ): InteractionStatus {
    let promptTokens = this.countTokens(prompt);
    let generatedTokens = this.countTokens(completion);
    let thinkingTokens = thinking ? this.countTokens(thinking) : 0;

    TokensBatchingService.getInstance().addTokens(
      model,
      this.providerName,
      promptTokens,
      generatedTokens,
    );

    void DevDataSqliteDb.logTokensGenerated(
      model,
      this.providerName,
      promptTokens,
      generatedTokens,
    );

    void DataLogger.getInstance().logDevData({
      name: "tokensGenerated",
      data: {
        model: model,
        provider: this.underlyingProviderName,
        promptTokens: promptTokens,
        generatedTokens: generatedTokens,
      },
    });

    if (typeof error === "undefined") {
      interaction?.logItem({
        kind: "success",
        promptTokens,
        generatedTokens,
        thinkingTokens,
        usage,
      });
      return "success";
    } else {
      if (error === "cancel" || error?.name?.includes("AbortError")) {
        interaction?.logItem({
          kind: "cancel",
          promptTokens,
          generatedTokens,
          thinkingTokens,
          usage,
        });
        return "cancelled";
      } else {
        console.log(error);
        interaction?.logItem({
          kind: "error",
          name: error.name,
          message: error.message,
          promptTokens,
          generatedTokens,
          thinkingTokens,
          usage,
        });
        return "error";
      }
    }
  }

  private async parseError(resp: any): Promise<Error> {
    let text = await resp.text();

    if (resp.status === 404 && !resp.url.includes("/v1")) {
      const parsedError = JSON.parse(text);
      const errorMessageRaw = parsedError?.error ?? parsedError?.message;
      const error =
        typeof errorMessageRaw === "string"
          ? errorMessageRaw.replace(/"/g, "'")
          : undefined;
      let model = error?.match(/model '(.*)' not found/)?.[1];
      if (model && resp.url.match("127.0.0.1:11434")) {
        text = `The model "${model}" was not found. To download it, run \`ollama run ${model}\`.`;
        return new LLMError(text, this); // No need to add HTTP status details
      } else if (text.includes("/api/chat")) {
        text =
          "The /api/chat endpoint was not found. This may mean that you are using an older version of Ollama that does not support /api/chat. Upgrading to the latest version will solve the issue.";
      } else {
        text =
          "This may mean that you forgot to add '/v1' to the end of your 'apiBase' in config.json.";
      }
    } else if (resp.status === 404 && resp.url.includes("api.openai.com")) {
      text =
        "You may need to add pre-paid credits before using the OpenAI API.";
    } else if (
      resp.status === 401 &&
      (resp.url.includes("api.mistral.ai") ||
        resp.url.includes("codestral.mistral.ai"))
    ) {
      if (resp.url.includes("codestral.mistral.ai")) {
        return new Error(
          "You are using a Mistral API key, which is not compatible with the Codestral API. Please either obtain a Codestral API key, or use the Mistral API by setting 'apiBase' to 'https://api.mistral.ai/v1' in config.json.",
        );
      } else {
        return new Error(
          "You are using a Codestral API key, which is not compatible with the Mistral API. Please either obtain a Mistral API key, or use the the Codestral API by setting 'apiBase' to 'https://codestral.mistral.ai/v1' in config.json.",
        );
      }
    }
    return new Error(
      `HTTP ${resp.status} ${resp.statusText} from ${resp.url}\n\n${text}`,
    );
  }

  fetch(url: RequestInfo | URL, init?: RequestInit): Promise<Response> {
    // Custom Node.js fetch
    const customFetch = async (input: URL | RequestInfo, init: any) => {
      try {
        const resp = await fetchwithRequestOptions(
          new URL(input as any),
          { ...init },
          { ...this.requestOptions },
        );

        // Error mapping to be more helpful
        if (!resp.ok) {
          if (resp.status === 499) {
            return resp; // client side cancellation
          }

          const error = await this.parseError(resp);
          throw error;
        }

        return resp;
      } catch (e: any) {
        // Capture all fetch errors to Sentry for monitoring
        Logger.error(e, {
          context: "llm_fetch",
          url: String(input),
          method: init?.method || "GET",
          model: this.model,
          provider: this.providerName,
        });

        // Errors to ignore
        if (e.message.includes("/api/tags")) {
          throw new Error(`Error fetching tags: ${e.message}`);
        } else if (e.message.includes("/api/show")) {
          throw new Error(
            `HTTP ${e.response.status} ${e.response.statusText} from ${e.response.url}\n\n${e.response.body}`,
          );
        } else {
          if (e.name !== "AbortError") {
            // Don't pollute console with abort errors. Check on name instead of instanceof, to avoid importing node-fetch here
            console.debug(
              `${e.message}\n\nCode: ${e.code}\nError number: ${e.errno}\nSyscall: ${e.erroredSysCall}\nType: ${e.type}\n\n${e.stack}`,
            );
          }
          if (
            e.code === "ECONNREFUSED" &&
            e.message.includes("http://127.0.0.1:11434")
          ) {
            const message = (await isOllamaInstalled())
              ? "Unable to connect to local Ollama instance. Ollama may not be running."
              : "Unable to connect to local Ollama instance. Ollama may not be installed or may not running.";
            throw new Error(message);
          }
          if (
            e.code === "ECONNREFUSED" &&
            e.message.includes("http://localhost:8000")
          ) {
            const isInstalled = await isLemonadeInstalled();
            let message: string;
            if (process.platform === "linux") {
              // On Linux, isLemonadeInstalled checks if it's running (via health endpoint)
              message =
                "Unable to connect to local Lemonade instance. Please ensure Lemonade is running. Visit http://lemonade-server.ai for setup instructions.";
            } else {
              // On Windows, we can check if it's installed
              message = isInstalled
                ? "Unable to connect to local Lemonade instance. Lemonade server may not be running."
                : "Unable to connect to local Lemonade instance. Lemonade may not be installed or may not be running.";
            }
            throw new Error(message);
          }
        }
        throw e;
      }
    };
    return withExponentialBackoff<Response>(
      () => customFetch(url, init) as any,
      5,
      0.5,
    );
  }

  private _parseCompletionOptions(options: LLMFullCompletionOptions) {
    const log = options.log ?? true;
    const raw = options.raw ?? false;
    options.log = undefined;

    const completionOptions: CompletionOptions = mergeJson(
      this.completionOptions,
      options,
    );

    return { completionOptions, logEnabled: log, raw };
  }

  private _formatChatMessages(messages: ChatMessage[]): string {
    const msgsCopy = messages ? messages.map((msg) => ({ ...msg })) : [];
    let formatted = "";
    for (const msg of msgsCopy) {
      formatted += this._formatChatMessage(msg);
    }
    return formatted;
  }

  private _formatChatMessage(msg: ChatMessage): string {
    let contentToShow = renderChatMessage(msg);
    if (msg.role === "assistant" && msg.toolCalls?.length) {
      contentToShow +=
        "\n" +
        msg.toolCalls
          ?.map(
            (toolCall) =>
              `${toolCall.function?.name}(${toolCall.function?.arguments})`,
          )
          .join("\n");
    }

    return `<${msg.role}>\n${contentToShow}\n\n`;
  }

  protected async *_streamFim(
    prefix: string,
    suffix: string,
    signal: AbortSignal,
    options: CompletionOptions,
  ): AsyncGenerator<string, PromptLog> {
    throw new Error("Not implemented");
  }

  protected useOpenAIAdapterFor: (LlmApiRequestType | "*")[] = [];

  private shouldUseOpenAIAdapter(requestType: LlmApiRequestType) {
    return (
      this.useOpenAIAdapterFor.includes(requestType) ||
      this.useOpenAIAdapterFor.includes("*")
    );
  }

  async *streamFim(
    prefix: string,
    suffix: string,
    signal: AbortSignal,
    options: LLMFullCompletionOptions = {},
  ): AsyncGenerator<string> {
    this.lastRequestId = undefined;
    const { completionOptions, logEnabled } =
      this._parseCompletionOptions(options);
    const interaction = logEnabled
      ? this.logger?.createInteractionLog()
      : undefined;
    let status: InteractionStatus = "in_progress";

    const fimLog = `Prefix: ${prefix}\nSuffix: ${suffix}`;
    if (logEnabled) {
      interaction?.logItem({
        kind: "startFim",
        prefix,
        suffix,
        options: completionOptions,
        provider: this.providerName,
      });
      if (this.llmRequestHook) {
        this.llmRequestHook(completionOptions.model, fimLog);
      }
    }

    let completion = "";
    try {
      if (this.shouldUseOpenAIAdapter("streamFim") && this.openaiAdapter) {
        const stream = this.openaiAdapter.fimStream(
          toFimBody(prefix, suffix, completionOptions),
          signal,
        );
        for await (const chunk of stream) {
          if (!this.lastRequestId && typeof (chunk as any).id === "string") {
            this.lastRequestId = (chunk as any).id;
          }
          const result = fromChatCompletionChunk(chunk);
          if (result) {
            const content = renderChatMessage(result);
            const formattedContent = this._formatChatMessage(result);
            interaction?.logItem({
              kind: "chunk",
              chunk: formattedContent,
            });

            completion += formattedContent;
            yield content;
          }
        }
      } else {
        for await (const chunk of this._streamFim(
          prefix,
          suffix,
          signal,
          completionOptions,
        )) {
          interaction?.logItem({
            kind: "chunk",
            chunk,
          });

          completion += chunk;
          yield chunk;
        }
      }

      status = this._logEnd(
        completionOptions.model,
        fimLog,
        completion,
        undefined,
        interaction,
        undefined,
      );
    } catch (e) {
      // Capture FIM (Fill-in-the-Middle) completion failures to Sentry
      Logger.error(e as Error, {
        context: "llm_stream_fim",
        model: completionOptions.model,
        provider: this.providerName,
        useOpenAIAdapter: this.shouldUseOpenAIAdapter("streamFim"),
      });

      status = this._logEnd(
        completionOptions.model,
        fimLog,
        completion,
        undefined,
        interaction,
        undefined,
        e,
      );
      throw e;
    } finally {
      if (status === "in_progress") {
        this._logEnd(
          completionOptions.model,
          fimLog,
          completion,
          undefined,
          interaction,
          undefined,
          "cancel",
        );
      }
    }

    return {
      prompt: fimLog,
      completion,
      completionOptions,
    };
  }

  async *streamComplete(
    _prompt: string,
    signal: AbortSignal,
    options: LLMFullCompletionOptions = {},
  ) {
    this.lastRequestId = undefined;
    const { completionOptions, logEnabled, raw } =
      this._parseCompletionOptions(options);
    const interaction = logEnabled
      ? this.logger?.createInteractionLog()
      : undefined;
    let status: InteractionStatus = "in_progress";

    let prompt = pruneRawPromptFromTop(
      completionOptions.model,
      this.contextLength,
      _prompt,
      completionOptions.maxTokens ?? DEFAULT_MAX_TOKENS,
    );

    if (!raw) {
      prompt = this._templatePromptLikeMessages(prompt);
    }

    if (logEnabled) {
      interaction?.logItem({
        kind: "startComplete",
        prompt,
        options: completionOptions,
        provider: this.providerName,
      });
      if (this.llmRequestHook) {
        this.llmRequestHook(completionOptions.model, prompt);
      }
    }

    let completion = "";
    try {
      if (this.shouldUseOpenAIAdapter("streamComplete") && this.openaiAdapter) {
        if (completionOptions.stream === false) {
          // Stream false
          const response = await this.openaiAdapter.completionNonStream(
            { ...toCompleteBody(prompt, completionOptions), stream: false },
            signal,
          );
          this.lastRequestId = response.id ?? this.lastRequestId;
          completion = response.choices[0]?.text ?? "";
          yield completion;
        } else {
          // Stream true
          for await (const chunk of this.openaiAdapter.completionStream(
            {
              ...toCompleteBody(prompt, completionOptions),
              stream: true,
            },
            signal,
          )) {
            if (!this.lastRequestId && typeof (chunk as any).id === "string") {
              this.lastRequestId = (chunk as any).id;
            }
            const content = chunk.choices[0]?.text ?? "";
            completion += content;
            interaction?.logItem({
              kind: "chunk",
              chunk: content,
            });
            yield content;
          }
        }
      } else {
        for await (const chunk of this._streamComplete(
          prompt,
          signal,
          completionOptions,
        )) {
          completion += chunk;
          interaction?.logItem({
            kind: "chunk",
            chunk,
          });
          yield chunk;
        }
      }
      status = this._logEnd(
        completionOptions.model,
        prompt,
        completion,
        undefined,
        interaction,
        undefined,
      );
    } catch (e) {
      // Capture streaming completion failures to Sentry
      Logger.error(e as Error, {
        context: "llm_stream_complete",
        model: completionOptions.model,
        provider: this.providerName,
        useOpenAIAdapter: this.shouldUseOpenAIAdapter("streamComplete"),
        streamEnabled: completionOptions.stream !== false,
      });

      status = this._logEnd(
        completionOptions.model,
        prompt,
        completion,
        undefined,
        interaction,
        undefined,
        e,
      );
      throw e;
    } finally {
      if (status === "in_progress") {
        this._logEnd(
          completionOptions.model,
          prompt,
          completion,
          undefined,
          interaction,
          undefined,
          "cancel",
        );
      }
    }

    return {
      modelTitle: this.title ?? completionOptions.model,
      modelProvider: this.underlyingProviderName,
      prompt,
      completion,
      completionOptions,
    };
  }

  async complete(
    _prompt: string,
    signal: AbortSignal,
    options: LLMFullCompletionOptions = {},
  ) {
    this.lastRequestId = undefined;
    const { completionOptions, logEnabled, raw } =
      this._parseCompletionOptions(options);
    const interaction = logEnabled
      ? this.logger?.createInteractionLog()
      : undefined;
    let status: InteractionStatus = "in_progress";

    let prompt = pruneRawPromptFromTop(
      completionOptions.model,
      this.contextLength,
      _prompt,
      completionOptions.maxTokens ?? DEFAULT_MAX_TOKENS,
    );

    if (!raw) {
      prompt = this._templatePromptLikeMessages(prompt);
    }

    if (logEnabled) {
      interaction?.logItem({
        kind: "startComplete",
        prompt: prompt,
        options: completionOptions,
        provider: this.providerName,
      });
      if (this.llmRequestHook) {
        this.llmRequestHook(completionOptions.model, prompt);
      }
    }

    let completion: string = "";

    try {
      if (this.shouldUseOpenAIAdapter("complete") && this.openaiAdapter) {
        const result = await this.openaiAdapter.completionNonStream(
          {
            ...toCompleteBody(prompt, completionOptions),
            stream: false,
          },
          signal,
        );
        this.lastRequestId = result.id ?? this.lastRequestId;
        completion = result.choices[0].text;
      } else {
        completion = await this._complete(prompt, signal, completionOptions);
      }

      interaction?.logItem({
        kind: "chunk",
        chunk: completion,
      });

      status = this._logEnd(
        completionOptions.model,
        prompt,
        completion,
        undefined,
        interaction,
        undefined,
      );
    } catch (e) {
      // Capture completion failures to Sentry
      Logger.error(e as Error, {
        context: "llm_complete",
        model: completionOptions.model,
        provider: this.providerName,
        useOpenAIAdapter: this.shouldUseOpenAIAdapter("complete"),
      });

      status = this._logEnd(
        completionOptions.model,
        prompt,
        completion,
        undefined,
        interaction,
        undefined,
        e,
      );
      throw e;
    } finally {
      if (status === "in_progress") {
        this._logEnd(
          completionOptions.model,
          prompt,
          completion,
          undefined,
          interaction,
          undefined,
          "cancel",
        );
      }
    }

    return completion;
  }

  async chat(
    messages: ChatMessage[],
    signal: AbortSignal,
    options: LLMFullCompletionOptions = {},
  ) {
    let completion = "";
    for await (const message of this.streamChat(messages, signal, options)) {
      completion += renderChatMessage(message);
    }
    return { role: "assistant" as const, content: completion };
  }

  compileChatMessages(
    message: ChatMessage[],
    options: LLMFullCompletionOptions,
  ) {
    let { completionOptions } = this._parseCompletionOptions(options);
    completionOptions = this._modifyCompletionOptions(completionOptions);

    return compileChatMessages({
      modelName: completionOptions.model,
      msgs: message,
      knownContextLength: this._contextLength,
      maxTokens: completionOptions.maxTokens ?? DEFAULT_MAX_TOKENS,
      supportsImages: this.supportsImages(),
      tools: options.tools,
    });
  }

  protected modifyChatBody(
    body: ChatCompletionCreateParams,
  ): ChatCompletionCreateParams {
    return body;
  }

  private _modifyCompletionOptions(
    completionOptions: CompletionOptions,
  ): CompletionOptions {
    // As of 01/14/25 streaming is currently not available with o1
    // See these threads:
    // - https://github.com/continuedev/continue/issues/3698
    // - https://community.openai.com/t/streaming-support-for-o1-o1-2024-12-17-resulting-in-400-unsupported-value/1085043
    if (completionOptions.model === "o1") {
      completionOptions.stream = false;
    }

    return completionOptions;
  }

  // Update the processChatChunk method:
  private processChatChunk(
    chunk: ChatMessage,
    interaction: ILLMInteractionLog | undefined,
  ): {
    completion: string[];
    thinking: string[];
    usage: Usage | null;
    chunk: ChatMessage;
  } {
    const completion: string[] = [];
    const thinking: string[] = [];
    let usage: Usage | null = null;

    if (chunk.role === "assistant") {
      completion.push(this._formatChatMessage(chunk));
    } else if (chunk.role === "thinking" && typeof chunk.content === "string") {
      thinking.push(chunk.content);
    }

    interaction?.logItem({
      kind: "message",
      message: chunk,
    });

    if (chunk.role === "assistant" && chunk.usage) {
      usage = chunk.usage;
    }

    return {
      completion,
      thinking,
      usage,
      chunk,
    };
  }

  private canUseOpenAIResponses(options: CompletionOptions): boolean {
    return (
      this.providerName === "openai" &&
      typeof (this as any)._streamResponses === "function" &&
      (this as any).isOSeriesOrGpt5Model(options.model)
    );
  }

  private async *openAIAdapterStream(
    body: ChatCompletionCreateParams,
    signal: AbortSignal,
    onCitations: (c: string[]) => void,
  ): AsyncGenerator<ChatMessage> {
    const stream = this.openaiAdapter!.chatCompletionStream(
      { ...body, stream: true },
      signal,
    );
    for await (const chunk of stream) {
      const chatChunk = fromChatCompletionChunk(chunk as any);
      if (chatChunk) {
        yield chatChunk;
      }
      if ((chunk as any).citations && Array.isArray((chunk as any).citations)) {
        onCitations((chunk as any).citations);
      }
    }
  }

  private async *openAIAdapterNonStream(
    body: ChatCompletionCreateParams,
    signal: AbortSignal,
  ): AsyncGenerator<ChatMessage> {
    const response = await this.openaiAdapter!.chatCompletionNonStream(
      { ...body, stream: false },
      signal,
    );
    const messages = fromChatResponse(response as any);
    for (const msg of messages) {
      yield msg;
    }
  }

  private async *responsesStream(
    messages: ChatMessage[],
    signal: AbortSignal,
    options: CompletionOptions,
  ): AsyncGenerator<ChatMessage> {
    const g = (this as any)._streamResponses(
      messages,
      signal,
      options,
    ) as AsyncGenerator<ChatMessage>;
    for await (const m of g) {
      yield m;
    }
  }

  private async *responsesNonStream(
    messages: ChatMessage[],
    signal: AbortSignal,
    options: CompletionOptions,
  ): AsyncGenerator<ChatMessage> {
    const msg = await (this as any)._responses(messages, signal, options);
    yield msg as ChatMessage;
  }

  // Update the streamChat method:
  async *streamChat(
    _messages: ChatMessage[],
    signal: AbortSignal,
    options: LLMFullCompletionOptions = {},
    messageOptions?: MessageOption,
  ): AsyncGenerator<ChatMessage, PromptLog> {
    this.lastRequestId = undefined;
    let { completionOptions, logEnabled } =
      this._parseCompletionOptions(options);
    const interaction = logEnabled
      ? this.logger?.createInteractionLog()
      : undefined;
    let status: InteractionStatus = "in_progress";

    completionOptions = this._modifyCompletionOptions(completionOptions);

    let messages = _messages;

    // If not precompiled, compile the chat messages
    if (!messageOptions?.precompiled) {
      const { compiledChatMessages } = compileChatMessages({
        modelName: completionOptions.model,
        msgs: _messages,
        knownContextLength: this._contextLength,
        maxTokens: completionOptions.maxTokens ?? DEFAULT_MAX_TOKENS,
        supportsImages: this.supportsImages(),
        tools: options.tools,
      });

      messages = compiledChatMessages;
    }

    const messagesCopy = [...messages]; // templateMessages may modify messages.

    const prompt = this.templateMessages
      ? this.templateMessages(messagesCopy)
      : this._formatChatMessages(messagesCopy);

    if (logEnabled) {
      interaction?.logItem({
        kind: "startChat",
        messages,
        options: completionOptions,
        provider: this.providerName,
      });
      if (this.llmRequestHook) {
        this.llmRequestHook(completionOptions.model, prompt);
      }
    }

    // Performance optimization: Use arrays instead of string concatenation.
    // String concatenation in loops creates new string objects for each operation,
    // which is O(n²) for n chunks. Arrays with push() are O(1) per operation,
    // making the total O(n). We join() only once at the end.
    const thinking: string[] = [];
    const completion: string[] = [];
    let usage: Usage | undefined = undefined;
    let citations: null | string[] = null;

    try {
      {
        if (this.shouldUseOpenAIAdapter("streamChat") && this.openaiAdapter) {
          let body = toChatBody(messages, completionOptions, {
            includeReasoningField: this.supportsReasoningField,
            includeReasoningDetailsField: this.supportsReasoningDetailsField,
          });
          body = this.modifyChatBody(body);

<<<<<<< HEAD
          if (logEnabled) {
=======
          if (completionOptions.stream === false) {
            // Stream false
            const response = await this.openaiAdapter.chatCompletionNonStream(
              { ...body, stream: false },
              signal,
            );
            this.lastRequestId = response.id ?? this.lastRequestId;
            const msg = fromChatResponse(response);
            yield msg;
            completion = this._formatChatMessage(msg);
>>>>>>> c9b98620
            interaction?.logItem({
              kind: "startChat",
              messages,
              options: {
                ...completionOptions,
                requestBody: body,
              } as CompletionOptions,
              provider: this.providerName,
            });
            if (this.llmRequestHook) {
              this.llmRequestHook(completionOptions.model, prompt);
            }
          }

          const canUseResponses = this.canUseOpenAIResponses(completionOptions);
          const useStream = completionOptions.stream !== false;

          let iterable: AsyncIterable<ChatMessage>;
          if (canUseResponses) {
            iterable = useStream
              ? this.responsesStream(messages, signal, completionOptions)
              : this.responsesNonStream(messages, signal, completionOptions);
          } else {
<<<<<<< HEAD
            iterable = useStream
              ? this.openAIAdapterStream(body, signal, (c) => {
                  if (!citations) {
                    citations = c;
                  }
                })
              : this.openAIAdapterNonStream(body, signal);
          }

          for await (const chunk of iterable) {
            const result = this.processChatChunk(chunk, interaction);
            completion.push(...result.completion);
            thinking.push(...result.thinking);
            if (result.usage !== null) {
              usage = result.usage;
=======
            // Stream true
            const stream = this.openaiAdapter.chatCompletionStream(
              {
                ...body,
                stream: true,
              },
              signal,
            );
            for await (const chunk of stream) {
              if (
                !this.lastRequestId &&
                typeof (chunk as any).id === "string"
              ) {
                this.lastRequestId = (chunk as any).id;
              }
              const result = fromChatCompletionChunk(chunk);
              if (result) {
                completion += this._formatChatMessage(result);
                interaction?.logItem({
                  kind: "message",
                  message: result,
                });
                yield result;
              }
>>>>>>> c9b98620
            }
            yield result.chunk;
          }
        } else {
          if (logEnabled) {
            interaction?.logItem({
              kind: "startChat",
              messages,
              options: completionOptions,
              provider: this.providerName,
            });
            if (this.llmRequestHook) {
              this.llmRequestHook(completionOptions.model, prompt);
            }
          }

          for await (const chunk of this._streamChat(
            messages,
            signal,
            completionOptions,
          )) {
            const result = this.processChatChunk(chunk, interaction);
            completion.push(...result.completion);
            thinking.push(...result.thinking);
            if (result.usage !== null) {
              usage = result.usage;
            }
            yield result.chunk;
          }
        }
      }

      if (citations) {
        const cits = citations as string[];
        interaction?.logItem({
          kind: "message",
          message: {
            role: "assistant",
            content: `\n\nCitations:\n${cits.map((c: string, i: number) => `${i + 1}: ${c}`).join("\n")}\n\n`,
          },
        });
      }

      status = this._logEnd(
        completionOptions.model,
        prompt,
        completion.join(""),
        thinking.join(""),
        interaction,
        usage,
      );
    } catch (e) {
      // Capture chat streaming failures to Sentry
      Logger.error(e as Error, {
        context: "llm_stream_chat",
        model: completionOptions.model,
        provider: this.providerName,
        useOpenAIAdapter: this.shouldUseOpenAIAdapter("streamChat"),
        streamEnabled: completionOptions.stream !== false,
        templateMessages: !!this.templateMessages,
      });

      status = this._logEnd(
        completionOptions.model,
        prompt,
        completion.join(""),
        thinking.join(""),
        interaction,
        usage,
        e,
      );
      throw e;
    } finally {
      if (status === "in_progress") {
        this._logEnd(
          completionOptions.model,
          prompt,
          completion.join(""),
          undefined,
          interaction,
          usage,
          "cancel",
        );
      }
    }
    /*
  TODO: According to: https://docs.anthropic.com/en/docs/build-with-claude/extended-thinking
  During tool use, you must pass thinking and redacted_thinking blocks back to the API,
  and you must include the complete unmodified block back to the API. This is critical
  for maintaining the model's reasoning flow and conversation integrity.

  On the other hand, adding thinking and redacted_thinking blocks are ignored on subsequent
  requests when not using tools, so it's the simplest option to always add to history.
  */

    return {
      modelTitle: this.title ?? completionOptions.model,
      modelProvider: this.underlyingProviderName,
      prompt,
      completion: completion.join(""),
    };
  }

  getBatchedChunks(chunks: string[]): string[][] {
    const batchedChunks = [];

    for (let i = 0; i < chunks.length; i += this.maxEmbeddingBatchSize) {
      batchedChunks.push(chunks.slice(i, i + this.maxEmbeddingBatchSize));
    }

    return batchedChunks;
  }

  async embed(chunks: string[]): Promise<number[][]> {
    const batches = this.getBatchedChunks(chunks);

    return (
      await Promise.all(
        batches.map(async (batch) => {
          if (batch.length === 0) {
            return [];
          }

          const embeddings = await withExponentialBackoff<number[][]>(
            async () => {
              if (this.shouldUseOpenAIAdapter("embed") && this.openaiAdapter) {
                const result = await this.openaiAdapter.embed({
                  model: this.model,
                  input: batch,
                });
                return result.data.map((chunk) => chunk.embedding);
              }

              return await this._embed(batch);
            },
          );

          return embeddings;
        }),
      )
    ).flat();
  }

  async rerank(query: string, chunks: Chunk[]): Promise<number[]> {
    if (this.shouldUseOpenAIAdapter("rerank") && this.openaiAdapter) {
      const results = await this.openaiAdapter.rerank({
        model: this.model,
        query,
        documents: chunks.map((chunk) => chunk.content),
      });

      // Standard OpenAI format
      if (results.data && Array.isArray(results.data)) {
        return results.data
          .sort((a, b) => a.index - b.index)
          .map((result) => result.relevance_score);
      }

      throw new Error(
        `Unexpected rerank response format from ${this.providerName}. ` +
          `Expected 'data' array but got: ${JSON.stringify(Object.keys(results))}`,
      );
    }

    throw new Error(
      `Reranking is not supported for provider type ${this.providerName}`,
    );
  }

  protected async *_streamComplete(
    prompt: string,
    signal: AbortSignal,
    options: CompletionOptions,
  ): AsyncGenerator<string> {
    throw new Error("Not implemented");
  }

  protected async *_streamChat(
    messages: ChatMessage[],
    signal: AbortSignal,
    options: CompletionOptions,
  ): AsyncGenerator<ChatMessage> {
    if (!this.templateMessages) {
      throw new Error(
        "You must either implement templateMessages or _streamChat",
      );
    }

    for await (const chunk of this._streamComplete(
      this.templateMessages(messages),
      signal,
      options,
    )) {
      yield { role: "assistant", content: chunk };
    }
  }

  protected async _complete(
    prompt: string,
    signal: AbortSignal,
    options: CompletionOptions,
  ) {
    let completion = "";
    for await (const chunk of this._streamComplete(prompt, signal, options)) {
      completion += chunk;
    }
    return completion;
  }

  protected async _embed(chunks: string[]): Promise<number[][]> {
    throw new Error(
      `Embedding is not supported for provider type ${this.providerName}`,
    );
  }

  countTokens(text: string): number {
    return countTokens(text, this.model);
  }

  protected collectArgs(options: CompletionOptions): any {
    return {
      ...DEFAULT_ARGS,
      // model: this.model,
      ...options,
    };
  }

  public renderPromptTemplate(
    template: PromptTemplate,
    history: ChatMessage[],
    otherData: Record<string, string>,
    canPutWordsInModelsMouth = false,
  ): string | ChatMessage[] {
    if (typeof template === "string") {
      const data: any = {
        history: history,
        ...otherData,
      };
      if (history.length > 0 && history[0].role === "system") {
        data.system_message = history.shift()!.content;
      }

      const compiledTemplate = Handlebars.compile(template);
      return compiledTemplate(data);
    }
    const rendered = template(history, {
      ...otherData,
      supportsCompletions: this.supportsCompletions() ? "true" : "false",
      supportsPrefill: this.supportsPrefill() ? "true" : "false",
    });
    if (
      typeof rendered !== "string" &&
      rendered[rendered.length - 1]?.role === "assistant" &&
      !canPutWordsInModelsMouth
    ) {
      // Some providers don't allow you to put words in the model's mouth
      // So we have to manually compile the prompt template and use
      // raw /completions, not /chat/completions
      const templateMessages = autodetectTemplateFunction(
        this.model,
        this.providerName,
        autodetectTemplateType(this.model),
      );
      if (templateMessages) {
        return templateMessages(rendered);
      }
    }
    return rendered;
  }
}<|MERGE_RESOLUTION|>--- conflicted
+++ resolved
@@ -1051,6 +1051,9 @@
       signal,
     );
     for await (const chunk of stream) {
+      if (!this.lastRequestId && typeof (chunk as any).id === "string") {
+        this.lastRequestId = (chunk as any).id;
+      }
       const chatChunk = fromChatCompletionChunk(chunk as any);
       if (chatChunk) {
         yield chatChunk;
@@ -1069,6 +1072,7 @@
       { ...body, stream: false },
       signal,
     );
+    this.lastRequestId = response.id ?? this.lastRequestId;
     const messages = fromChatResponse(response as any);
     for (const msg of messages) {
       yield msg;
@@ -1168,20 +1172,7 @@
           });
           body = this.modifyChatBody(body);
 
-<<<<<<< HEAD
           if (logEnabled) {
-=======
-          if (completionOptions.stream === false) {
-            // Stream false
-            const response = await this.openaiAdapter.chatCompletionNonStream(
-              { ...body, stream: false },
-              signal,
-            );
-            this.lastRequestId = response.id ?? this.lastRequestId;
-            const msg = fromChatResponse(response);
-            yield msg;
-            completion = this._formatChatMessage(msg);
->>>>>>> c9b98620
             interaction?.logItem({
               kind: "startChat",
               messages,
@@ -1205,7 +1196,6 @@
               ? this.responsesStream(messages, signal, completionOptions)
               : this.responsesNonStream(messages, signal, completionOptions);
           } else {
-<<<<<<< HEAD
             iterable = useStream
               ? this.openAIAdapterStream(body, signal, (c) => {
                   if (!citations) {
@@ -1221,32 +1211,6 @@
             thinking.push(...result.thinking);
             if (result.usage !== null) {
               usage = result.usage;
-=======
-            // Stream true
-            const stream = this.openaiAdapter.chatCompletionStream(
-              {
-                ...body,
-                stream: true,
-              },
-              signal,
-            );
-            for await (const chunk of stream) {
-              if (
-                !this.lastRequestId &&
-                typeof (chunk as any).id === "string"
-              ) {
-                this.lastRequestId = (chunk as any).id;
-              }
-              const result = fromChatCompletionChunk(chunk);
-              if (result) {
-                completion += this._formatChatMessage(result);
-                interaction?.logItem({
-                  kind: "message",
-                  message: result,
-                });
-                yield result;
-              }
->>>>>>> c9b98620
             }
             yield result.chunk;
           }
