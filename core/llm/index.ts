--- conflicted
+++ resolved
@@ -1106,8 +1106,8 @@
               { ...body, stream: false },
               signal,
             );
-<<<<<<< HEAD
-            
+
+            this.lastRequestId = response.id ?? this.lastRequestId;
             const messages = fromChatResponse(response);
             for (const msg of messages) {
               const result = this.processChatChunk(msg, interaction);
@@ -1118,17 +1118,6 @@
               }
               yield result.chunk;
             }
-
-=======
-            this.lastRequestId = response.id ?? this.lastRequestId;
-            const msg = fromChatResponse(response);
-            yield msg;
-            completion = this._formatChatMessage(msg);
-            interaction?.logItem({
-              kind: "message",
-              message: msg,
-            });
->>>>>>> fec05102
           } else {
             // Stream true
             const stream = this.openaiAdapter.chatCompletionStream(
@@ -1139,30 +1128,20 @@
               signal,
             );
             for await (const chunk of stream) {
-<<<<<<< HEAD
               const chatChunk = fromChatCompletionChunk(chunk);
               if (chatChunk) {
+                if (
+                  !this.lastRequestId &&
+                  "id" in chunk &&
+                  typeof chunk.id === "string"
+                ) {
+                  this.lastRequestId = chunk.id;
+                }
                 const result = this.processChatChunk(chatChunk, interaction);
                 completion.push(...result.completion);
                 thinking.push(...result.thinking);
                 usage = result.usage || usage;
                 yield result.chunk;
-=======
-              if (
-                !this.lastRequestId &&
-                typeof (chunk as any).id === "string"
-              ) {
-                this.lastRequestId = (chunk as any).id;
-              }
-              const result = fromChatCompletionChunk(chunk);
-              if (result) {
-                completion += this._formatChatMessage(result);
-                interaction?.logItem({
-                  kind: "message",
-                  message: result,
-                });
-                yield result;
->>>>>>> fec05102
               }
             }
           }
