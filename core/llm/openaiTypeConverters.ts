--- conflicted
+++ resolved
@@ -204,15 +204,6 @@
           name: (tool_call as any).function?.name,
           arguments: (tool_call as any).function?.arguments,
         },
-<<<<<<< HEAD
-      })),
-    };
-  } else if ((delta as any)?.reasoning_content || (delta as any)?.reasoning) {
-    return {
-      role: "thinking",
-      content: (delta as any)?.reasoning_content || (delta as any)?.reasoning,
-    };
-=======
       }));
 
     if (toolCalls.length > 0) {
@@ -222,7 +213,11 @@
         toolCalls,
       };
     }
->>>>>>> 8cedf06c
+  } else if ((delta as any)?.reasoning_content || (delta as any)?.reasoning) {
+    return {
+      role: "thinking",
+      content: (delta as any)?.reasoning_content || (delta as any)?.reasoning,
+    };
   }
 
   return undefined;
