--- conflicted
+++ resolved
@@ -1,8 +1,4 @@
-<<<<<<< HEAD
-import type { ChatMessage, PromptTemplate } from "../..";
-=======
 import { ChatMessage, PromptTemplate } from "../../index.js";
->>>>>>> e877f8ab
 
 const simplifiedEditPrompt = `Consider the following code:
 \`\`\`{{{language}}}
@@ -78,7 +74,7 @@
     !firstCharOfFirstLine;
   const suffixTag = isSuffix ? "<STOP EDITING HERE>" : "";
   const suffixExplanation = isSuffix
-    ? " When you get to \"<STOP EDITING HERE>\", end your response."
+    ? ' When you get to "<STOP EDITING HERE>", end your response.'
     : "";
 
   // If neither prefilling nor /v1/completions are supported, we have to use a chat prompt without putting words in the model's mouth
