import {
  ChatMessage,
  CompletionOptions,
  LLMOptions,
  ModelProvider,
} from "../../index.js";
import { SERVER_URL } from "../../util/parameters.js";
import { BaseLLM } from "../index.js";
import { streamSse, streamJSON } from "../stream.js";
import { checkTokens } from "../../db/token.js";
import { stripImages } from "../images.js";
import { countTokens } from "../countTokens.js";
import * as cp from "child_process";
import * as process from "process";
import { PearAICredentials } from "../../pearaiServer/PearAICredentials.js";
import { getHeaders } from "../../pearaiServer/stubs/headers.js";
import { execSync } from "child_process";
import * as os from "os";

const PLATFORM = process.platform;
const IS_WINDOWS = PLATFORM === "win32";
const IS_MAC = PLATFORM === "darwin";
const IS_LINUX = PLATFORM === "linux";

export const AIDER_QUESTION_MARKER = "[Yes]\\:";
export const AIDER_END_MARKER = "─────────────────────────────────────";

class Aider extends BaseLLM {
  getCurrentDirectory: (() => Promise<string>) | null = null;
  static providerName: ModelProvider = "aider";
  static defaultOptions: Partial<LLMOptions> = {
    model: "pearai_model",
    contextLength: 8192,
    completionOptions: {
      model: "pearai_model",
      maxTokens: 2048,
    },
  };

  private aiderProcess: cp.ChildProcess | null = null;
  private aiderOutput: string = "";
  private credentials: PearAICredentials;

  constructor(options: LLMOptions) {
    super(options);
    if (options.getCurrentDirectory) {
      this.getCurrentDirectory = options.getCurrentDirectory;
    }
    this.credentials = new PearAICredentials(
      options.getCredentials,
      options.setCredentials || (async () => {}),
    );
    console.log("Aider constructor called");
    this.startAiderChat("claude-3-5-sonnet-20240620", this.apiKey);
    // this.startAiderChat(this.model, this.apiKey);
  }

  public setPearAIAccessToken(value: string | undefined): void {
    this.credentials.setAccessToken(value);
  }

  public setPearAIRefreshToken(value: string | undefined): void {
    this.credentials.setRefreshToken(value);
  }

  private getUserShell(): string {
    if (IS_WINDOWS) {
      return process.env.COMSPEC || "cmd.exe";
    }
    return process.env.SHELL || "/bin/sh";
  }

  private getUserPath(): string {
    try {
      let command: string;
      const shell = this.getUserShell();

      if (os.platform() === "win32") {
        // For Windows, we'll use a PowerShell command
        command =
          "powershell -Command \"[Environment]::GetEnvironmentVariable('Path', 'User') + ';' + [Environment]::GetEnvironmentVariable('Path', 'Machine')\"";
      } else {
        // For Unix-like systems (macOS, Linux)
        command = `${shell} -ilc 'echo $PATH'`;
      }

      return execSync(command, { encoding: "utf8" }).trim();
    } catch (error) {
      console.error("Error getting user PATH:", error);
      return process.env.PATH || "";
    }
  }

<<<<<<< HEAD
  private async _getHeaders() {
    await this.credentials.checkAndUpdateCredentials();
    return {
      "Content-Type": "application/json",
      ...(await getHeaders()),
    };
  }

  private captureAiderOutput(data: Buffer): void {
    const output = data.toString();
    console.log("Raw Aider output:", output);

    // Remove ANSI escape codes
    const cleanOutput = output.replace(/\x1B\[[0-9;]*[JKmsu]/g, '');

=======
  private captureAiderOutput(data: Buffer): void {
    const output = data.toString();
    console.log("Raw Aider output:", JSON.stringify(output));

    // Remove ANSI escape codes
    let cleanOutput = output.replace(/\x1B\[[0-9;]*[JKmsu]/g, '');
    // cleanOutput = output.replace('\n', '\n\n');
    console.log("Cleaned Aider output:", JSON.stringify(output));

>>>>>>> 9b05194b
    // Preserve line breaks
    this.aiderOutput += cleanOutput;
  }

  async startAiderChat(
    model: string,
    apiKey: string | undefined,
  ): Promise<void> {
    return new Promise(async (resolve, reject) => {
      let currentDir: string;
      if (this.getCurrentDirectory) {
        currentDir = await this.getCurrentDirectory();
      } else {
        currentDir = "";
      }

      let command: string[];

<<<<<<< HEAD
=======
      console.log("Model:", model);

>>>>>>> 9b05194b
      switch (model) {
        case "claude-3-5-sonnet-20240620":
          console.log("claude model chosen");
          command = ["aider --model claude-3-5-sonnet-20240620"];
          break;
        case "gpt-4o":
          command = ["aider --model gpt-4o"];
          break;
        case "pearai_model":
        default:
          await this.credentials.checkAndUpdateCredentials();
          const accessToken = this.credentials.getAccessToken() || "";
          command = [
            "aider",
            "--openai-api-key",
            accessToken,
            "--openai-api-base",
            "http://localhost:8000/integrations/aider",
          ];
          break;
      }

      // disable pretty printing
      command.push("--no-pretty");
      command.push("--yes-always");
      command.push("--no-auto-commits");

      const userPath = this.getUserPath();
      const userShell = this.getUserShell();

      console.log("User PATH:", userPath);

      const spawnAiderProcess = async () => {
        if (IS_WINDOWS) {
          const envSetCommands = [
            "setx PYTHONIOENCODING utf-8",
            "setx AIDER_SIMPLE_OUTPUT 1",
            "chcp 65001",
          ];

          if (model === "claude-3-5-sonnet-20240620") {
            envSetCommands.push(`setx ANTHROPIC_API_KEY ${apiKey}`);
          } else if (model === "gpt-4o") {
            envSetCommands.push(`setx OPENAI_API_KEY ${apiKey}`);
          } else {
            // For pearai_model, we're using the access token
            const accessToken = this.credentials.getAccessToken();
            envSetCommands.push(`setx OPENAI_API_KEY ${accessToken}`);
          }

          // Execute setx commands in the background
          for (const cmd of envSetCommands) {
            await new Promise((resolve, reject) => {
              cp.exec(cmd, { windowsHide: true }, (error, stdout, stderr) => {
                if (error) {
                  console.error(`Error executing ${cmd}: ${error}`);
                  reject(error);
                } else {
                  console.log(`Executed: ${cmd}`);
                  resolve(stdout);
                }
              });
            });
          }

          // Now spawn Aider in the background
          return cp.spawn("cmd.exe", ["/c", ...command], {
            stdio: ["pipe", "pipe", "pipe"],
            cwd: currentDir,
            env: {
              ...process.env,
              PATH: userPath,
            },
            windowsHide: true,
          });
        } else {
        // For non-Windows platforms, keep the existing implementation
        if (model === "claude-3-5-sonnet-20240620") {
          command.unshift(`export ANTHROPIC_API_KEY=${apiKey};`);
        } else if (model === "gpt-4o") {
          command.unshift(`export OPENAI_API_KEY=${apiKey};`);
        } else {
          // For pearai_model, we're using the access token
          const accessToken = this.credentials.getAccessToken();
          command.unshift(`export OPENAI_API_KEY=${accessToken};`);
        }
        return cp.spawn(userShell, ["-c", command.join(" ")], {
          stdio: ["pipe", "pipe", "pipe"],
          cwd: currentDir,
          env: {
            ...process.env,
            PATH: userPath,
            PYTHONIOENCODING: "utf-8",
            AIDER_SIMPLE_OUTPUT: "1",
          },
        });

        }
      };

      const tryStartAider = async () => {
        console.log("Starting Aider...");
        this.aiderProcess = await spawnAiderProcess();

        if (this.aiderProcess.stdout && this.aiderProcess.stderr) {
          this.aiderProcess.stdout.on("data", (data: Buffer) => {
            console.log(`Aider output: ${data.toString()}`);
            this.captureAiderOutput(data);
          });

          this.aiderProcess.stderr.on("data", (data: Buffer) => {
            console.error(`Aider error: ${data.toString()}`);
          });

          this.aiderProcess.on("close", (code: number | null) => {
            console.log(`Aider process exited with code ${code}`);
            if (code !== 0) {
              reject(new Error(`Aider process exited with code ${code}`));
            } else {
              this.aiderProcess = null;
              resolve();
            }
          });

          this.aiderProcess.on("error", (error: Error) => {
            console.error(`Error starting Aider: ${error.message}`);
            reject(error);
          });
        }
      };

      await tryStartAider();
    });
  }

  sendToAiderChat(message: string): void {
    if (
      this.aiderProcess &&
      this.aiderProcess.stdin &&
      !this.aiderProcess.killed
    ) {
      this.aiderProcess.stdin.write(`${message}\n`);
    } else {
      console.error("Aider process is not running");
    }
  }

  private _convertArgs(options: CompletionOptions): any {
    return {
      model: options.model,
      frequency_penalty: options.frequencyPenalty,
      presence_penalty: options.presencePenalty,
      max_tokens: options.maxTokens,
      stop: options.stop?.slice(0, 2),
      temperature: options.temperature,
      top_p: options.topP,
    };
  }

  protected async *_streamComplete(
    prompt: string,
    options: CompletionOptions,
  ): AsyncGenerator<string> {
    for await (const chunk of this._streamChat(
      [{ role: "user", content: prompt }],
      options,
    )) {
      yield stripImages(chunk.content);
    }
  }

  countTokens(text: string): number {
    return countTokens(text, this.model);
  }

  protected _convertMessage(message: ChatMessage) {
    if (typeof message.content === "string") {
      return message;
    }
    return {
      ...message,
      content: message.content.map((part) => {
        if (part.type === "text") {
          return part;
        }
        return {
          type: "image",
          source: {
            type: "base64",
            media_type: "image/jpeg",
            data: part.imageUrl?.url.split(",")[1],
          },
        };
      }),
    };
  }

  // protected async *_streamChat(
  //   messages: ChatMessage[],
  //   options: CompletionOptions,
  // ): AsyncGenerator<ChatMessage> {
  //   console.log("Inside Aider _streamChat");

  //   const lastMessage = messages[messages.length - 1].content.toString();
  //   this.sendToAiderChat(lastMessage);

  //   this.aiderOutput = "";
  //   let lastProcessedIndex = 0;
  //   let responseComplete = false;
  //   let completionMarkerFound = false;
  //   let lastOutputTime = Date.now();

  //   const COMPLETION_MARKER =
  //     /Tokens: [\d.]+ sent, [\d.]+ received\. Cost: \$[\d.]+ message, \$[\d.]+ session\./;

  //   while (!responseComplete) {
  //     await new Promise((resolve) => setTimeout(resolve, 100));

  //     const newOutput = this.aiderOutput.slice(lastProcessedIndex);
  //     if (newOutput) {
  //       lastProcessedIndex = this.aiderOutput.length;

  //       yield {
  //         role: "assistant",
  //         content: newOutput,
  //       };

  //       // Check for the completion marker
  //       if (COMPLETION_MARKER.test(newOutput)) {
  //         console.log("Completion marker found");
  //         completionMarkerFound = true;
  //         lastOutputTime = Date.now();
  //       }
  //     }

  //     // If completion marker is found, wait for 2 seconds for any additional output
  //     if (completionMarkerFound && Date.now() - lastOutputTime > 2000) {
  //       console.log(
  //         "Waited 2 seconds after completion marker, ending response",
  //       );
  //       responseComplete = true;
  //     }

  //     // Safety check
  //     if (this.aiderProcess?.killed) {
  //       console.log("Aider process killed, ending response");
  //       responseComplete = true;
  //     }
  //   }

  //   // Reset the output
  //   this.aiderOutput = "";
  // }

  protected async *_streamChat(
    messages: ChatMessage[],
    options: CompletionOptions,
  ): AsyncGenerator<ChatMessage> {
    console.log("Inside Aider _streamChat");

    const lastMessage = messages[messages.length - 1].content.toString();
    this.sendToAiderChat(lastMessage);

    this.aiderOutput = "";
    let lastProcessedIndex = 0;
    let responseComplete = false;
<<<<<<< HEAD

    // const END_MARKER =
    //   /Tokens:\s*([\d\.kM]+)\s*sent,\s*([\d\.kM]+)\s*received\.\s*Cost:\s*\$?([\d\.]+)\s*message,\s*\$?([\d\.]+)\s*session\./;
    // const END_MARKER = /(\r?\n)> /;
    const END_MARKER = IS_WINDOWS ? '\r\n> ' : '\n> ';


    const escapeDollarSigns = (text: string | undefined) => {
      if (!text) return "Aider response over";
      return text.replace(/\$/g, "\\$");
    };

    while (!responseComplete) {
      await new Promise((resolve) => setTimeout(resolve, 100));

=======

    // const END_MARKER =
    //   /Tokens:\s*([\d\.kM]+)\s*sent,\s*([\d\.kM]+)\s*received\.\s*Cost:\s*\$?([\d\.]+)\s*message,\s*\$?([\d\.]+)\s*session\./;
    const END_MARKER = '\n> ';

    const escapeDollarSigns = (text: string | undefined) => {
      if (!text) return "Aider response over";
      return text.replace(/\$/g, "\\$");
    };

    while (!responseComplete) {
      await new Promise((resolve) => setTimeout(resolve, 100));

>>>>>>> 9b05194b
      const newOutput = this.aiderOutput.slice(lastProcessedIndex);
      if (newOutput) {
        // newOutput = escapeDollarSigns(newOutput);
        lastProcessedIndex = this.aiderOutput.length;
        yield {
          role: "assistant",
          content: escapeDollarSigns(newOutput),
        };

        if (newOutput.endsWith(END_MARKER)) {
          responseComplete = true;
          break;
        }
      }

      // Safety check
      if (this.aiderProcess?.killed) {
        break;
      }
    }

    // Reset the output after capturing a complete response
    this.aiderOutput = "";
  }

  // protected async *_streamChat(
  //   messages: ChatMessage[],
  //   options: CompletionOptions,
  // ): AsyncGenerator<ChatMessage> {
  //   console.log("Inside Aider _streamChat");

  //   const lastMessage = messages[messages.length - 1].content.toString();
  //   this.sendToAiderChat(lastMessage);

  //   // Reset the output buffer
  //   this.aiderOutput = "";
  //   let lastProcessedIndex = 0;
  //   let responseComplete = false;

  //   while (true) {
  //     await new Promise((resolve) => setTimeout(resolve, 100)); // Short delay to avoid busy waiting

  //     const newOutput = this.aiderOutput.slice(lastProcessedIndex);
  //     if (newOutput) {
  //       lastProcessedIndex = this.aiderOutput.length;
  //       yield {
  //         role: "assistant",
  //         content: newOutput,
  //       };
  //     }

  //     // Check if Aider has finished its output
  //     if (this.aiderProcess?.killed || !this.aiderProcess?.stdin?.writable) {
  //       break;
  //     }
  //   }

  //   // Reset the output after capturing a complete response
  //   this.aiderOutput = "";
  // }

  async listModels(): Promise<string[]> {
    return ["aider", "claude-3-5-sonnet-20240620", "pearai_model", "gpt-4o"];
  }

  supportsFim(): boolean {
    return false;
  }
}

export default Aider;<|MERGE_RESOLUTION|>--- conflicted
+++ resolved
@@ -91,7 +91,6 @@
     }
   }
 
-<<<<<<< HEAD
   private async _getHeaders() {
     await this.credentials.checkAndUpdateCredentials();
     return {
@@ -107,17 +106,6 @@
     // Remove ANSI escape codes
     const cleanOutput = output.replace(/\x1B\[[0-9;]*[JKmsu]/g, '');
 
-=======
-  private captureAiderOutput(data: Buffer): void {
-    const output = data.toString();
-    console.log("Raw Aider output:", JSON.stringify(output));
-
-    // Remove ANSI escape codes
-    let cleanOutput = output.replace(/\x1B\[[0-9;]*[JKmsu]/g, '');
-    // cleanOutput = output.replace('\n', '\n\n');
-    console.log("Cleaned Aider output:", JSON.stringify(output));
-
->>>>>>> 9b05194b
     // Preserve line breaks
     this.aiderOutput += cleanOutput;
   }
@@ -136,11 +124,6 @@
 
       let command: string[];
 
-<<<<<<< HEAD
-=======
-      console.log("Model:", model);
-
->>>>>>> 9b05194b
       switch (model) {
         case "claude-3-5-sonnet-20240620":
           console.log("claude model chosen");
@@ -338,63 +321,6 @@
     };
   }
 
-  // protected async *_streamChat(
-  //   messages: ChatMessage[],
-  //   options: CompletionOptions,
-  // ): AsyncGenerator<ChatMessage> {
-  //   console.log("Inside Aider _streamChat");
-
-  //   const lastMessage = messages[messages.length - 1].content.toString();
-  //   this.sendToAiderChat(lastMessage);
-
-  //   this.aiderOutput = "";
-  //   let lastProcessedIndex = 0;
-  //   let responseComplete = false;
-  //   let completionMarkerFound = false;
-  //   let lastOutputTime = Date.now();
-
-  //   const COMPLETION_MARKER =
-  //     /Tokens: [\d.]+ sent, [\d.]+ received\. Cost: \$[\d.]+ message, \$[\d.]+ session\./;
-
-  //   while (!responseComplete) {
-  //     await new Promise((resolve) => setTimeout(resolve, 100));
-
-  //     const newOutput = this.aiderOutput.slice(lastProcessedIndex);
-  //     if (newOutput) {
-  //       lastProcessedIndex = this.aiderOutput.length;
-
-  //       yield {
-  //         role: "assistant",
-  //         content: newOutput,
-  //       };
-
-  //       // Check for the completion marker
-  //       if (COMPLETION_MARKER.test(newOutput)) {
-  //         console.log("Completion marker found");
-  //         completionMarkerFound = true;
-  //         lastOutputTime = Date.now();
-  //       }
-  //     }
-
-  //     // If completion marker is found, wait for 2 seconds for any additional output
-  //     if (completionMarkerFound && Date.now() - lastOutputTime > 2000) {
-  //       console.log(
-  //         "Waited 2 seconds after completion marker, ending response",
-  //       );
-  //       responseComplete = true;
-  //     }
-
-  //     // Safety check
-  //     if (this.aiderProcess?.killed) {
-  //       console.log("Aider process killed, ending response");
-  //       responseComplete = true;
-  //     }
-  //   }
-
-  //   // Reset the output
-  //   this.aiderOutput = "";
-  // }
-
   protected async *_streamChat(
     messages: ChatMessage[],
     options: CompletionOptions,
@@ -407,11 +333,7 @@
     this.aiderOutput = "";
     let lastProcessedIndex = 0;
     let responseComplete = false;
-<<<<<<< HEAD
-
-    // const END_MARKER =
-    //   /Tokens:\s*([\d\.kM]+)\s*sent,\s*([\d\.kM]+)\s*received\.\s*Cost:\s*\$?([\d\.]+)\s*message,\s*\$?([\d\.]+)\s*session\./;
-    // const END_MARKER = /(\r?\n)> /;
+
     const END_MARKER = IS_WINDOWS ? '\r\n> ' : '\n> ';
 
 
@@ -422,22 +344,6 @@
 
     while (!responseComplete) {
       await new Promise((resolve) => setTimeout(resolve, 100));
-
-=======
-
-    // const END_MARKER =
-    //   /Tokens:\s*([\d\.kM]+)\s*sent,\s*([\d\.kM]+)\s*received\.\s*Cost:\s*\$?([\d\.]+)\s*message,\s*\$?([\d\.]+)\s*session\./;
-    const END_MARKER = '\n> ';
-
-    const escapeDollarSigns = (text: string | undefined) => {
-      if (!text) return "Aider response over";
-      return text.replace(/\$/g, "\\$");
-    };
-
-    while (!responseComplete) {
-      await new Promise((resolve) => setTimeout(resolve, 100));
-
->>>>>>> 9b05194b
       const newOutput = this.aiderOutput.slice(lastProcessedIndex);
       if (newOutput) {
         // newOutput = escapeDollarSigns(newOutput);
@@ -463,42 +369,6 @@
     this.aiderOutput = "";
   }
 
-  // protected async *_streamChat(
-  //   messages: ChatMessage[],
-  //   options: CompletionOptions,
-  // ): AsyncGenerator<ChatMessage> {
-  //   console.log("Inside Aider _streamChat");
-
-  //   const lastMessage = messages[messages.length - 1].content.toString();
-  //   this.sendToAiderChat(lastMessage);
-
-  //   // Reset the output buffer
-  //   this.aiderOutput = "";
-  //   let lastProcessedIndex = 0;
-  //   let responseComplete = false;
-
-  //   while (true) {
-  //     await new Promise((resolve) => setTimeout(resolve, 100)); // Short delay to avoid busy waiting
-
-  //     const newOutput = this.aiderOutput.slice(lastProcessedIndex);
-  //     if (newOutput) {
-  //       lastProcessedIndex = this.aiderOutput.length;
-  //       yield {
-  //         role: "assistant",
-  //         content: newOutput,
-  //       };
-  //     }
-
-  //     // Check if Aider has finished its output
-  //     if (this.aiderProcess?.killed || !this.aiderProcess?.stdin?.writable) {
-  //       break;
-  //     }
-  //   }
-
-  //   // Reset the output after capturing a complete response
-  //   this.aiderOutput = "";
-  // }
-
   async listModels(): Promise<string[]> {
     return ["aider", "claude-3-5-sonnet-20240620", "pearai_model", "gpt-4o"];
   }
