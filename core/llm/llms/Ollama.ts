import * as ollama from "ollama";
import { BaseLLM } from "..";
import {
  ChatMessage,
  CompletionOptions,
  LLMOptions,
  ModelProvider,
} from "../..";
import { stripImages } from "../countTokens";
import { streamResponse } from "../stream";

class Ollama extends BaseLLM {
  static providerName: ModelProvider = "ollama";
  static defaultOptions: Partial<LLMOptions> = {
    apiBase: "http://localhost:11434",
    model: "codellama-7b",
  };

  constructor(options: LLMOptions) {
    super(options);

    if (options.model === "AUTODETECT") {
      return;
    }
    this.fetch(`${this.apiBase}/api/show`, {
      method: "POST",
      headers: this.apiKey ? {
        "Authorization": `Basic ${btoa("api-key:" + this.apiKey)}`
      } : {},
      body: JSON.stringify({ name: this._getModel() }),
    }).then(async (response) => {
      if (response.status !== 200) {
        console.warn(
          "Error calling Ollama /api/show endpoint: ",
          await response.text()
        );
        return;
      }
      const body = await response.json();
      if (body.parameters) {
        const params = [];
        for (let line of body.parameters.split("\n")) {
          let parts = line.split(" ");
          if (parts.length < 2) {
            continue;
          }
          let key = parts[0];
          let value = parts[parts.length - 1];
          switch (key) {
            case "num_ctx":
              this.contextLength = parseInt(value);
              break;
            case "stop":
              if (!this.completionOptions.stop) {
                this.completionOptions.stop = [];
              }
              this.completionOptions.stop.push(value);
              break;
            default:
              break;
          }
        }
      }
    });
  }

  private _getModel() {
    return (
      {
        "mistral-7b": "mistral:7b",
        "mixtral-8x7b": "mixtral:8x7b",
        "llama2-7b": "llama2:7b",
        "llama2-13b": "llama2:13b",
        "codellama-7b": "codellama:7b",
        "codellama-13b": "codellama:13b",
        "codellama-34b": "codellama:34b",
        "codellama-70b": "codellama:70b",
        "phi-2": "phi:2.7b",
        "phind-codellama-34b": "phind-codellama:34b-v2",
        "wizardcoder-7b": "wizardcoder:7b-python",
        "wizardcoder-13b": "wizardcoder:13b-python",
        "wizardcoder-34b": "wizardcoder:34b-python",
        "zephyr-7b": "zephyr:7b",
        "codeup-13b": "codeup:13b",
        "deepseek-1b": "deepseek-coder:1.3b",
        "deepseek-7b": "deepseek-coder:6.7b",
        "deepseek-33b": "deepseek-coder:33b",
        "neural-chat-7b": "neural-chat:7b-v3.3",
        "starcoder-1b": "starcoder:1b",
        "starcoder-3b": "starcoder:3b",
        "stable-code-3b": "stable-code:3b",
      }[this.model] || this.model
    );
  }

  private _convertMessage(message: ChatMessage) {
    if (typeof message.content === "string") {
      return message;
    }

    return {
      role: message.role,
      content: stripImages(message.content),
      images: message.content
        .filter((part) => part.type === "imageUrl")
        .map((part) => part.imageUrl?.url.split(",").at(-1)),
    };
  }

  private _convertArgs(
    options: CompletionOptions,
    prompt: string | ChatMessage[]
  ) {
    const finalOptions: any = {
      model: this._getModel(),
      raw: true,
      keep_alive: 60 * 30, // 30 minutes
      options: {
        temperature: options.temperature,
        top_p: options.topP,
        top_k: options.topK,
        num_predict: options.maxTokens,
        stop: options.stop,
        num_ctx: this.contextLength,
        mirostat: options.mirostat,
      },
    };

    if (typeof prompt === "string") {
      finalOptions.prompt = prompt;
    } else {
      finalOptions.messages = prompt.map(this._convertMessage);
    }

    return finalOptions;
  }

  protected async *_streamComplete(
    prompt: string,
    options: CompletionOptions
  ): AsyncGenerator<string> {
    const response = await this.fetch(`${this.apiBase}/api/generate`, {
      method: "POST",
      headers: this.apiKey ? {
        "Content-Type": "application/json",
        "Authorization": `Basic ${btoa("api-key:" + this.apiKey)}`
      } : {
        "Content-Type": "application/json",
      },
      body: JSON.stringify(this._convertArgs(options, prompt)),
    });

    let buffer = "";
    for await (const value of streamResponse(response)) {
      // Append the received chunk to the buffer
      buffer += value;
      // Split the buffer into individual JSON chunks
      const chunks = buffer.split("\n");

      for (let i = 0; i < chunks.length; i++) {
        const chunk = chunks[i];
        if (chunk.trim() !== "") {
          try {
            const j = JSON.parse(chunk);
            if ("response" in j) {
              yield j["response"];
            } else if ("error" in j) {
              throw new Error(j["error"]);
            }
          } catch (e) {
            throw new Error(`Error parsing Ollama response: ${e} ${chunk}`);
          }
        }
      }
      // Assign the last chunk to the buffer
      buffer = chunks[chunks.length - 1];
    }
  }

  protected async *_streamChat(
    messages: ChatMessage[],
    options: CompletionOptions
  ): AsyncGenerator<ChatMessage> {
<<<<<<< HEAD
    const response = await this.fetch(`${this.apiBase}/api/chat`, {
      method: "POST",
      headers: this.apiKey ? {
        "Content-Type": "application/json",
        "Authorization": `Basic ${btoa("api-key:" + this.apiKey)}`
      } : {
        "Content-Type": "application/json",
      },
      body: JSON.stringify(this._convertArgs(options, messages)),
=======
    const client = new ollama.Ollama({
      host: this.apiBase,
    });
    const response = await client.chat({
      ...this._convertArgs(options, messages),
      stream: true,
>>>>>>> 31cd863e
    });

    try {
      for await (const chunk of response) {
        if (!chunk?.message?.content) continue;
        yield {
          role: "assistant",
          content: chunk.message.content,
        };
      }
    } finally {
      client.abort();
    }
  }

  async listModels(): Promise<string[]> {
    const response = await this.fetch(`${this.apiBase}/api/tags`, {
      method: "GET",
    });
    const data = await response.json();
    return data.models.map((model: any) => model.name);
  }
}

export default Ollama;<|MERGE_RESOLUTION|>--- conflicted
+++ resolved
@@ -181,24 +181,21 @@
     messages: ChatMessage[],
     options: CompletionOptions
   ): AsyncGenerator<ChatMessage> {
-<<<<<<< HEAD
-    const response = await this.fetch(`${this.apiBase}/api/chat`, {
-      method: "POST",
-      headers: this.apiKey ? {
-        "Content-Type": "application/json",
-        "Authorization": `Basic ${btoa("api-key:" + this.apiKey)}`
-      } : {
-        "Content-Type": "application/json",
-      },
-      body: JSON.stringify(this._convertArgs(options, messages)),
-=======
     const client = new ollama.Ollama({
       host: this.apiBase,
+      
+      fetch: async (input, config) => {
+        return fetch(input, {
+          ...config,
+          headers: this.apiKey ? {
+            "Authorization": `Basic ${btoa("api-key:" + this.apiKey)}`
+          } : {},
+        });
+      }
     });
     const response = await client.chat({
       ...this._convertArgs(options, messages),
       stream: true,
->>>>>>> 31cd863e
     });
 
     try {
