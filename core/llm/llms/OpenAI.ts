<<<<<<< HEAD
import { BaseLLM } from "..";
import type {
=======
import {
>>>>>>> e877f8ab
  ChatMessage,
  CompletionOptions,
  LLMOptions,
  ModelProvider,
} from "../../index.js";
import { stripImages } from "../countTokens.js";
import { BaseLLM } from "../index.js";
import { streamSse } from "../stream.js";

const NON_CHAT_MODELS = [
  "text-davinci-002",
  "text-davinci-003",
  "code-davinci-002",
  "text-ada-001",
  "text-babbage-001",
  "text-curie-001",
  "davinci",
  "curie",
  "babbage",
  "ada",
];

const CHAT_ONLY_MODELS = [
  "gpt-3.5-turbo",
  "gpt-3.5-turbo-0613",
  "gpt-3.5-turbo-16k",
  "gpt-4",
  "gpt-4-turbo",
  "gpt-4o",
  "gpt-35-turbo-16k",
  "gpt-35-turbo-0613",
  "gpt-35-turbo",
  "gpt-4-32k",
  "gpt-4-turbo-preview",
  "gpt-4-vision",
  "gpt-4-0125-preview",
  "gpt-4-1106-preview",
];

class OpenAI extends BaseLLM {
  public useLegacyCompletionsEndpoint: boolean | undefined = undefined;

  protected maxStopWords: number | undefined = undefined;

  constructor(options: LLMOptions) {
    super(options);
    this.useLegacyCompletionsEndpoint = options.useLegacyCompletionsEndpoint;
  }

  static providerName: ModelProvider = "openai";
  static defaultOptions: Partial<LLMOptions> = {
    apiBase: "https://api.openai.com/v1/",
  };

  protected _convertMessage(message: ChatMessage) {
    if (typeof message.content === "string") {
      return message;
    }

    const parts = message.content.map((part) => {
      const msg: any = {
        type: part.type,
        text: part.text,
      };
      if (part.type === "imageUrl") {
        msg.image_url = { ...part.imageUrl, detail: "low" };
        msg.type = "image_url";
      }
      return msg;
    });
    return {
      ...message,
      content: parts,
    };
  }

  protected _convertModelName(model: string): string {
    return model;
  }

  protected _convertArgs(options: any, messages: ChatMessage[]) {
    const url = new URL(this.apiBase!);
    const finalOptions = {
      messages: messages.map(this._convertMessage),
      model: this._convertModelName(options.model),
      max_tokens: options.maxTokens,
      temperature: options.temperature,
      top_p: options.topP,
      frequency_penalty: options.frequencyPenalty,
      presence_penalty: options.presencePenalty,
      stop:
        // Jan + Azure OpenAI don't truncate and will throw an error
        this.maxStopWords !== undefined
          ? options.stop?.slice(0, this.maxStopWords)
          : url.port === "1337" ||
              url.host === "api.openai.com" ||
              url.host === "api.groq.com" ||
              this.apiType === "azure"
            ? options.stop?.slice(0, 4)
            : options.stop,
    };

    return finalOptions;
  }

  protected _getHeaders() {
    return {
      "Content-Type": "application/json",
      Authorization: `Bearer ${this.apiKey}`,
      "api-key": this.apiKey ?? "", // For Azure
    };
  }

  protected async _complete(
    prompt: string,
    options: CompletionOptions,
  ): Promise<string> {
    let completion = "";
    for await (const chunk of this._streamChat(
      [{ role: "user", content: prompt }],
      options,
    )) {
      completion += chunk.content;
    }

    return completion;
  }

  private _getEndpoint(
    endpoint: "chat/completions" | "completions" | "models",
  ) {
    if (this.apiType === "azure") {
      return new URL(
        `openai/deployments/${this.engine}/${endpoint}?api-version=${this.apiVersion}`,
        this.apiBase,
      );
    }
    if (!this.apiBase) {
      throw new Error(
        "No API base URL provided. Please set the 'apiBase' option in config.json",
      );
    }

    return new URL(endpoint, this.apiBase);
  }

  protected async *_streamComplete(
    prompt: string,
    options: CompletionOptions,
  ): AsyncGenerator<string> {
    for await (const chunk of this._streamChat(
      [{ role: "user", content: prompt }],
      options,
    )) {
      yield stripImages(chunk.content);
    }
  }

  protected async *_legacystreamComplete(
    prompt: string,
    options: CompletionOptions,
  ): AsyncGenerator<string> {
    const args: any = this._convertArgs(options, []);
    args.prompt = prompt;
    args.messages = undefined;

    const response = await this.fetch(this._getEndpoint("completions"), {
      method: "POST",
      headers: this._getHeaders(),
      body: JSON.stringify({
        ...args,
        stream: true,
      }),
    });

    for await (const value of streamSse(response)) {
      if (value.choices?.[0]?.text && value.finish_reason !== "eos") {
        yield value.choices[0].text;
      }
    }
  }

  protected async *_streamChat(
    messages: ChatMessage[],
    options: CompletionOptions,
  ): AsyncGenerator<ChatMessage> {
    if (
      !CHAT_ONLY_MODELS.includes(options.model) &&
      this.supportsCompletions() &&
      (NON_CHAT_MODELS.includes(options.model) ||
        this.useLegacyCompletionsEndpoint ||
        options.raw)
    ) {
      for await (const content of this._legacystreamComplete(
        stripImages(messages[messages.length - 1]?.content || ""),
        options,
      )) {
        yield {
          role: "assistant",
          content,
        };
      }
      return;
    }

    const body = {
      ...this._convertArgs(options, messages),
      stream: true,
    };
    // Empty messages cause an error in LM Studio
    body.messages = body.messages.map((m) => ({
      ...m,
      content: m.content === "" ? " " : m.content,
    })) as any;
    const response = await this.fetch(this._getEndpoint("chat/completions"), {
      method: "POST",
      headers: this._getHeaders(),
      body: JSON.stringify(body),
    });

    for await (const value of streamSse(response)) {
      if (value.choices?.[0]?.delta?.content) {
        yield value.choices[0].delta;
      }
    }
  }

  async listModels(): Promise<string[]> {
    const response = await this.fetch(this._getEndpoint("models"), {
      method: "GET",
      headers: this._getHeaders(),
    });

    const data = await response.json();
    return data.data.map((m: any) => m.id);
  }
}

export default OpenAI;<|MERGE_RESOLUTION|>--- conflicted
+++ resolved
@@ -1,9 +1,4 @@
-<<<<<<< HEAD
-import { BaseLLM } from "..";
-import type {
-=======
 import {
->>>>>>> e877f8ab
   ChatMessage,
   CompletionOptions,
   LLMOptions,
