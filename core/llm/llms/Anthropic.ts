import {
  Tool as AnthropicTool,
  ContentBlockParam,
  MessageCreateParams,
  MessageParam,
  RawContentBlockDeltaEvent,
  RawContentBlockStartEvent,
  RawMessageDeltaEvent,
  RawMessageStartEvent,
  RawMessageStreamEvent,
  ToolUseBlock,
} from "@anthropic-ai/sdk/resources/messages.mjs";
import { streamSse } from "@continuedev/fetch";
import {
  addCacheControlToLastTwoUserMessages,
  getAnthropicErrorMessage,
  getAnthropicHeaders,
  getAnthropicMediaTypeFromDataUrl,
} from "@continuedev/openai-adapters";
import {
  ChatMessage,
  CompletionOptions,
  LLMOptions,
  MessageContent,
  Tool,
  ToolCallDelta,
  Usage,
} from "../../index.js";
import { safeParseToolCallArgs } from "../../tools/parseArgs.js";
import { renderChatMessage, stripImages } from "../../util/messageContent.js";
import { DEFAULT_REASONING_TOKENS } from "../constants.js";
import { BaseLLM } from "../index.js";

class Anthropic extends BaseLLM {
  static providerName = "anthropic";
  static defaultOptions: Partial<LLMOptions> = {
    model: "claude-3-5-sonnet-latest",
    completionOptions: {
      model: "claude-3-5-sonnet-latest",
      maxTokens: 8192,
    },
    apiBase: "https://api.anthropic.com/v1/",
  };

  private convertToolToAnthropicTool(tool: Tool): AnthropicTool {
    return {
      name: tool.function.name,
      description: tool.function.description,
      input_schema: (tool.function.parameters as AnthropicTool.InputSchema) ?? {
        // TODO unsafe tool.function.parameters casting
        type: "object",
      },
    };
  }

  // Public for use within VertexAI
  public convertArgs(
    options: CompletionOptions,
  ): Omit<MessageCreateParams, "messages"> {
    const finalOptions = {
      top_k: options.topK,
      top_p: options.topP,
      temperature: options.temperature,
      max_tokens: options.maxTokens ?? 2048,
      model: options.model === "claude-2" ? "claude-2.1" : options.model,
      stop_sequences: options.stop?.filter((x) => x.trim() !== ""),
      stream: options.stream ?? true,
      tools: options.tools?.map(this.convertToolToAnthropicTool),
      thinking: options.reasoning
        ? {
            type: "enabled" as const,
            budget_tokens:
              options.reasoningBudgetTokens ?? DEFAULT_REASONING_TOKENS,
          }
        : undefined,
      tool_choice: options.toolChoice
        ? {
            type: "tool" as const,
            name: options.toolChoice.function.name,
          }
        : undefined,
    };

    return finalOptions;
  }

<<<<<<< HEAD
  private convertMessageContentToBlocks(
    content: MessageContent,
  ): ContentBlockParam[] {
    if (typeof content === "string") {
      return [
        {
          type: "text",
          text: content,
        },
      ];
    }
    return content.map((part) => {
      if (part.type === "text") {
        return {
          type: "text",
          text: part.text,
        };
      }
=======
  private buildTextPart(text: string, addCaching: boolean) {
    const part: any = {
      type: "text",
      text,
    };
    if (addCaching) {
      part.cache_control = { type: "ephemeral" };
    }
    return part;
  }

  private convertMessage(message: ChatMessage, addCaching: boolean): any {
    if (message.role === "tool") {
      return {
        role: "user",
        content: [
          {
            type: "tool_result",
            tool_use_id: message.toolCallId,
            content: renderChatMessage(message) || undefined,
          },
        ],
      };
    } else if (message.role === "assistant" && message.toolCalls) {
      const parts: any[] = [];
      if (message.content) {
        if (typeof message.content === "string") {
          parts.push(this.buildTextPart(message.content, addCaching));
        } else if (message.content.length > 0) {
          const textContent = message.content.filter((p) => p.type === "text");
          const textParts = textContent.map((part, idx) => {
            const cache = idx === textContent.length - 1 && addCaching;
            return this.buildTextPart(part.text, cache);
          });
          parts.push(...textParts);
        }
      }
      parts.push(
        ...message.toolCalls.map((toolCall) => ({
          type: "tool_use",
          id: toolCall.id,
          name: toolCall.function?.name,
          input: safeParseToolCallArgs(toolCall),
        })),
      );
      return {
        role: "assistant",
        content: parts,
      };
    } else if (message.role === "thinking" && !message.redactedThinking) {
>>>>>>> 69102edf
      return {
        type: "image",
        source: {
          type: "base64",
          media_type: getAnthropicMediaTypeFromDataUrl(part.imageUrl.url),
          data: part.imageUrl.url.split(",")[1],
        },
      };
    });
  }

  private convertToolCallsToBlocks(
    toolCall: ToolCallDelta,
  ): ToolUseBlock | undefined {
    const toolCallId = toolCall.id;
    const toolName = toolCall.function?.name;
    if (toolCallId && toolName) {
      return {
        type: "tool_use",
        id: toolCallId,
        name: toolName,
        input: safeParseToolCallArgs(toolCall),
      };
    }
  }

  private getContentBlocksFromChatMessage(
    message: ChatMessage,
  ): ContentBlockParam[] {
    switch (message.role) {
      // One tool message = one tool_result block
      case "tool":
        return [
          {
            type: "tool_result",
            tool_use_id: message.toolCallId,
            content: renderChatMessage(message) || undefined,
          },
        ];
      case "user":
        return this.convertMessageContentToBlocks(message.content);
      case "thinking":
        if (message.redactedThinking) {
          return [
            {
              type: "redacted_thinking",
              data: message.redactedThinking,
            },
          ];
        }
        if (typeof message.content === "string") {
          return [
            {
              type: "thinking",
              thinking: message.content,
              signature: message.signature ?? "", // TODO - unsafe signature
            },
          ];
        }
        const textParts = message.content.filter((p) => p.type === "text");
        return textParts.map((part) => ({
          type: "thinking",
          thinking: part.text,
          signature: message.signature ?? "", // TODO - unsafe signature
        }));
      case "assistant":
        const blocks: ContentBlockParam[] = this.convertMessageContentToBlocks(
          message.content,
        );
        // If any tool calls are present, always put them last
        // Loses order vs what was originally sent, but they typically come last
        for (const toolCall of message.toolCalls ?? []) {
          const block = this.convertToolCallsToBlocks(toolCall);
          if (block) {
            blocks.push(block);
          }
        }
        return blocks;
      // system, etc.
      default:
        return [];
    }
  }

  public convertMessages(
    msgs: ChatMessage[],
    cachePrompt: boolean,
  ): MessageParam[] {
    const nonSystemMessages = msgs.filter((m) => m.role !== "system");

    const convertedMessages: MessageParam[] = [];
    let currentRole: "user" | "assistant" | undefined = undefined;
    let currentParts: ContentBlockParam[] = [];

    const flushCurrentMessage = () => {
      if (currentRole && currentParts.length > 0) {
        convertedMessages.push({
          role: currentRole,
          content: currentParts,
        });
        currentParts = [];
      }
    };

<<<<<<< HEAD
    for (const message of nonSystemMessages) {
      const newRole =
        message.role === "user" || message.role === "tool"
          ? "user"
          : "assistant";
      if (currentRole !== newRole) {
        flushCurrentMessage();
        currentRole = newRole;
      }
      currentParts.push(...this.getContentBlocksFromChatMessage(message));
    }
    flushCurrentMessage();
=======
  public convertMessages(msgs: ChatMessage[]): any[] {
    // should be public for use within VertexAI
    const filteredmessages = msgs.filter((m) => m.role !== "system");
    const lastTwoUserMsgIndices = filteredmessages
      .map((msg, index) => (msg.role === "user" ? index : -1))
      .filter((index) => index !== -1)
      .slice(-2);
>>>>>>> 69102edf

    if (cachePrompt) {
      addCacheControlToLastTwoUserMessages(convertedMessages);
    }

    return convertedMessages;
  }

  protected async *_streamComplete(
    prompt: string,
    signal: AbortSignal,
    options: CompletionOptions,
  ): AsyncGenerator<string> {
    const messages = [{ role: "user" as const, content: prompt }];
    for await (const update of this._streamChat(messages, signal, options)) {
      yield renderChatMessage(update);
    }
  }

  async *handleResponse(
    response: any,
    stream: boolean | undefined,
  ): AsyncGenerator<ChatMessage> {
    if (response.status === 499) {
      return; // Aborted by user
    }

    if (!response.ok) {
      const json = await response.json();
      if (json.type === "error") {
        throw new Error(getAnthropicErrorMessage(json));
      }
      throw new Error(
        `Anthropic API sent back ${response.status}: ${JSON.stringify(json)}`,
      );
    }

    if (stream === false) {
      const json = await response.json();
      const cost = json.usage
        ? {
            inputTokens: json.usage.input_tokens,
            outputTokens: json.usage.output_tokens,
            totalTokens: json.usage.input_tokens + json.usage.output_tokens,
          }
        : {};
      yield {
        role: "assistant",
        content: json.content[0].text,
        ...(Object.keys(cost).length > 0 ? { cost } : {}),
      };
      return;
    }

    let lastToolUseId: string | undefined;
    let lastToolUseName: string | undefined;
    let usage: Usage = {
      promptTokens: 0,
      completionTokens: 0,
      promptTokensDetails: {
        cachedTokens: 0,
        cacheWriteTokens: 0,
      },
    };

    for await (const event of streamSse(response)) {
      // https://docs.anthropic.com/en/api/messages-streaming#event-types
      const rawEvent = event as RawMessageStreamEvent;
      switch (event.type) {
        case "message_start":
          // Capture initial usage information
          const startEvent = rawEvent as RawMessageStartEvent;
          usage.promptTokens = startEvent.message.usage.input_tokens;
          usage.promptTokensDetails!.cachedTokens =
            startEvent.message.usage.cache_read_input_tokens ?? undefined;
          usage.promptTokensDetails!.cacheWriteTokens =
            startEvent.message.usage.cache_creation_input_tokens ?? undefined;
          break;
        case "message_delta":
          // Update usage information during streaming
          const deltaEvent = rawEvent as RawMessageDeltaEvent;
          if (deltaEvent.usage) {
            usage.completionTokens = deltaEvent.usage.output_tokens;
          }
          break;
        case "content_block_start":
          const blockStartEvent = rawEvent as RawContentBlockStartEvent;
          if (blockStartEvent.content_block.type === "tool_use") {
            lastToolUseId = blockStartEvent.content_block.id;
            lastToolUseName = blockStartEvent.content_block.name;
          }
          // handle redacted thinking
          if (blockStartEvent.content_block.type === "redacted_thinking") {
            yield {
              role: "thinking",
              content: "",
              redactedThinking: blockStartEvent.content_block.data,
            };
          }
          break;
        case "content_block_delta":
          // https://docs.anthropic.com/en/api/messages-streaming#delta-types
          const blockDeltaEvent = rawEvent as RawContentBlockDeltaEvent;
          switch (blockDeltaEvent.delta.type) {
            case "text_delta":
              yield { role: "assistant", content: blockDeltaEvent.delta.text };
              break;
            case "thinking_delta":
              yield {
                role: "thinking",
                content: blockDeltaEvent.delta.thinking,
              };
              break;
            case "signature_delta":
              yield {
                role: "thinking",
                content: "",
                signature: blockDeltaEvent.delta.signature,
              };
              break;
            case "input_json_delta":
              if (!lastToolUseId || !lastToolUseName) {
                throw new Error("No tool use found");
              }
              yield {
                role: "assistant",
                content: "",
                toolCalls: [
                  {
                    id: lastToolUseId,
                    type: "function",
                    function: {
                      name: lastToolUseName,
                      arguments: blockDeltaEvent.delta.partial_json,
                    },
                  },
                ],
              };
              break;
          }
          break;
        case "content_block_stop":
          lastToolUseId = undefined;
          lastToolUseName = undefined;
          break;
        default:
          break;
      }
    }

    yield {
      role: "assistant",
      content: "",
      usage,
    };
  }

  protected async *_streamChat(
    messages: ChatMessage[],
    signal: AbortSignal,
    options: CompletionOptions,
  ): AsyncGenerator<ChatMessage> {
    if (!this.apiKey || this.apiKey === "") {
      throw new Error(
        "Request not sent. You have an Anthropic model configured in your config.json, but the API key is not set.",
      );
    }

    const systemMessage = stripImages(
      messages.filter((m) => m.role === "system")[0]?.content ?? "",
    );
    const shouldCacheSystemMessage = !!(
      this.cacheBehavior?.cacheSystemMessage && systemMessage
    );
    const shouldCachePrompt = !!(
      this.cacheBehavior?.cacheConversation ||
      this.completionOptions.promptCaching
    );

    const msgs = this.convertMessages(messages, shouldCachePrompt);
    const headers = getAnthropicHeaders(
      this.apiKey,
      shouldCacheSystemMessage || shouldCachePrompt,
    );

    const body: MessageCreateParams = {
      ...this.convertArgs(options),
      messages: msgs,
      system: shouldCacheSystemMessage
        ? [
            {
              type: "text",
              text: systemMessage,
              cache_control: { type: "ephemeral" },
            },
          ]
        : systemMessage,
    };

    const response = await this.fetch(new URL("messages", this.apiBase), {
      method: "POST",
      headers,
      body: JSON.stringify(body),
      signal,
    });

    yield* this.handleResponse(response, options.stream);
  }
}

export default Anthropic;<|MERGE_RESOLUTION|>--- conflicted
+++ resolved
@@ -84,7 +84,6 @@
     return finalOptions;
   }
 
-<<<<<<< HEAD
   private convertMessageContentToBlocks(
     content: MessageContent,
   ): ContentBlockParam[] {
@@ -103,58 +102,6 @@
           text: part.text,
         };
       }
-=======
-  private buildTextPart(text: string, addCaching: boolean) {
-    const part: any = {
-      type: "text",
-      text,
-    };
-    if (addCaching) {
-      part.cache_control = { type: "ephemeral" };
-    }
-    return part;
-  }
-
-  private convertMessage(message: ChatMessage, addCaching: boolean): any {
-    if (message.role === "tool") {
-      return {
-        role: "user",
-        content: [
-          {
-            type: "tool_result",
-            tool_use_id: message.toolCallId,
-            content: renderChatMessage(message) || undefined,
-          },
-        ],
-      };
-    } else if (message.role === "assistant" && message.toolCalls) {
-      const parts: any[] = [];
-      if (message.content) {
-        if (typeof message.content === "string") {
-          parts.push(this.buildTextPart(message.content, addCaching));
-        } else if (message.content.length > 0) {
-          const textContent = message.content.filter((p) => p.type === "text");
-          const textParts = textContent.map((part, idx) => {
-            const cache = idx === textContent.length - 1 && addCaching;
-            return this.buildTextPart(part.text, cache);
-          });
-          parts.push(...textParts);
-        }
-      }
-      parts.push(
-        ...message.toolCalls.map((toolCall) => ({
-          type: "tool_use",
-          id: toolCall.id,
-          name: toolCall.function?.name,
-          input: safeParseToolCallArgs(toolCall),
-        })),
-      );
-      return {
-        role: "assistant",
-        content: parts,
-      };
-    } else if (message.role === "thinking" && !message.redactedThinking) {
->>>>>>> 69102edf
       return {
         type: "image",
         source: {
@@ -192,7 +139,7 @@
             type: "tool_result",
             tool_use_id: message.toolCallId,
             content: renderChatMessage(message) || undefined,
-          },
+          }
         ];
       case "user":
         return this.convertMessageContentToBlocks(message.content);
@@ -204,6 +151,7 @@
               data: message.redactedThinking,
             },
           ];
+
         }
         if (typeof message.content === "string") {
           return [
@@ -259,7 +207,6 @@
       }
     };
 
-<<<<<<< HEAD
     for (const message of nonSystemMessages) {
       const newRole =
         message.role === "user" || message.role === "tool"
@@ -272,15 +219,6 @@
       currentParts.push(...this.getContentBlocksFromChatMessage(message));
     }
     flushCurrentMessage();
-=======
-  public convertMessages(msgs: ChatMessage[]): any[] {
-    // should be public for use within VertexAI
-    const filteredmessages = msgs.filter((m) => m.role !== "system");
-    const lastTwoUserMsgIndices = filteredmessages
-      .map((msg, index) => (msg.role === "user" ? index : -1))
-      .filter((index) => index !== -1)
-      .slice(-2);
->>>>>>> 69102edf
 
     if (cachePrompt) {
       addCacheControlToLastTwoUserMessages(convertedMessages);
