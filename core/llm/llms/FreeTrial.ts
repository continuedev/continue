import { BaseLLM } from "..";
import { getHeaders } from "../../continueServer/stubs/headers.js";
import { constants } from "../../deploy/constants.js";
import { ChatMessage, CompletionOptions, ModelProvider } from "../../index.js";
<<<<<<< HEAD
=======
import { Telemetry } from "../../util/posthog.js";
import { BaseLLM } from "../index.js";
>>>>>>> c859b74e
import { streamResponse } from "../stream.js";

class FreeTrial extends BaseLLM {
  static providerName: ModelProvider = "free-trial";

  private async _getHeaders() {
    return {
      uniqueId: this.uniqueId || "None",
      "Content-Type": "application/json",
      ...(await getHeaders()),
    };
  }

  private async _countTokens(prompt: string, model: string, isPrompt: boolean) {
    if (!Telemetry.client) {
      throw new Error(
        'In order to use the free trial, telemetry must be enabled so that we can monitor abuse. To enable telemetry, set "allowAnonymousTelemetry": true in config.json and make sure the box is checked in IDE settings. If you use your own model (local or API key), telemetry will never be required.',
      );
    }
    const event = isPrompt
      ? "free_trial_prompt_tokens"
      : "free_trial_completion_tokens";
    Telemetry.capture(event, {
      tokens: this.countTokens(prompt),
      model,
    });
  }

  private _convertArgs(options: CompletionOptions): any {
    return {
      model: options.model,
      frequency_penalty: options.frequencyPenalty,
      presence_penalty: options.presencePenalty,
      max_tokens: options.maxTokens,
      stop:
        options.model === "starcoder-7b"
          ? options.stop
          : options.stop?.slice(0, 2),
      temperature: options.temperature,
      top_p: options.topP,
    };
  }

  protected async *_streamComplete(
    prompt: string,
    options: CompletionOptions,
  ): AsyncGenerator<string> {
    const args = this._convertArgs(this.collectArgs(options));

<<<<<<< HEAD
=======
    await this._countTokens(prompt, args.model, true);

>>>>>>> c859b74e
    const response = await this.fetch(`${constants.a}/stream_complete`, {
      method: "POST",
      headers: await this._getHeaders(),
      body: JSON.stringify({
        prompt,
        ...args,
      }),
    });

    let completion = "";
    for await (const value of streamResponse(response)) {
      yield value;
      completion += value;
    }
    this._countTokens(completion, args.model, false);
  }

  protected _convertMessage(message: ChatMessage) {
    if (typeof message.content === "string") {
      return message;
    }

    const parts = message.content.map((part) => {
      return {
        type: part.type,
        text: part.text,
        image_url: { ...part.imageUrl, detail: "low" },
      };
    });
    return {
      ...message,
      content: parts,
    };
  }

  protected async *_streamChat(
    messages: ChatMessage[],
    options: CompletionOptions,
  ): AsyncGenerator<ChatMessage> {
    const args = this._convertArgs(this.collectArgs(options));

<<<<<<< HEAD
=======
    await this._countTokens(
      messages.map((m) => m.content).join("\n"),
      args.model,
      true,
    );

>>>>>>> c859b74e
    const response = await this.fetch(`${constants.a}/stream_chat`, {
      method: "POST",
      headers: await this._getHeaders(),
      body: JSON.stringify({
        messages: messages.map(this._convertMessage),
        ...args,
      }),
    });

    let completion = "";
    for await (const chunk of streamResponse(response)) {
      yield {
        role: "assistant",
        content: chunk,
      };
      completion += chunk;
    }
    this._countTokens(completion, args.model, false);
  }

  async listModels(): Promise<string[]> {
    return [
      "llama3-70b",
      "gpt-3.5-turbo",
      "gpt-4o",
      "gpt-4-turbo",
      "gemini-1.5-pro-latest",
      "claude-3-opus-20240229",
      "claude-3-sonnet-20240229",
      "claude-3-haiku-20240307",
    ];
  }
}

export default FreeTrial;<|MERGE_RESOLUTION|>--- conflicted
+++ resolved
@@ -2,11 +2,7 @@
 import { getHeaders } from "../../continueServer/stubs/headers.js";
 import { constants } from "../../deploy/constants.js";
 import { ChatMessage, CompletionOptions, ModelProvider } from "../../index.js";
-<<<<<<< HEAD
-=======
 import { Telemetry } from "../../util/posthog.js";
-import { BaseLLM } from "../index.js";
->>>>>>> c859b74e
 import { streamResponse } from "../stream.js";
 
 class FreeTrial extends BaseLLM {
@@ -56,11 +52,8 @@
   ): AsyncGenerator<string> {
     const args = this._convertArgs(this.collectArgs(options));
 
-<<<<<<< HEAD
-=======
     await this._countTokens(prompt, args.model, true);
 
->>>>>>> c859b74e
     const response = await this.fetch(`${constants.a}/stream_complete`, {
       method: "POST",
       headers: await this._getHeaders(),
@@ -102,15 +95,12 @@
   ): AsyncGenerator<ChatMessage> {
     const args = this._convertArgs(this.collectArgs(options));
 
-<<<<<<< HEAD
-=======
     await this._countTokens(
       messages.map((m) => m.content).join("\n"),
       args.model,
       true,
     );
 
->>>>>>> c859b74e
     const response = await this.fetch(`${constants.a}/stream_chat`, {
       method: "POST",
       headers: await this._getHeaders(),
