<<<<<<< HEAD
import * as fs from "node:fs";
import os from "node:os";
import { join as joinPath } from "node:path";
=======
import {
  BedrockRuntimeClient,
  InvokeModelWithResponseStreamCommand,
} from "@aws-sdk/client-bedrock-runtime";
import * as fs from "fs";
import os from "os";
import { join as joinPath } from "path";
>>>>>>> c859b74e
import { promisify } from "util";
import {
  ChatMessage,
  CompletionOptions,
  LLMOptions,
  ModelProvider,
} from "../../index.js";
import { stripImages } from "../countTokens.js";
import { BaseLLM } from "../index.js";

const aws4 = require("aws4");
const readFile = promisify(fs.readFile);

namespace BedrockCommon {
  export enum Method {
    Chat = "invoke-with-response-stream",
    Completion = "invoke-with-response-stream",
  }
  export const Service: string = "bedrock";
  export const AuthAlgo: string = "AWS4-HMAC-SHA256";
  export const HashAlgo: string = "sha256";
}

class Bedrock extends BaseLLM {
  static providerName: ModelProvider = "bedrock";
  static defaultOptions: Partial<LLMOptions> = {
    region: "us-east-1",
    model: "claude-3-sonnet-20240229",
    contextLength: 200_000,
  };

  constructor(options: LLMOptions) {
    super(options);
    this.apiBase = `https://bedrock-runtime.${options.region}.amazonaws.com`;
  }

  private _convertModelName(model: string): string {
    return (
      {
        "claude-3-sonnet-20240229": "anthropic.claude-3-sonnet-20240229-v1:0",
        "claude-3-haiku-20240307": "anthropic.claude-3-haiku-20240307-v1:0",
        "claude-2": "anthropic.claude-v2:1",
      }[model] ?? model
    );
  }

  private _convertArgs(options: CompletionOptions) {
    const finalOptions = {
      top_k: options.topK,
      top_p: options.topP,
      temperature: options.temperature,
      max_tokens: options.maxTokens ?? 4096,
      stop_sequences: options.stop,
    };

    return finalOptions;
  }

  private _convertMessages(msgs: ChatMessage[]): any[] {
    const messages = msgs
      .filter((m) => m.role !== "system")
      .map((message) => {
        if (typeof message.content === "string") {
          return message;
        }
        return {
          ...message,
          content: message.content.map((part) => {
            if (part.type === "text") {
              return part;
            }
            return {
              type: "image",
              source: {
                type: "base64",
                media_type: "image/jpeg",
                data: part.imageUrl?.url.split(",")[1],
              },
            };
          }),
        };
      });
    return messages;
  }

  private _parseCredentialsFile(fileContents: string) {
    const profiles: { [key: string]: any } = {};
    const lines = fileContents.trim().split("\n");

    let currentProfile: string | null = null;

    for (const line of lines) {
      const trimmedLine = line.trim();

      if (trimmedLine.startsWith("[") && trimmedLine.endsWith("]")) {
        currentProfile = trimmedLine.slice(1, -1);
        profiles[currentProfile] = {};
      } else if (currentProfile !== null && trimmedLine.includes("=")) {
        const [key, value] = trimmedLine.split("=");
        const trimmedKey = key.trim();
        const trimmedValue = value.trim();

        if (trimmedKey === "aws_access_key_id") {
          profiles[currentProfile].accessKeyId = trimmedValue;
        } else if (trimmedKey === "aws_secret_access_key") {
          profiles[currentProfile].secretAccessKey = trimmedValue;
        } else if (trimmedKey === "aws_session_token") {
          profiles[currentProfile].sessionToken = trimmedValue;
        }
      }
    }

    return profiles;
  }

  private async _fetchWithAwsAuthSigV4(
    apiMethod: BedrockCommon.Method,
    body: string,
    model: string,
  ): Promise<Response> {
    const path = `/model/${model}/${apiMethod}`;
    const opts = {
      headers: {
        accept: "application/vnd.amazon.eventstream",
        "content-type": "application/json",
        "x-amzn-bedrock-accept": "*/*",
      },
      path: path,
      body: body,
      service: "bedrock",
      host: new URL(this.apiBase!).host,
      region: this.region,
    };

    let accessKeyId: string;
    let secretAccessKey: string;
    let sessionToken: string;

    try {
      const data = await readFile(
        joinPath(process.env.HOME ?? os.homedir(), ".aws", "credentials"),
        "utf8",
      );
      const credentialsFile = this._parseCredentialsFile(data);
      const credentials = credentialsFile.bedrock ?? credentialsFile.default;
      accessKeyId = credentials.accessKeyId;
      secretAccessKey = credentials.secretAccessKey;
      sessionToken = credentials.sessionToken || "";
    } catch (err) {
      console.error("Error reading AWS credentials", err);
      return new Response("403");
    }
    return await this.fetch(new URL(`${this.apiBase}${path}`), {
      method: "POST",
      headers: aws4.sign(opts, { accessKeyId, secretAccessKey, sessionToken })
        .headers,
      body: body,
    });
  }

  protected async *_streamComplete(
    prompt: string,
    options: CompletionOptions,
  ): AsyncGenerator<string> {
    const messages = [{ role: "user" as const, content: prompt }];
    for await (const update of this._streamChat(messages, options)) {
      yield stripImages(update.content);
    }
  }

  protected async *_streamChat(
    messages: ChatMessage[],
    options: CompletionOptions,
  ): AsyncGenerator<ChatMessage> {
    const data = await readFile(
      joinPath(process.env.HOME ?? os.homedir(), ".aws", "credentials"),
      "utf8",
    );
    const credentialsFile = this._parseCredentialsFile(data);
    const credentials = credentialsFile.bedrock ?? credentialsFile.default
    const accessKeyId = credentials.accessKeyId;
    const secretAccessKey = credentials.secretAccessKey;
    const sessionToken = credentials.sessionToken || "";
    const client = new BedrockRuntimeClient({
      region: this.region,
      credentials: {
        accessKeyId: accessKeyId,
        secretAccessKey: secretAccessKey,
        sessionToken: sessionToken,
      },
    });
    const command = new InvokeModelWithResponseStreamCommand({
      body: new TextEncoder().encode(
        JSON.stringify({
          anthropic_version: "bedrock-2023-05-31",
          max_tokens: options.maxTokens,
          system: this.systemMessage,
          messages: this._convertMessages(messages),
          temperature: options.temperature,
          top_p: options.topP,
          top_k: options.topK,
          stop_sequences: options.stop
        }),
      ),
      contentType: "application/json",
      modelId: options.model,
    });
    const response = await client.send(command);
    if (response.body) {
      for await (const value of response.body) {
        const binaryChunk = value.chunk?.bytes;
        const textChunk = new TextDecoder().decode(binaryChunk);
        const chunk = JSON.parse(textChunk).delta?.text;
        if (chunk) {
          yield { role: "assistant", content: chunk };
        }
      }
    }
  }
}

export default Bedrock;<|MERGE_RESOLUTION|>--- conflicted
+++ resolved
@@ -1,8 +1,3 @@
-<<<<<<< HEAD
-import * as fs from "node:fs";
-import os from "node:os";
-import { join as joinPath } from "node:path";
-=======
 import {
   BedrockRuntimeClient,
   InvokeModelWithResponseStreamCommand,
@@ -10,7 +5,6 @@
 import * as fs from "fs";
 import os from "os";
 import { join as joinPath } from "path";
->>>>>>> c859b74e
 import { promisify } from "util";
 import {
   ChatMessage,
