import * as dotenv from "dotenv";

import { AssistantChatMessage, CompletionOptions } from "..";

import { BaseLLM } from ".";
import Anthropic from "./llms/Anthropic";
import Gemini from "./llms/Gemini";
import Mistral from "./llms/Mistral";
import OpenAI from "./llms/OpenAI";

dotenv.config();

const COMPLETION_OPTIONS: Partial<CompletionOptions> = {
  // temperature: 0.5,
  topP: 1,
  topK: 40,
  presencePenalty: 0,
  frequencyPenalty: 0,
  // stop: ["\n"],
  // maxTokens: 5,
};

function testLLM(
  llm: BaseLLM,
  {
    skip,
    testFim,
    testToolCall,
    timeout,
  }: {
    skip?: boolean;
    testFim?: boolean;
    testToolCall?: boolean;
    timeout?: number;
  },
) {
  if (skip) {
    return;
  }

  beforeAll(() => {
    llm.completionOptions = { ...llm.completionOptions, ...COMPLETION_OPTIONS };
  });

  describe(llm.providerName + "/" + llm.model, () => {
    test(
      "Stream Chat works",
      async () => {
        let total = "";
        for await (const chunk of llm.streamChat(
          [{ role: "user", content: "Hi" }],
          new AbortController().signal,
        )) {
          total += chunk.content;
        }

        expect(total.length).toBeGreaterThan(0);
        return;
      },
      timeout,
    );

    test(
      "Stream Complete works",
      async () => {
        let total = "";
        for await (const chunk of llm.streamComplete(
          "Hi",
          new AbortController().signal,
        )) {
          total += chunk;
        }

        expect(total.length).toBeGreaterThan(0);
        return;
      },
      timeout,
    );

    test(
      "Complete works",
      async () => {
        const completion = await llm.complete(
          "Hi",
          new AbortController().signal,
        );

        expect(completion.length).toBeGreaterThan(0);
        return;
      },
      timeout,
    );

    if (testFim) {
      test(
        "FIM works",
        async () => {
          let total = "";
          for await (const chunk of llm.streamFim(
            "Hi",
            "name is ChatGPT.",
            new AbortController().signal,
          )) {
            total += chunk;
          }

          expect(total.length).toBeGreaterThan(0);
          return;
        },
        timeout,
      );
    }

    if (testToolCall) {
      test(
        "Tool Call works",
        async () => {
          let args = "";
          let isFirstChunk = true;
          for await (const chunk of llm.streamChat(
            [{ role: "user", content: "Hi, my name is Nate." }],
            new AbortController().signal,
            {
              tools: [
                {
                  displayTitle: "Say Hello",
                  function: {
                    name: "say_hello",
                    description: "Say Hello",
                    parameters: {
                      type: "object",
                      properties: {
                        name: {
                          type: "string",
                          description: "The name of the person to greet",
                        },
                      },
                    },
                  },
                  type: "function",
                  wouldLikeTo: "Say hello",
                  readonly: true,
                },
              ],
              toolChoice: {
                type: "function",
                function: {
                  name: "say_hello",
                },
              },
            },
          )) {
            const typedChunk = chunk as AssistantChatMessage;
            if (!typedChunk.toolCalls) {
              continue;
            }
            const toolCall = typedChunk.toolCalls[0];
            args += toolCall.function?.arguments ?? "";

            expect(chunk.role).toBe("assistant");
            expect(chunk.content).toBe("");
            expect(typedChunk.toolCalls).toHaveLength(1);

            if (isFirstChunk) {
              isFirstChunk = false;
              expect(toolCall.id).toBeDefined();
              expect(toolCall.function!.name).toBe("say_hello");
            }
          }

          const parsedArgs = JSON.parse(args);
          expect(parsedArgs.name).toBe("Nate");
        },
        timeout,
      );
    }
  });
}

<<<<<<< HEAD
// Granite.Code - we don't need these tests
describe.skip("LLM", () => {
=======
describe("LLM", () => {
  if (process.env.IGNORE_API_KEY_TESTS === "true") {
    test("Skipping API key tests", () => {
      console.log(
        "Skipping API key tests due to IGNORE_API_KEY_TESTS being set",
      );
    });
    return;
  }

>>>>>>> 3af56906
  testLLM(
    new Anthropic({
      model: "claude-3-5-sonnet-latest",
      apiKey: process.env.ANTHROPIC_API_KEY,
    }),
    {
      skip: false,
      testToolCall: true,
    },
  );
  testLLM(new OpenAI({ apiKey: process.env.OPENAI_API_KEY, model: "gpt-4o" }), {
    skip: false,
    testToolCall: true,
  });
  testLLM(
    new OpenAI({ apiKey: process.env.OPENAI_API_KEY, model: "o1-preview" }),
    { skip: false, timeout: 20000 },
  );
  testLLM(new OpenAI({ apiKey: process.env.OPENAI_API_KEY, model: "o1" }), {
    skip: false,
  });
  testLLM(
    new Gemini({
      model: "gemini-2.0-flash-exp",
      apiKey: process.env.GEMINI_API_KEY,
    }),
    { skip: false },
  );
  testLLM(
    new Mistral({
      apiKey: process.env.MISTRAL_API_KEY,
      model: "codestral-latest",
    }),
    { testFim: true, skip: false },
  );
});<|MERGE_RESOLUTION|>--- conflicted
+++ resolved
@@ -177,10 +177,6 @@
   });
 }
 
-<<<<<<< HEAD
-// Granite.Code - we don't need these tests
-describe.skip("LLM", () => {
-=======
 describe("LLM", () => {
   if (process.env.IGNORE_API_KEY_TESTS === "true") {
     test("Skipping API key tests", () => {
@@ -191,7 +187,6 @@
     return;
   }
 
->>>>>>> 3af56906
   testLLM(
     new Anthropic({
       model: "claude-3-5-sonnet-latest",
