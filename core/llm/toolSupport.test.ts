--- conflicted
+++ resolved
@@ -241,16 +241,10 @@
     });
 
     it("should return undefined for other models", () => {
-<<<<<<< HEAD
-      expect(supportsFn("granite3")).toBeUndefined();
-      expect(supportsFn("llama2")).toBeUndefined();
-      expect(supportsFn("phi-2")).toBeUndefined();
-      expect(supportsFn("falcon")).toBeUndefined();
-=======
+      expect(supportsFn("granite3")).toBe(false);
       expect(supportsFn("llama2")).toBe(false);
       expect(supportsFn("phi-2")).toBe(false);
       expect(supportsFn("falcon")).toBe(false);
->>>>>>> 3c5332ac
     });
 
     it("should handle case insensitivity", () => {
