import {
  DataDestination,
  ModelRole,
  PromptTemplates,
} from "@continuedev/config-yaml";
import Parser from "web-tree-sitter";
import { TaskStatus } from "./context/taskList/TaskManager";
import { CodebaseIndexer } from "./indexing/CodebaseIndexer";
import { LLMConfigurationStatuses } from "./llm/constants";
import type { FromCoreProtocol, ToCoreProtocol } from "./protocol";
import type { IMessenger } from "./protocol/messenger";

declare global {
  interface Window {
    ide?: "vscode";
    windowId: string;
    serverUrl: string;
    vscMachineId: string;
    vscMediaUrl: string;
    fullColorTheme?: {
      rules?: {
        token?: string;
        foreground?: string;
      }[];
    };
    colorThemeName?: string;
    workspacePaths?: string[];
    postIntellijMessage?: (
      messageType: string,
      data: any,
      messageIde: string,
    ) => void;
  }
}

export interface ChunkWithoutID {
  content: string;
  startLine: number;
  endLine: number;
  signature?: string;
  otherMetadata?: { [key: string]: any };
}

export interface Chunk extends ChunkWithoutID {
  digest: string;
  filepath: string;
  index: number; // Index of the chunk in the document at filepath
}

export interface IndexingProgressUpdate {
  progress: number;
  desc: string;
  shouldClearIndexes?: boolean;
  status:
    | "loading"
    | "waiting"
    | "indexing"
    | "done"
    | "failed"
    | "paused"
    | "disabled"
    | "cancelled";
  debugInfo?: string;
  warnings?: string[];
}

// This is more or less a V2 of IndexingProgressUpdate for docs etc.
export interface IndexingStatus {
  id: string;
  type: "docs";
  progress: number;
  description: string;
  status: "indexing" | "complete" | "paused" | "failed" | "aborted" | "pending";
  embeddingsProviderId?: string;
  isReindexing?: boolean;
  debugInfo?: string;
  title: string;
  icon?: string;
  url?: string;
}

export type PromptTemplateFunction = (
  history: ChatMessage[],
  otherData: Record<string, string>,
) => string | ChatMessage[];

export type PromptTemplate = string | PromptTemplateFunction;

type RequiredLLMOptions =
  | "uniqueId"
  | "contextLength"
  | "embeddingId"
  | "maxEmbeddingChunkSize"
  | "maxEmbeddingBatchSize"
  | "completionOptions";

export interface ILLM
  extends Omit<LLMOptions, RequiredLLMOptions>,
    Required<Pick<LLMOptions, RequiredLLMOptions>> {
  get providerName(): string;
  get underlyingProviderName(): string;

  autocompleteOptions?: Partial<TabAutocompleteOptions>;

  complete(
    prompt: string,
    signal: AbortSignal,
    options?: LLMFullCompletionOptions,
  ): Promise<string>;

  streamComplete(
    prompt: string,
    signal: AbortSignal,
    options?: LLMFullCompletionOptions,
  ): AsyncGenerator<string, PromptLog>;

  streamFim(
    prefix: string,
    suffix: string,
    signal: AbortSignal,
    options?: LLMFullCompletionOptions,
  ): AsyncGenerator<string, PromptLog>;

  streamChat(
    messages: ChatMessage[],
    signal: AbortSignal,
    options?: LLMFullCompletionOptions,
    messageOptions?: MessageOption,
  ): AsyncGenerator<ChatMessage, PromptLog>;

  chat(
    messages: ChatMessage[],
    signal: AbortSignal,
    options?: LLMFullCompletionOptions,
  ): Promise<ChatMessage>;

  compileChatMessages(
    messages: ChatMessage[],
    options: LLMFullCompletionOpeions,
  ): CompiledChatMessagesReport;

  embed(chunks: string[]): Promise<number[][]>;

  rerank(query: string, chunks: Chunk[]): Promise<number[]>;

  countTokens(text: string): number;

  supportsImages(): boolean;

  supportsCompletions(): boolean;

  supportsPrefill(): boolean;

  supportsFim(): boolean;

  listModels(): Promise<string[]>;

  renderPromptTemplate(
    template: PromptTemplate,
    history: ChatMessage[],
    otherData: Record<string, string>,
    canPutWordsInModelsMouth?: boolean,
  ): string | ChatMessage[];

  getConfigurationStatus(): LLMConfigurationStatuses;
}

export interface ModelInstaller {
  installModel(
    modelName: string,
    signal: AbortSignal,
    progressReporter?: (task: string, increment: number, total: number) => void,
  ): Promise<any>;

  isInstallingModel(modelName: string): Promise<boolean>;
}

export type ContextProviderType = "normal" | "query" | "submenu";

export interface ContextProviderDescription {
  title: ContextProviderName;
  displayTitle: string;
  description: string;
  renderInlineAs?: string;
  type: ContextProviderType;
  dependsOnIndexing?: boolean;
}

export type FetchFunction = (url: string | URL, init?: any) => Promise<any>;

export interface ContextProviderExtras {
  config: ContinueConfig;
  fullInput: string;
  embeddingsProvider: ILLM | null;
  reranker: ILLM | null;
  llm: ILLM;
  ide: IDE;
  selectedCode: RangeInFile[];
  fetch: FetchFunction;
  isInAgentMode: boolean;
}

export interface LoadSubmenuItemsArgs {
  config: ContinueConfig;
  ide: IDE;
  fetch: FetchFunction;
}

export interface CustomContextProvider {
  title: string;
  displayTitle?: string;
  description?: string;
  renderInlineAs?: string;
  type?: ContextProviderType;
  loadSubmenuItems?: (
    args: LoadSubmenuItemsArgs,
  ) => Promise<ContextSubmenuItem[]>;

  getContextItems(
    query: string,
    extras: ContextProviderExtras,
  ): Promise<ContextItem[]>;
}

export interface ContextSubmenuItem {
  id: string;
  title: string;
  description: string;
  icon?: string;
  metadata?: any;
}

export interface ContextSubmenuItemWithProvider extends ContextSubmenuItem {
  providerTitle: string;
}

export interface SiteIndexingConfig {
  title: string;
  startUrl: string;
  maxDepth?: number;
  faviconUrl?: string;
  useLocalCrawling?: boolean;
}

export interface DocsIndexingDetails {
  startUrl: string;
  config: SiteIndexingConfig;
  indexingStatus: IndexingStatus | undefined;
  chunks: Chunk[];
}

export interface IContextProvider {
  get description(): ContextProviderDescription;

  getContextItems(
    query: string,
    extras: ContextProviderExtras,
  ): Promise<ContextItem[]>;

  loadSubmenuItems(args: LoadSubmenuItemsArgs): Promise<ContextSubmenuItem[]>;
}

export interface Session {
  sessionId: string;
  title: string;
  workspaceDirectory: string;
  history: ChatHistoryItem[];
}

export interface SessionMetadata {
  sessionId: string;
  title: string;
  dateCreated: string;
  workspaceDirectory: string;
}

export interface RangeInFile {
  filepath: string;
  range: Range;
}

export interface Location {
  filepath: string;
  position: Position;
}

export interface FileWithContents {
  filepath: string;
  contents: string;
}

export interface Range {
  start: Position;
  end: Position;
}

export interface Position {
  line: number;
  character: number;
}

export interface FileEdit {
  filepath: string;
  range: Range;
  replacement: string;
}

export interface ContinueError {
  title: string;
  message: string;
}

export interface CompletionOptions extends BaseCompletionOptions {
  model: string;
}

export type ChatMessageRole =
  | "user"
  | "assistant"
  | "thinking"
  | "system"
  | "tool";

export type TextMessagePart = {
  type: "text";
  text: string;
};

export type ImageMessagePart = {
  type: "imageUrl";
  imageUrl: { url: string };
};

export type MessagePart = TextMessagePart | ImageMessagePart;

export type MessageContent = string | MessagePart[];

export interface ToolCall {
  id: string;
  type: "function";
  function: {
    name: string;
    arguments: string;
  };
}

export interface ToolCallDelta {
  id?: string;
  type?: "function";
  function?: {
    name?: string;
    arguments?: string;
  };
}

export interface ToolResultChatMessage {
  role: "tool";
  content: string;
  toolCallId: string;
}

export interface UserChatMessage {
  role: "user";
  content: MessageContent;
}

export interface ThinkingChatMessage {
  role: "thinking";
  content: MessageContent;
  signature?: string;
  redactedThinking?: string;
  toolCalls?: ToolCallDelta[];
}

/**
 * This is meant to be equivalent to the OpenAI [usage object](https://platform.openai.com/docs/api-reference/chat/object#chat/object-usage)
 * but potentially with additional information that is needed for other providers.
 */
export interface Usage {
  completionTokens: number;
  promptTokens: number;
  promptTokensDetails?: {
    cachedTokens?: number;
    /** This an Anthropic-specific property */
    cacheWriteTokens?: number;
    audioTokens?: number;
  };
  completionTokensDetails?: {
    acceptedPredictionTokens?: number;
    reasoningTokens?: number;
    rejectedPredictionTokens?: number;
    audioTokens?: number;
  };
}

export interface AssistantChatMessage {
  role: "assistant";
  content: MessageContent;
  toolCalls?: ToolCallDelta[];
  usage?: Usage;
}

export interface SystemChatMessage {
  role: "system";
  content: string;
}

export type ChatMessage =
  | UserChatMessage
  | AssistantChatMessage
  | ThinkingChatMessage
  | SystemChatMessage
  | ToolResultChatMessage;

export interface ContextItemId {
  providerTitle: string;
  itemId: string;
}

export type ContextItemUriTypes = "file" | "url";

export interface ContextItemUri {
  type: ContextItemUriTypes;
  value: string;
}

export interface ContextItem {
  content: string;
  name: string;
  description: string;
  editing?: boolean;
  editable?: boolean;
  icon?: string;
  uri?: ContextItemUri;
  hidden?: boolean;
  status?: string;
}

export interface ContextItemWithId extends ContextItem {
  id: ContextItemId;
}

export interface InputModifiers {
  useCodebase: boolean;
  noContext: boolean;
}

export interface SymbolWithRange extends RangeInFile {
  name: string;
  type: Parser.SyntaxNode["type"];
  content: string;
}

export type FileSymbolMap = Record<string, SymbolWithRange[]>;

export interface PromptLog {
  modelTitle: string;
  completionOptions: CompletionOptions;
  prompt: string;
  completion: string;
}

export type MessageModes = "chat" | "agent" | "plan";

export type ToolStatus =
  | "generating" // Tool call arguments are being streamed from the LLM
  | "generated" // Tool call is complete and ready for execution (awaiting approval)
  | "calling" // Tool is actively being executed
  | "errored" // Tool execution failed with an error
  | "done" // Tool execution completed successfully
  | "canceled"; // Tool call was canceled by user or system

// Will exist only on "assistant" messages with tool calls
interface ToolCallState {
  toolCallId: string;
  toolCall: ToolCall;
  status: ToolStatus;
  parsedArgs: any;
  output?: ContextItem[];
  tool?: Tool;
}

interface Reasoning {
  active: boolean;
  text: string;
  startAt: number;
  endAt?: number;
}

export interface ChatHistoryItem {
  message: ChatMessage;
  contextItems: ContextItemWithId[];
  editorState?: any;
  modifiers?: InputModifiers;
  promptLogs?: PromptLog[];
  toolCallStates?: ToolCallState[];
  isGatheringContext?: boolean;
  reasoning?: Reasoning;
  appliedRules?: RuleWithSource[];
  conversationSummary?: string;
}

export interface LLMFullCompletionOptions extends BaseCompletionOptions {
  log?: boolean;
  model?: string;
}

export type ToastType = "info" | "error" | "warning";

export interface LLMInteractionBase {
  interactionId: string;
  timestamp: number;
}

export interface LLMInteractionStartChat extends LLMInteractionBase {
  kind: "startChat";
  messages: ChatMessage[];
  options: CompletionOptions;
  provider: string;
}

export interface LLMInteractionStartComplete extends LLMInteractionBase {
  kind: "startComplete";
  prompt: string;
  options: CompletionOptions;
  provider: string;
}

export interface LLMInteractionStartFim extends LLMInteractionBase {
  kind: "startFim";
  prefix: string;
  suffix: string;
  options: CompletionOptions;
  provider: string;
}

export interface LLMInteractionChunk extends LLMInteractionBase {
  kind: "chunk";
  chunk: string;
}

export interface LLMInteractionMessage extends LLMInteractionBase {
  kind: "message";
  message: ChatMessage;
}

export interface LLMInteractionEnd extends LLMInteractionBase {
  promptTokens: number;
  generatedTokens: number;
  thinkingTokens: number;
  usage: Usage | undefined;
}

export interface LLMInteractionSuccess extends LLMInteractionEnd {
  kind: "success";
}

export interface LLMInteractionCancel extends LLMInteractionEnd {
  kind: "cancel";
}

export interface LLMInteractionError extends LLMInteractionEnd {
  kind: "error";
  name: string;
  message: string;
}

export type LLMInteractionItem =
  | LLMInteractionStartChat
  | LLMInteractionStartComplete
  | LLMInteractionStartFim
  | LLMInteractionChunk
  | LLMInteractionMessage
  | LLMInteractionSuccess
  | LLMInteractionCancel
  | LLMInteractionError;

// When we log a LLM interaction, we want to add the interactionId and timestamp
// in the logger code, so we need a type that omits these members from *each*
// member of the union. This can be done by using the distributive behavior of
// conditional types in Typescript.
//
// www.typescriptlang.org/docs/handbook/2/conditional-types.html#distributive-conditional-types
// https://stackoverflow.com/questions/57103834/typescript-omit-a-property-from-all-interfaces-in-a-union-but-keep-the-union-s
type DistributiveOmit<T, K extends PropertyKey> = T extends unknown
  ? Omit<T, K>
  : never;

export type LLMInteractionItemDetails = DistributiveOmit<
  LLMInteractionItem,
  "interactionId" | "timestamp"
>;

export interface ILLMInteractionLog {
  logItem(item: LLMInteractionItemDetails): void;
}

export interface ILLMLogger {
  createInteractionLog(): ILLMInteractionLog;
}

export interface LLMOptions {
  model: string;

  title?: string;
  uniqueId?: string;
  baseAgentSystemMessage?: string;
  basePlanSystemMessage?: string;
  baseChatSystemMessage?: string;
  autocompleteOptions?: Partial<TabAutocompleteOptions>;
  contextLength?: number;
  maxStopWords?: number;
  completionOptions?: CompletionOptions;
  requestOptions?: RequestOptions;
  template?: TemplateType;
  promptTemplates?: Partial<Record<keyof PromptTemplates, PromptTemplate>>;
  templateMessages?: (messages: ChatMessage[]) => string;
  logger?: ILLMLogger;
  llmRequestHook?: (model: string, prompt: string) => any;
  apiKey?: string;

  // continueProperties
  apiKeyLocation?: string;
  envSecretLocations?: Record<string, string>;
  apiBase?: string;
  orgScopeId?: string | null;

  onPremProxyUrl?: string | null;

  aiGatewaySlug?: string;
  cacheBehavior?: CacheBehavior;
  capabilities?: ModelCapability;
  roles?: ModelRole[];

  useLegacyCompletionsEndpoint?: boolean;

  // Embedding options
  embeddingId?: string;
  maxEmbeddingChunkSize?: number;
  maxEmbeddingBatchSize?: number;

  // Cloudflare options
  accountId?: string;

  // Azure options
  deployment?: string;
  apiVersion?: string;
  apiType?: string;

  // AWS options
  profile?: string;
  modelArn?: string;
  accessKeyId?: string;
  secretAccessKey?: string;

  // AWS and VertexAI Options
  region?: string;

  // VertexAI and Watsonx Options
  projectId?: string;

  // IBM watsonx Options
  deploymentId?: string;

  env?: Record<string, string | number | boolean>;
}

type RequireAtLeastOne<T, Keys extends keyof T = keyof T> = Pick<
  T,
  Exclude<keyof T, Keys>
> &
  {
    [K in Keys]-?: Required<Pick<T, K>> & Partial<Pick<T, Exclude<Keys, K>>>;
  }[Keys];

export interface CustomLLMWithOptionals {
  options: LLMOptions;
  streamCompletion?: (
    prompt: string,
    signal: AbortSignal,
    options: CompletionOptions,
    fetch: (input: RequestInfo | URL, init?: RequestInit) => Promise<Response>,
  ) => AsyncGenerator<string>;
  streamChat?: (
    messages: ChatMessage[],
    signal: AbortSignal,
    options: CompletionOptions,
    fetch: (input: RequestInfo | URL, init?: RequestInit) => Promise<Response>,
  ) => AsyncGenerator<ChatMessage | string>;
  listModels?: (
    fetch: (input: RequestInfo | URL, init?: RequestInit) => Promise<Response>,
  ) => Promise<string[]>;
}

/**
 * The LLM interface requires you to specify either `streamCompletion` or `streamChat` (or both).
 */
export type CustomLLM = RequireAtLeastOne<
  CustomLLMWithOptionals,
  "streamCompletion" | "streamChat"
>;

// IDE

export type DiffType = "new" | "old" | "same";

export interface DiffObject {
  type: DiffType;
}

export interface DiffLine extends DiffObject {
  line: string;
}

interface DiffChar extends DiffObject {
  char: string;
  oldIndex?: number; // Character index assuming a flattened line string.
  newIndex?: number;
  oldCharIndexInLine?: number; // Character index assuming new lines reset the character index to 0.
  newCharIndexInLine?: number;
  oldLineIndex?: number;
  newLineIndex?: number;
}

export interface Problem {
  filepath: string;
  range: Range;
  message: string;
}

export interface Thread {
  name: string;
  id: number;
}

export type IdeType = "vscode" | "jetbrains";

export interface IdeInfo {
  ideType: IdeType;
  name: string;
  version: string;
  remoteName: string;
  extensionVersion: string;
  isPrerelease: boolean;
}

export interface BranchAndDir {
  branch: string;
  directory: string;
}

export interface IndexTag extends BranchAndDir {
  artifactId: string;
}

export enum FileType {
  Unkown = 0,
  File = 1,
  Directory = 2,
  SymbolicLink = 64,
}

export interface IdeSettings {
  remoteConfigServerUrl: string | undefined;
  remoteConfigSyncPeriod: number;
  userToken: string;
  continueTestEnvironment: "none" | "production" | "staging" | "local";
  pauseCodebaseIndexOnStart: boolean;
}

export interface FileStats {
  size: number;
  lastModified: number;
}

/** Map of file name to stats */
export type FileStatsMap = {
  [path: string]: FileStats;
};

export interface IDE {
  getIdeInfo(): Promise<IdeInfo>;

  getIdeSettings(): Promise<IdeSettings>;

  getDiff(includeUnstaged: boolean): Promise<string[]>;

  getClipboardContent(): Promise<{ text: string; copiedAt: string }>;

  isTelemetryEnabled(): Promise<boolean>;

  isWorkspaceRemote(): Promise<boolean>;

  getUniqueId(): Promise<string>;

  getTerminalContents(): Promise<string>;

  getDebugLocals(threadIndex: number): Promise<string>;

  getTopLevelCallStackSources(
    threadIndex: number,
    stackDepth: number,
  ): Promise<string[]>;

  getAvailableThreads(): Promise<Thread[]>;

  getWorkspaceDirs(): Promise<string[]>;

  getWorkspaceConfigs(): Promise<ContinueRcJson[]>;

  fileExists(fileUri: string): Promise<boolean>;

  writeFile(path: string, contents: string): Promise<void>;

  showVirtualFile(title: string, contents: string): Promise<void>;

  openFile(path: string): Promise<void>;

  openUrl(url: string): Promise<void>;

  runCommand(command: string, options?: TerminalOptions): Promise<void>;

  saveFile(fileUri: string): Promise<void>;

  readFile(fileUri: string): Promise<string>;

  readRangeInFile(fileUri: string, range: Range): Promise<string>;

  showLines(fileUri: string, startLine: number, endLine: number): Promise<void>;

  getOpenFiles(): Promise<string[]>;

  getCurrentFile(): Promise<
    | undefined
    | {
        isUntitled: boolean;
        path: string;
        contents: string;
      }
  >;

  getPinnedFiles(): Promise<string[]>;

  getSearchResults(query: string, maxResults?: number): Promise<string>;

  getFileResults(pattern: string, maxResults?: number): Promise<string[]>;

  subprocess(command: string, cwd?: string): Promise<[string, string]>;

  getProblems(fileUri?: string | undefined): Promise<Problem[]>;

  getBranch(dir: string): Promise<string>;

  getTags(artifactId: string): Promise<IndexTag[]>;

  getRepoName(dir: string): Promise<string | undefined>;

  showToast(
    type: ToastType,
    message: string,
    ...otherParams: any[]
  ): Promise<any>;

  getGitRootPath(dir: string): Promise<string | undefined>;

  listDir(dir: string): Promise<[string, FileType][]>;

  getFileStats(files: string[]): Promise<FileStatsMap>;

  // Secret Storage
  readSecrets(keys: string[]): Promise<Record<string, string>>;

  writeSecrets(secrets: { [key: string]: string }): Promise<void>;

  // LSP
  gotoDefinition(location: Location): Promise<RangeInFile[]>;

  // Callbacks
  onDidChangeActiveTextEditor(callback: (fileUri: string) => void): void;
}

// Slash Commands

export interface ContinueSDK {
  ide: IDE;
  llm: ILLM;
  addContextItem: (item: ContextItemWithId) => void;
  history: ChatMessage[];
  input: string;
  params?: { [key: string]: any } | undefined;
  contextItems: ContextItemWithId[];
  selectedCode: RangeInFile[];
  config: ContinueConfig;
  fetch: FetchFunction;
  completionOptions?: LLMFullCompletionOptions;
  abortController: AbortController;
}

/* Be careful changing SlashCommand or SlashCommandDescription, config.ts can break */
export interface SlashCommandDescription {
  name: string;
  description: string;
  prompt?: string;
  params?: { [key: string]: any };
}

export interface SlashCommand extends SlashCommandDescription {
  run: (sdk: ContinueSDK) => AsyncGenerator<string | undefined>;
}

export interface SlashCommandWithSource extends SlashCommandDescription {
  run?: (sdk: ContinueSDK) => AsyncGenerator<string | undefined>; // Optional - only needed for legacy
  source: SlashCommandSource;
  promptFile?: string;
  overrideSystemMessage?: string;
}

export type SlashCommandSource =
  | "built-in-legacy"
  | "built-in"
  | "json-custom-command"
  | "config-ts-slash-command"
  | "yaml-prompt-block"
  | "mcp-prompt"
  | "prompt-file-v1"
  | "prompt-file-v2"
  | "invokable-rule";

export interface SlashCommandDescWithSource extends SlashCommandDescription {
  isLegacy: boolean; // Maps to if slashcommand.run exists
  source: SlashCommandSource;
  promptFile?: string;
  mcpServerName?: string;
  mcpArgs?: MCPPromptArgs;
}

// Config

export type StepName =
  | "AnswerQuestionChroma"
  | "GenerateShellCommandStep"
  | "EditHighlightedCodeStep"
  | "ShareSessionStep"
  | "CommentCodeStep"
  | "ClearHistoryStep"
  | "StackOverflowStep"
  | "OpenConfigStep"
  | "GenerateShellCommandStep"
  | "DraftIssueStep";

export type ContextProviderName =
  | "diff"
  | "terminal"
  | "debugger"
  | "open"
  | "google"
  | "search"
  | "tree"
  | "http"
  | "codebase"
  | "problems"
  | "folder"
  | "jira"
  | "postgres"
  | "database"
  | "code"
  | "docs"
  | "gitlab-mr"
  | "os"
  | "currentFile"
  | "greptile"
  | "outline"
  | "continue-proxy"
  | "highlights"
  | "file"
  | "issue"
  | "repo-map"
  | "url"
  | "commit"
  | "web"
  | "discord"
  | "clipboard"
  | string;

export type TemplateType =
  | "llama2"
  | "alpaca"
  | "zephyr"
  | "phi2"
  | "phind"
  | "anthropic"
  | "chatml"
  | "none"
  | "openchat"
  | "deepseek"
  | "xwin-coder"
  | "neural-chat"
  | "codellama-70b"
  | "llava"
  | "gemma"
  | "granite"
  | "llama3"
  | "codestral";

export interface RequestOptions {
  timeout?: number;
  verifySsl?: boolean;
  caBundlePath?: string | string[];
  proxy?: string;
  headers?: { [key: string]: string };
  extraBodyProperties?: { [key: string]: any };
  noProxy?: string[];
  clientCertificate?: ClientCertificateOptions;
}

export interface CacheBehavior {
  cacheSystemMessage?: boolean;
  cacheConversation?: boolean;
}

export interface ClientCertificateOptions {
  cert: string;
  key: string;
  passphrase?: string;
}

export interface StepWithParams {
  name: StepName;
  params: { [key: string]: any };
}

export interface ContextProviderWithParams {
  name: ContextProviderName;
  params: { [key: string]: any };
}

export interface CustomCommand {
  name: string;
  prompt: string;
  description?: string;
}

export interface Prediction {
  type: "content";
  content:
    | string
    | {
        type: "text";
        text: string;
      }[];
}

export interface ToolExtras {
  ide: IDE;
  llm: ILLM;
  fetch: FetchFunction;
  tool: Tool;
  toolCallId?: string;
  onPartialOutput?: (params: {
    toolCallId: string;
    contextItems: ContextItem[];
  }) => void;
  config: ContinueConfig;
  messenger?: IMessenger<ToCoreProtocol, FromCoreProtocol>;
  codeBaseIndexer?: CodebaseIndexer;
}

export interface Tool {
  type: "function";
  function: {
    name: string;
    description?: string;
    parameters?: Record<string, any>;
    strict?: boolean | null;
  };

  displayTitle: string;
  wouldLikeTo?: string;
  isCurrently?: string;
  hasAlready?: string;
  readonly: boolean;
  isInstant?: boolean;
  uri?: string;
  faviconUrl?: string;
  group: string;
  originalFunctionName?: string;
}

interface ToolChoice {
  type: "function";
  function: {
    name: string;
  };
}

export interface ConfigDependentToolParams {
  rules: RuleWithSource[];
  enableExperimentalTools: boolean;
}

export type GetTool = (params: ConfigDependentToolParams) => Tool;

export interface BaseCompletionOptions {
  temperature?: number;
  topP?: number;
  topK?: number;
  minP?: number;
  presencePenalty?: number;
  frequencyPenalty?: number;
  mirostat?: number;
  stop?: string[];
  maxTokens?: number;
  numThreads?: number;
  useMmap?: boolean;
  keepAlive?: number;
  numGpu?: number;
  raw?: boolean;
  stream?: boolean;
  prediction?: Prediction;
  tools?: Tool[];
  toolChoice?: ToolChoice;
  reasoning?: boolean;
  reasoningBudgetTokens?: number;
  promptCaching?: boolean;
}

export interface ModelCapability {
  uploadImage?: boolean;
  tools?: boolean;
}

export interface ModelDescription {
  title: string;
  provider: string;
  underlyingProviderName: string;
  model: string;
  apiKey?: string;

  apiBase?: string;
  apiKeyLocation?: string;
  envSecretLocations?: Record<string, string>;
  orgScopeId?: string | null;

  onPremProxyUrl?: string | null;

  contextLength?: number;
  maxStopWords?: number;
  template?: TemplateType;
  completionOptions?: BaseCompletionOptions;
  baseAgentSystemMessage?: string;
  basePlanSystemMessage?: string;
  baseChatSystemMessage?: string;
  requestOptions?: RequestOptions;
  promptTemplates?: { [key: string]: string };
  cacheBehavior?: CacheBehavior;
  capabilities?: ModelCapability;
  roles?: ModelRole[];
  configurationStatus?: LLMConfigurationStatuses;
}

export interface JSONEmbedOptions {
  apiBase?: string;
  apiKey?: string;
  model?: string;
  deployment?: string;
  apiType?: string;
  apiVersion?: string;
  requestOptions?: RequestOptions;
  maxEmbeddingChunkSize?: number;
  maxEmbeddingBatchSize?: number;

  // AWS options
  profile?: string;

  // AWS and VertexAI Options
  region?: string;

  // VertexAI and Watsonx Options
  projectId?: string;
}

export interface EmbeddingsProviderDescription extends JSONEmbedOptions {
  provider: string;
}

export interface RerankerDescription {
  name: string;
  params?: { [key: string]: any };
}

// TODO: We should consider renaming this to AutocompleteOptions.
export interface TabAutocompleteOptions {
  disable: boolean;
  maxPromptTokens: number;
  debounceDelay: number;
  modelTimeout: number;
  maxSuffixPercentage: number;
  prefixPercentage: number;
  transform?: boolean;
  template?: string;
  multilineCompletions: "always" | "never" | "auto";
  slidingWindowPrefixPercentage: number;
  slidingWindowSize: number;
  useCache: boolean;
  onlyMyCode: boolean;
  useRecentlyEdited: boolean;
  useRecentlyOpened: boolean;
  disableInFiles?: string[];
  useImports?: boolean;
  showWhateverWeHaveAtXMs?: number;
  // true = enabled, false = disabled, number = enabled with priority
  experimental_includeClipboard: boolean | number;
  experimental_includeRecentlyVisitedRanges: boolean | number;
  experimental_includeRecentlyEditedRanges: boolean | number;
  experimental_includeDiff: boolean | number;
}

export interface StdioOptions {
  type: "stdio";
  command: string;
  args: string[];
  env?: Record<string, string>;
  cwd?: string;
  requestOptions?: RequestOptions;
}

export interface WebSocketOptions {
  type: "websocket";
  url: string;
  requestOptions?: RequestOptions;
}

export interface SSEOptions {
  type: "sse";
  url: string;
  requestOptions?: RequestOptions;
}

export interface StreamableHTTPOptions {
  type: "streamable-http";
  url: string;
  requestOptions?: RequestOptions;
}

export type TransportOptions =
  | StdioOptions
  | WebSocketOptions
  | SSEOptions
  | StreamableHTTPOptions;

export interface MCPOptions {
  name: string;
  id: string;
  transport: TransportOptions;
  faviconUrl?: string;
  timeout?: number;
}

export type MCPConnectionStatus =
  | "connecting"
  | "connected"
  | "error"
  | "not-connected";

export type MCPPromptArgs = {
  name: string;
  description?: string;
  required?: boolean;
}[];

export interface MCPPrompt {
  name: string;
  description?: string;
  arguments?: MCPPromptArgs;
}

// Leaving here to ideate on
// export type ContinueConfigSource = "local-yaml" | "local-json" | "hub-assistant" | "hub"

// https://modelcontextprotocol.io/docs/concepts/resources#direct-resources
export interface MCPResource {
  name: string;
  uri: string;
  description?: string;
  mimeType?: string;
}

// https://modelcontextprotocol.io/docs/concepts/resources#resource-templates
export interface MCPResourceTemplate {
  uriTemplate: string;
  name: string;
  description?: string;
  mimeType?: string;
}

export interface MCPTool {
  name: string;
  description?: string;
  inputSchema: {
    type: "object";
    properties?: Record<string, any>;
  };
}

export interface MCPServerStatus extends MCPOptions {
  status: MCPConnectionStatus;
  errors: string[];

  prompts: MCPPrompt[];
  tools: MCPTool[];
  resources: MCPResource[];
  resourceTemplates: MCPResourceTemplate[];
}

export interface ContinueUIConfig {
  codeBlockToolbarPosition?: "top" | "bottom";
  fontSize?: number;
  displayRawMarkdown?: boolean;
  showChatScrollbar?: boolean;
  codeWrap?: boolean;
  showSessionTabs?: boolean;
  autoAcceptEditToolDiffs?: boolean;
}

export interface ContextMenuConfig {
  comment?: string;
  docstring?: string;
  fix?: string;
  optimize?: string;
  fixGrammar?: string;
}

export interface ExperimentalModelRoles {
  repoMapFileSelection?: string;
  inlineEdit?: string;
  applyCodeBlock?: string;
}

export interface ExperimentalMCPOptions {
  transport: TransportOptions;
  faviconUrl?: string;
  timeout?: number;
}

export type ApplyStateStatus =
  | "not-started" // Apply state created but not necessarily streaming
  | "streaming" // Changes are being applied to the file
  | "done" // All changes have been applied, awaiting user to accept/reject
  | "closed"; // All changes have been applied. Note that for new files, we immediately set the status to "closed"

export interface ApplyState {
  streamId: string;
  status?: ApplyStateStatus;
  numDiffs?: number;
  filepath?: string;
  fileContent?: string;
  toolCallId?: string;
}

export interface StreamDiffLinesPayload {
  prefix: string;
  highlighted: string;
  suffix: string;
  input: string;
  language: string | undefined;
  modelTitle: string | undefined;
  includeRulesInSystemMessage: boolean;
  fileUri?: string;
}

export interface HighlightedCodePayload {
  rangeInFileWithContents: RangeInFileWithContents;
  prompt?: string;
  shouldRun?: boolean;
}

export interface AcceptOrRejectDiffPayload {
  filepath?: string;
  streamId?: string;
}

export interface ShowFilePayload {
  filepath: string;
}

export interface ApplyToFilePayload {
  streamId: string;
  filepath?: string;
  text: string;
  toolCallId?: string;
  isSearchAndReplace?: boolean;
}

export interface RangeInFileWithContents {
  filepath: string;
  range: {
    start: { line: number; character: number };
    end: { line: number; character: number };
  };
  contents: string;
}

export interface RangeInFileWithNextEditInfo {
  filepath: string;
  range: Range;
  fileContents: string;
  editText: string;
  afterCursorPos: Position;
  beforeCursorPos: Position;
  workspaceDir: string;
}

export type SetCodeToEditPayload = RangeInFileWithContents | FileWithContents;

/**
 * Represents the configuration for a quick action in the Code Lens.
 * Quick actions are custom commands that can be added to function and class declarations.
 */
export interface QuickActionConfig {
  /**
   * The title of the quick action that will display in the Code Lens.
   */
  title: string;

  /**
   * The prompt that will be sent to the model when the quick action is invoked,
   * with the function or class body concatenated.
   */
  prompt: string;

  /**
   * If `true`, the result of the quick action will be sent to the chat panel.
   * If `false`, the streamed result will be inserted into the document.
   *
   * Defaults to `false`.
   */
  sendToChat: boolean;
}

export type DefaultContextProvider = ContextProviderWithParams & {
  query?: string;
};

export interface ExperimentalConfig {
  contextMenuPrompts?: ContextMenuConfig;
  modelRoles?: ExperimentalModelRoles;
  defaultContext?: DefaultContextProvider[];
  promptPath?: string;
  enableExperimentalTools?: boolean;

  /**
   * Quick actions are a way to add custom commands to the Code Lens of
   * function and class declarations.
   */
  quickActions?: QuickActionConfig[];

  /**
   * Automatically read LLM chat responses aloud using system TTS models
   */
  readResponseTTS?: boolean;

  /**
   * If set to true, we will attempt to pull down and install an instance of Chromium
   * that is compatible with the current version of Puppeteer.
   * This is needed to crawl a large number of documentation sites that are dynamically rendered.
   */
  useChromiumForDocsCrawling?: boolean;
  modelContextProtocolServers?: ExperimentalMCPOptions[];

  /**
   * If enabled, will add the current file as context.
   */
  useCurrentFileAsContext?: boolean;

  /**
   * If enabled, will enable next edit in place of autocomplete
   */
  optInNextEditFeature?: boolean;

  /**
   * If enabled, @codebase will only use tool calling
   * instead of embeddings, FTS, recently edited files, etc.
   */
  codebaseToolCallingOnly?: boolean;
}

export interface AnalyticsConfig {
  provider: string;
  url?: string;
  clientKey?: string;
}

export interface JSONModelDescription {
  title: string;
  provider: string;
  underlyingProviderName: string;
  model: string;
  apiKey?: string;
  apiBase?: string;

  contextLength?: number;
  maxStopWords?: number;
  template?: TemplateType;
  completionOptions?: BaseCompletionOptions;
  systemMessage?: string;
  requestOptions?: RequestOptions;
  cacheBehavior?: CacheBehavior;

  region?: string;
  profile?: string;
  modelArn?: string;
  apiType?: "openai" | "azure";
  apiVersion?: string;
  deployment?: string;
  projectId?: string;
  accountId?: string;
  aiGatewaySlug?: string;
  useLegacyCompletionsEndpoint?: boolean;
  deploymentId?: string;
}

// config.json
export interface SerializedContinueConfig {
  env?: string[];
  allowAnonymousTelemetry?: boolean;
  models: JSONModelDescription[];
  systemMessage?: string;
  completionOptions?: BaseCompletionOptions;
  requestOptions?: RequestOptions;
  slashCommands?: SlashCommandDescription[];
  customCommands?: CustomCommand[];
  contextProviders?: ContextProviderWithParams[];
  disableIndexing?: boolean;
  disableSessionTitles?: boolean;
  userToken?: string;
  embeddingsProvider?: EmbeddingsProviderDescription;
  tabAutocompleteModel?: JSONModelDescription | JSONModelDescription[];
  tabAutocompleteOptions?: Partial<TabAutocompleteOptions>;
  ui?: ContinueUIConfig;
  reranker?: RerankerDescription;
  experimental?: ExperimentalConfig;
  analytics?: AnalyticsConfig;
  docs?: SiteIndexingConfig[];
  data?: DataDestination[];
}

export type ConfigMergeType = "merge" | "overwrite";

export type ContinueRcJson = Partial<SerializedContinueConfig> & {
  mergeBehavior: ConfigMergeType;
};

// config.ts - give users simplified interfaces
export interface Config {
  /** If set to true, Continue will collect anonymous usage data to improve the product. If set to false, we will collect nothing. Read here to learn more: https://docs.continue.dev/telemetry */
  allowAnonymousTelemetry?: boolean;
  /** Each entry in this array will originally be a JSONModelDescription, the same object from your config.json, but you may add CustomLLMs.
   * A CustomLLM requires you only to define an AsyncGenerator that calls the LLM and yields string updates. You can choose to define either `streamCompletion` or `streamChat` (or both).
   * Continue will do the rest of the work to construct prompt templates, handle context items, prune context, etc.
   */
  models: (CustomLLM | JSONModelDescription)[];
  /** A system message to be followed by all of your models */
  systemMessage?: string;
  /** The default completion options for all models */
  completionOptions?: BaseCompletionOptions;
  /** Request options that will be applied to all models and context providers */
  requestOptions?: RequestOptions;
  /** The list of slash commands that will be available in the sidebar */
  slashCommands?: (SlashCommand | SlashCommandWithSource)[];
  /** Each entry in this array will originally be a ContextProviderWithParams, the same object from your config.json, but you may add CustomContextProviders.
   * A CustomContextProvider requires you only to define a title and getContextItems function. When you type '@title <query>', Continue will call `getContextItems(query)`.
   */
  contextProviders?: (CustomContextProvider | ContextProviderWithParams)[];
  /** If set to true, Continue will not index your codebase for retrieval */
  disableIndexing?: boolean;
  /** If set to true, Continue will not make extra requests to the LLM to generate a summary title of each session. */
  disableSessionTitles?: boolean;
  /** An optional token to identify a user. Not used by Continue unless you write custom coniguration that requires such a token */
  userToken?: string;
  /** The provider used to calculate embeddings. If left empty, Continue will use transformers.js to calculate the embeddings with all-MiniLM-L6-v2 */
  embeddingsProvider?: EmbeddingsProviderDescription | ILLM;
  /** The model that Continue will use for tab autocompletions. */
  tabAutocompleteModel?:
    | CustomLLM
    | JSONModelDescription
    | (CustomLLM | JSONModelDescription)[];
  /** Options for tab autocomplete */
  tabAutocompleteOptions?: Partial<TabAutocompleteOptions>;
  /** UI styles customization */
  ui?: ContinueUIConfig;
  /** Options for the reranker */
  reranker?: RerankerDescription | ILLM;
  /** Experimental configuration */
  experimental?: ExperimentalConfig;
  /** Analytics configuration */
  analytics?: AnalyticsConfig;
  data?: DataDestination[];
}

// in the actual Continue source code
export interface ContinueConfig {
  allowAnonymousTelemetry?: boolean;
  // systemMessage?: string;
  completionOptions?: BaseCompletionOptions;
  requestOptions?: RequestOptions;
  slashCommands: SlashCommandWithSource[];
  contextProviders: IContextProvider[];
  disableSessionTitles?: boolean;
  disableIndexing?: boolean;
  userToken?: string;
  tabAutocompleteOptions?: Partial<TabAutocompleteOptions>;
  ui?: ContinueUIConfig;
  experimental?: ExperimentalConfig;
  analytics?: AnalyticsConfig;
  docs?: SiteIndexingConfig[];
  tools: Tool[];
  mcpServerStatuses: MCPServerStatus[];
  rules: RuleWithSource[];
  modelsByRole: Record<ModelRole, ILLM[]>;
  selectedModelByRole: Record<ModelRole, ILLM | null>;
  data?: DataDestination[];
}

export interface BrowserSerializedContinueConfig {
  allowAnonymousTelemetry?: boolean;
  // systemMessage?: string;
  completionOptions?: BaseCompletionOptions;
  requestOptions?: RequestOptions;
  slashCommands: SlashCommandDescWithSource[];
  contextProviders: ContextProviderDescription[];
  disableIndexing?: boolean;
  disableSessionTitles?: boolean;
  userToken?: string;
  ui?: ContinueUIConfig;
  experimental?: ExperimentalConfig;
  analytics?: AnalyticsConfig;
  docs?: SiteIndexingConfig[];
  tools: Tool[];
  mcpServerStatuses: MCPServerStatus[];
  rules: RuleWithSource[];
  usePlatform: boolean;
  tabAutocompleteOptions?: Partial<TabAutocompleteOptions>;
  modelsByRole: Record<ModelRole, ModelDescription[]>;
  selectedModelByRole: Record<ModelRole, ModelDescription | null>;
}

// DOCS SUGGESTIONS AND PACKAGE INFO
export interface FilePathAndName {
  path: string;
  name: string;
}

export interface PackageFilePathAndName extends FilePathAndName {
  packageRegistry: string; // e.g. npm, pypi
}

export type ParsedPackageInfo = {
  name: string;
  packageFile: PackageFilePathAndName;
  language: string;
  version: string;
};

export type PackageDetails = {
  docsLink?: string;
  docsLinkWarning?: string;
  title?: string;
  description?: string;
  repo?: string;
  license?: string;
};

export type PackageDetailsSuccess = PackageDetails & {
  docsLink: string;
};

export type PackageDocsResult = {
  packageInfo: ParsedPackageInfo;
} & (
  | { error: string; details?: never }
  | { details: PackageDetailsSuccess; error?: never }
);

export interface TerminalOptions {
  reuseTerminal?: boolean;
  terminalName?: string;
  waitForCompletion?: boolean;
}

export type RuleSource =
  | "default-chat"
  | "default-plan"
  | "default-agent"
  | "model-options-chat"
  | "model-options-plan"
  | "model-options-agent"
  | "rules-block"
  | "colocated-markdown"
  | "json-systemMessage"
  | ".continuerules";

export interface RuleWithSource {
  name?: string;
  slug?: string;
  source: RuleSource;
  globs?: string | string[];
  regex?: string | string[];
  rule: string;
  description?: string;
  ruleFile?: string;
  alwaysApply?: boolean;
}
export interface CompleteOnboardingPayload {
  mode: OnboardingModes;
  provider?: string;
  apiKey?: string;
}

<<<<<<< HEAD
// Task Manager

type TaskMetadata = {
  createdAt: string;
  updatedAt: string;
};

export type TaskInfo = {
  id: string;
  name: string;
  description: string;
  status: TaskStatus;
  metadata: TaskMetadata;
};
=======
export interface CompiledMessagesResult {
  compiledChatMessages: ChatMessage[];
  didPrune: boolean;
  contextPercentage: number;
}

export interface MessageOption {
  precompiled: boolean;
}
>>>>>>> b25a71c8
<|MERGE_RESOLUTION|>--- conflicted
+++ resolved
@@ -1716,7 +1716,16 @@
   apiKey?: string;
 }
 
-<<<<<<< HEAD
+export interface CompiledMessagesResult {
+  compiledChatMessages: ChatMessage[];
+  didPrune: boolean;
+  contextPercentage: number;
+}
+
+export interface MessageOption {
+  precompiled: boolean;
+}
+
 // Task Manager
 
 type TaskMetadata = {
@@ -1730,15 +1739,4 @@
   description: string;
   status: TaskStatus;
   metadata: TaskMetadata;
-};
-=======
-export interface CompiledMessagesResult {
-  compiledChatMessages: ChatMessage[];
-  didPrune: boolean;
-  contextPercentage: number;
-}
-
-export interface MessageOption {
-  precompiled: boolean;
-}
->>>>>>> b25a71c8
+};