export interface ChunkWithoutID {
  content: string;
  startLine: number;
  endLine: number;
  otherMetadata?: { [key: string]: any };
}

export interface Chunk extends ChunkWithoutID {
  digest: string;
  filepath: string;
  index: number; // Index of the chunk in the document at filepath
}

export interface LLMReturnValue {
  prompt: string;
  completion: string;
}
export interface ILLM extends LLMOptions {
  get providerName(): ModelProvider;

  uniqueId: string;
  model: string;

  title?: string;
  systemMessage?: string;
  contextLength: number;
  completionOptions: CompletionOptions;
  requestOptions?: RequestOptions;
  promptTemplates?: Record<string, string>;
  templateMessages?: (messages: ChatMessage[]) => string;
  writeLog?: (str: string) => Promise<void>;
  llmRequestHook?: (model: string, prompt: string) => any;
  apiKey?: string;
  apiBase?: string;

  engine?: string;
  apiVersion?: string;
  apiType?: string;
  region?: string;
  projectId?: string;

  _fetch?: (input: any, init?: any) => Promise<any>;

  complete(prompt: string, options?: LLMFullCompletionOptions): Promise<string>;

  streamComplete(
    prompt: string,
    options?: LLMFullCompletionOptions
  ): AsyncGenerator<string, LLMReturnValue>;

  streamChat(
    messages: ChatMessage[],
    options?: LLMFullCompletionOptions
  ): AsyncGenerator<ChatMessage, LLMReturnValue>;

  chat(
    messages: ChatMessage[],
    options?: LLMFullCompletionOptions
  ): Promise<ChatMessage>;

  countTokens(text: string): number;
}

export interface ContextProviderDescription {
  title: string;
  displayTitle: string;
  description: string;
  dynamic: boolean;
  requiresQuery: boolean;
}

interface ContextProviderExtras {
  fullInput: string;
  embeddingsProvider?: EmbeddingsProvider;
  llm: ILLM;
}

export interface CustomContextProvider {
  title: string;
  displayTitle?: string;
  description?: string;
  getContextItems(
    query: string,
    extras: ContextProviderExtras
  ): Promise<ContextItem[]>;
}

export interface IContextProvider {
  get description(): ContextProviderDescription;

  getContextItems(
    query: string,
    extras: ContextProviderExtras
  ): Promise<ContextItem[]>;
}

export interface PersistedSessionInfo {
  history: ChatHistory;
  title: string;
  workspaceDirectory: string;
  sessionId: string;
}

export interface SessionInfo {
  sessionId: string;
  title: string;
  dateCreated: string;
  workspaceDirectory: string;
}

export interface RangeInFile {
  filepath: string;
  range: Range;
}

export interface Range {
  start: Position;
  end: Position;
}
export interface Position {
  line: number;
  character: number;
}
export interface FileEdit {
  filepath: string;
  range: Range;
  replacement: string;
}

export interface ContinueError {
  title: string;
  message: string;
}

export interface CompletionOptions {
  model: string;

  maxTokens: number;
  temperature?: number;
  topP?: number;
  topK?: number;
  minP?: number;
  presencePenalty?: number;
  frequencyPenalty?: number;
  stop?: string[];
}

export type ChatMessageRole = "user" | "assistant" | "system";

export interface ChatMessage {
  role: ChatMessageRole;
  content: string;
}

export interface ContextItemId {
  providerTitle: string;
  itemId: string;
}

export interface ContextItem {
  content: string;
  name: string;
  description: string;
  editing?: boolean;
  editable?: boolean;
}

export interface ContextItemWithId {
  content: string;
  name: string;
  description: string;
  id: ContextItemId;
  editing?: boolean;
  editable?: boolean;
}

export interface ChatHistoryItem {
  message: ChatMessage;
  editorState?: any;
  contextItems: ContextItemWithId[];
  promptLogs?: [string, string][]; // [prompt, completion]
}

export type ChatHistory = ChatHistoryItem[];

// LLM

export interface LLMFullCompletionOptions {
  raw?: boolean;
  log?: boolean;

  model?: string;

  temperature?: number;
  topP?: number;
  topK?: number;
  minP?: number;
  presencePenalty?: number;
  frequencyPenalty?: number;
  stop?: string[];
  maxTokens?: number;
}
export interface LLMOptions {
  model: string;

  title?: string;
  uniqueId?: string;
  systemMessage?: string;
  contextLength?: number;
  completionOptions?: CompletionOptions;
  requestOptions?: RequestOptions;
  template?: TemplateType;
  promptTemplates?: Record<string, string>;
  templateMessages?: (messages: ChatMessage[]) => string;
  writeLog?: (str: string) => Promise<void>;
  llmRequestHook?: (model: string, prompt: string) => any;
  apiKey?: string;
  apiBase?: string;

  // Azure options
  engine?: string;
  apiVersion?: string;
  apiType?: string;

  // GCP Options
  region?: string;
  projectId?: string;
}
type RequireAtLeastOne<T, Keys extends keyof T = keyof T> = Pick<
  T,
  Exclude<keyof T, Keys>
> &
  {
    [K in Keys]-?: Required<Pick<T, K>> & Partial<Pick<T, Exclude<Keys, K>>>;
  }[Keys];

export interface CustomLLMWithOptionals {
  options?: LLMOptions;
  streamCompletion?: (
    prompt: string,
    options: CompletionOptions,
    fetch: (input: RequestInfo | URL, init?: RequestInit) => Promise<Response>
  ) => AsyncGenerator<string>;
  streamChat?: (
    messages: ChatMessage[],
    options: CompletionOptions,
    fetch: (input: RequestInfo | URL, init?: RequestInit) => Promise<Response>
  ) => AsyncGenerator<string>;
}

/**
 * The LLM interface requires you to specify either `streamCompletion` or `streamChat` (or both).
 */
export type CustomLLM = RequireAtLeastOne<
  CustomLLMWithOptionals,
  "streamCompletion" | "streamChat"
>;

// IDE

export interface DiffLine {
  type: "new" | "old" | "same";
  line: string;
}

export class Problem {
  filepath: string;
  range: Range;
  message: string;
}

export interface IDE {
  getSerializedConfig(): Promise<SerializedContinueConfig>;
  getConfigJsUrl(): Promise<string | undefined>;
  getDiff(): Promise<string>;
  getTerminalContents(): Promise<string>;
  listWorkspaceContents(directory?: string): Promise<string[]>;
  listFolders(): Promise<string[]>;
  getWorkspaceDirs(): Promise<string[]>;
  writeFile(path: string, contents: string): Promise<void>;
  showVirtualFile(title: string, contents: string): Promise<void>;
  getContinueDir(): Promise<string>;
  openFile(path: string): Promise<void>;
  runCommand(command: string): Promise<void>;
  saveFile(filepath: string): Promise<void>;
  readFile(filepath: string): Promise<string>;
  showDiff(
    filepath: string,
    newContents: string,
    stepIndex: number
  ): Promise<void>;
  verticalDiffUpdate(
    filepath: string,
    startLine: number,
    endLine: number,
    diffLine: DiffLine
  ): Promise<void>;
  getOpenFiles(): Promise<string[]>;
  getSearchResults(query: string): Promise<string>;
  subprocess(command: string): Promise<[string, string]>;
  getProblems(filepath?: string | undefined): Promise<Problem[]>;

  // Embeddings
  /**
   * Returns list of [tag, filepath, hash of contents] that need to be embedded
   */
  getFilesToEmbed(providerId: string): Promise<[string, string, string][]>;
  sendEmbeddingForChunk(
    chunk: Chunk,
    embedding: number[],
    tags: string[]
  ): void;
  retrieveChunks(
    text: string,
    n: number,
    directory: string | undefined
  ): Promise<Chunk[]>;
}

// Slash Commands

export interface ContinueSDK {
  ide: IDE;
  llm: ILLM;
  addContextItem: (item: ContextItemWithId) => void;
  history: ChatMessage[];
  input: string;
  params?: { [key: string]: any } | undefined;
  contextItems: ContextItemWithId[];
}

export interface SlashCommand {
  name: string;
  description: string;
  params?: { [key: string]: any };
  run: (sdk: ContinueSDK) => AsyncGenerator<string | undefined>;

  // If true, this command will be run in NodeJs and have access to the filesystem and other Node-only APIs
  // You must make sure to dynamically import any Node-only dependencies in your command so that it doesn't break in the browser
  runInNodeJs?: boolean;
}

// Config

type StepName =
  | "AnswerQuestionChroma"
  | "GenerateShellCommandStep"
  | "EditHighlightedCodeStep"
  | "ShareSessionStep"
  | "CommentCodeStep"
  | "ClearHistoryStep"
  | "StackOverflowStep"
  | "OpenConfigStep"
  | "GenerateShellCommandStep"
  | "DraftIssueStep";

type ContextProviderName =
  | "diff"
  | "github"
  | "terminal"
  | "open"
  | "google"
  | "search"
  | "url"
  | "tree"
  | "http"
  | "codebase"
  | "problems"
  | "folder";

type TemplateType =
  | "llama2"
  | "alpaca"
  | "zephyr"
  | "phi2"
  | "phind"
  | "anthropic"
  | "chatml"
  | "none"
  | "openchat"
  | "deepseek"
  | "xwin-coder"
  | "neural-chat";

type ModelProvider =
  | "openai"
  | "free-trial"
  | "anthropic"
  | "together"
  | "ollama"
  | "huggingface-tgi"
  | "huggingface-inference-api"
  | "llama.cpp"
  | "replicate"
  | "text-gen-webui"
  | "google-palm"
  | "lmstudio"
  | "llamafile"
  | "gemini"
  | "mistral"
  | "bedrock"
  | "deepinfra"
  | "flowise";

export type ModelName =
  // OpenAI
  | "gpt-3.5-turbo"
  | "gpt-3.5-turbo-16k"
  | "gpt-4"
  | "gpt-3.5-turbo-0613"
  | "gpt-4-32k"
  | "gpt-4-1106-preview"
  // Open Source
  | "mistral-7b"
  | "mistral-8x7b"
  | "llama2-7b"
  | "llama2-13b"
  | "codellama-7b"
  | "codellama-13b"
  | "codellama-34b"
  | "phi2"
  | "phind-codellama-34b"
  | "wizardcoder-7b"
  | "wizardcoder-13b"
  | "wizardcoder-34b"
  | "zephyr-7b"
  | "codeup-13b"
  | "deepseek-1b"
  | "deepseek-7b"
  | "deepseek-33b"
  | "neural-chat-7b"
  // Anthropic
  | "claude-2"
  // Google PaLM
  | "chat-bison-001"
  // Gemini
  | "gemini-pro"
  // Mistral
  | "mistral-tiny"
  | "mistral-small"
  | "mistral-medium";

export interface RequestOptions {
  timeout?: number;
  verifySsl?: boolean;
  caBundlePath?: string | string[];
  proxy?: string;
  headers?: { [key: string]: string };
}

export interface StepWithParams {
  name: StepName;
  params: { [key: string]: any };
}

export interface ContextProviderWithParams {
  name: ContextProviderName;
  params: { [key: string]: any };
}

export interface SlashCommandDescription {
  name: string;
  description: string;
  params?: { [key: string]: any };
}

export interface CustomCommand {
  name: string;
  prompt: string;
  description: string;
}

interface BaseCompletionOptions {
  temperature?: number;
  topP?: number;
  topK?: number;
  minP?: number;
  presencePenalty?: number;
  frequencyPenalty?: number;
  stop?: string[];
  maxTokens: number;
}

export interface ModelDescription {
  title: string;
  provider: ModelProvider;
  model: string;
  apiKey?: string;
  apiBase?: string;
  contextLength?: number;
  template?: TemplateType;
  completionOptions?: BaseCompletionOptions;
  systemMessage?: string;
  requestOptions?: RequestOptions;
  promptTemplates?: { [key: string]: string };
}

export type EmbeddingsProviderName = "transformers.js" | "ollama" | "openai";

export interface EmbedOptions {
  apiBase?: string;
  apiKey?: string;
  model?: string;
}

export interface EmbeddingsProviderDescription extends EmbedOptions {
  provider: EmbeddingsProviderName;
}

export interface EmbeddingsProvider {
  id: string;
  embed(chunks: string[]): Promise<number[][]>;
}

export interface SerializedContinueConfig {
  disallowedSteps?: string[];
  allowAnonymousTelemetry?: boolean;
  models: ModelDescription[];
  systemMessage?: string;
  completionOptions?: BaseCompletionOptions;
  slashCommands?: SlashCommandDescription[];
  customCommands?: CustomCommand[];
  contextProviders?: ContextProviderWithParams[];
  disableIndexing?: boolean;
  disableSessionTitles?: boolean;
  userToken?: string;
  embeddingsProvider?: EmbeddingsProviderDescription;
  tabAutocompleteModel?: ModelDescription;
}

export interface Config {
  /** If set to true, Continue will collect anonymous usage data to improve the product. If set to false, we will collect nothing. Read here to learn more: https://continue.dev/docs/telemetry */
  allowAnonymousTelemetry?: boolean;
  /** Each entry in this array will originally be a ModelDescription, the same object from your config.json, but you may add CustomLLMs.
   * A CustomLLM requires you only to define an AsyncGenerator that calls the LLM and yields string updates. You can choose to define either `streamCompletion` or `streamChat` (or both).
   * Continue will do the rest of the work to construct prompt templates, handle context items, prune context, etc.
   */
  models: (CustomLLM | ModelDescription)[];
  /** A system message to be followed by all of your models */
  systemMessage?: string;
  /** The default completion options for all models */
  completionOptions?: BaseCompletionOptions;
  /** The list of slash commands that will be available in the sidebar */
  slashCommands?: SlashCommand[];
  /** Each entry in this array will originally be a ContextProviderWithParams, the same object from your config.json, but you may add CustomContextProviders.
   * A CustomContextProvider requires you only to define a title and getContextItems function. When you type '@title <query>', Continue will call `getContextItems(query)`.
   */
  contextProviders?: (CustomContextProvider | ContextProviderWithParams)[];
  /** If set to true, Continue will not index your codebase for retrieval */
  disableIndexing?: boolean;
  /** If set to true, Continue will not make extra requests to the LLM to generate a summary title of each session. */
  disableSessionTitles?: boolean;
  /** An optional token to identify a user. Not used by Continue unless you write custom coniguration that requires such a token */
  userToken?: string;
  /** The provider used to calculate embeddings. If left empty, Continue will use transformers.js to calculate the embeddings with all-MiniLM-L6-v2 */
  embeddingsProvider?: EmbeddingsProviderDescription | EmbeddingsProvider;
  /** The model that Continue will use for tab autocompletions. */
  tabAutocompleteModel?: CustomLLM | ModelDescription;
}

export interface ContinueConfig {
  allowAnonymousTelemetry?: boolean;
  models: ILLM[];
  systemMessage?: string;
  completionOptions?: BaseCompletionOptions;
  slashCommands?: SlashCommand[];
  contextProviders?: IContextProvider[];
  disableSessionTitles?: boolean;
  disableIndexing?: boolean;
  userToken?: string;
<<<<<<< HEAD
  embeddingsProvider?: EmbeddingsProvider;
  tabAutocompleteModel?: ILLM;
=======
  embeddingsProvider: EmbeddingsProvider;
>>>>>>> e0d58ac3
}<|MERGE_RESOLUTION|>--- conflicted
+++ resolved
@@ -568,10 +568,6 @@
   disableSessionTitles?: boolean;
   disableIndexing?: boolean;
   userToken?: string;
-<<<<<<< HEAD
-  embeddingsProvider?: EmbeddingsProvider;
+  embeddingsProvider: EmbeddingsProvider;
   tabAutocompleteModel?: ILLM;
-=======
-  embeddingsProvider: EmbeddingsProvider;
->>>>>>> e0d58ac3
 }