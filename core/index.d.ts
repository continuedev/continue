declare global {
  interface Window {
    ide?: "vscode";
    windowId: string;
    serverUrl: string;
    vscMachineId: string;
    vscMediaUrl: string;
    fullColorTheme?: {
      rules?: {
        token?: string;
        foreground?: string;
      }[];
    };
    colorThemeName?: string;
    workspacePaths?: string[];
    postIntellijMessage?: (
      messageType: string,
      data: any,
      messageIde: string,
    ) => void;
  }
}

export interface ChunkWithoutID {
  content: string;
  startLine: number;
  endLine: number;
  otherMetadata?: { [key: string]: any };
}

export interface Chunk extends ChunkWithoutID {
  digest: string;
  filepath: string;
  index: number; // Index of the chunk in the document at filepath
}

export interface IndexingProgressUpdate {
  progress: number;
  desc: string;
  status: "loading" | "indexing" | "done" | "failed" | "paused" | "disabled";
}

export type PromptTemplate =
  | string
  | ((
      history: ChatMessage[],
      otherData: Record<string, string>,
    ) => string | ChatMessage[]);

export interface ILLM extends LLMOptions {
  get providerName(): ModelProvider;

  uniqueId: string;
  model: string;

  title?: string;
  systemMessage?: string;
  contextLength: number;
  completionOptions: CompletionOptions;
  requestOptions?: RequestOptions;
  promptTemplates?: Record<string, PromptTemplate>;
  templateMessages?: (messages: ChatMessage[]) => string;
  writeLog?: (str: string) => Promise<void>;
  llmRequestHook?: (model: string, prompt: string) => any;
  apiKey?: string;
  apiBase?: string;

  engine?: string;
  apiVersion?: string;
  apiType?: string;
  region?: string;
  projectId?: string;

  complete(prompt: string, options?: LLMFullCompletionOptions): Promise<string>;

  streamComplete(
    prompt: string,
    options?: LLMFullCompletionOptions,
  ): AsyncGenerator<string, PromptLog>;

  streamFim(
    prefix: string,
    suffix: string,
    options?: LLMFullCompletionOptions,
  ): AsyncGenerator<string, PromptLog>;

  streamChat(
    messages: ChatMessage[],
    options?: LLMFullCompletionOptions,
  ): AsyncGenerator<ChatMessage, PromptLog>;

  chat(
    messages: ChatMessage[],
    options?: LLMFullCompletionOptions,
  ): Promise<ChatMessage>;

  countTokens(text: string): number;

  supportsImages(): boolean;

  supportsCompletions(): boolean;

  supportsPrefill(): boolean;

  supportsFim(): boolean;

  listModels(): Promise<string[]>;

  renderPromptTemplate(
    template: PromptTemplate,
    history: ChatMessage[],
    otherData: Record<string, string>,
    canPutWordsInModelsMouth?: boolean,
  ): string | ChatMessage[];
}

export type ContextProviderType = "normal" | "query" | "submenu";

export interface ContextProviderDescription {
  title: string;
  displayTitle: string;
  description: string;
  renderInlineAs?: string;
  type: ContextProviderType;
}

export type FetchFunction = (url: string | URL, init?: any) => Promise<any>;

export interface ContextProviderExtras {
  fullInput: string;
  embeddingsProvider: EmbeddingsProvider;
  reranker: Reranker | undefined;
  llm: ILLM;
  ide: IDE;
  selectedCode: RangeInFile[];
  fetch: FetchFunction;
}

export interface LoadSubmenuItemsArgs {
  ide: IDE;
  fetch: FetchFunction;
}

export interface CustomContextProvider {
  title: string;
  displayTitle?: string;
  description?: string;
  renderInlineAs?: string;
  type?: ContextProviderType;
  getContextItems(
    query: string,
    extras: ContextProviderExtras,
  ): Promise<ContextItem[]>;
  loadSubmenuItems?: (
    args: LoadSubmenuItemsArgs,
  ) => Promise<ContextSubmenuItem[]>;
}

export interface ContextSubmenuItem {
  id: string;
  title: string;
  description: string;
  iconUrl?: string;
}

export interface SiteIndexingConfig {
  startUrl: string;
  rootUrl: string;
  title: string;
  maxDepth?: number;
<<<<<<< HEAD
  faviconUrl: string;
=======
  faviconUrl?: string;
>>>>>>> e2a90ae5
}

export interface IContextProvider {
  get description(): ContextProviderDescription;

  getContextItems(
    query: string,
    extras: ContextProviderExtras,
  ): Promise<ContextItem[]>;

  loadSubmenuItems(args: LoadSubmenuItemsArgs): Promise<ContextSubmenuItem[]>;
}

export interface PersistedSessionInfo {
  history: ChatHistory;
  title: string;
  workspaceDirectory: string;
  sessionId: string;
}

export interface SessionInfo {
  sessionId: string;
  title: string;
  dateCreated: string;
  workspaceDirectory: string;
}

export interface RangeInFile {
  filepath: string;
  range: Range;
}

export interface FileWithContents {
  filepath: string;
  contents: string;
}

export interface Range {
  start: Position;
  end: Position;
}
export interface Position {
  line: number;
  character: number;
}
export interface FileEdit {
  filepath: string;
  range: Range;
  replacement: string;
}

export interface ContinueError {
  title: string;
  message: string;
}

export interface CompletionOptions extends BaseCompletionOptions {
  model: string;
}

export type ChatMessageRole = "user" | "assistant" | "system";

export interface MessagePart {
  type: "text" | "imageUrl";
  text?: string;
  imageUrl?: { url: string };
}

export type MessageContent = string | MessagePart[];

export interface ChatMessage {
  role: ChatMessageRole;
  content: MessageContent;
}

export interface ContextItemId {
  providerTitle: string;
  itemId: string;
}

export interface ContextItem {
  content: string;
  name: string;
  description: string;
  editing?: boolean;
  editable?: boolean;
}

export interface ContextItemWithId {
  content: string;
  name: string;
  description: string;
  id: ContextItemId;
  editing?: boolean;
  editable?: boolean;
}

export interface InputModifiers {
  useCodebase: boolean;
  noContext: boolean;
}

export interface PromptLog {
  completionOptions: CompletionOptions;
  prompt: string;
  completion: string;
}

export interface ChatHistoryItem {
  message: ChatMessage;
  editorState?: any;
  modifiers?: InputModifiers;
  contextItems: ContextItemWithId[];
  promptLogs?: PromptLog[];
}

export type ChatHistory = ChatHistoryItem[];

// LLM

export interface LLMFullCompletionOptions extends BaseCompletionOptions {
  log?: boolean;

  model?: string;
}
export interface LLMOptions {
  model: string;

  title?: string;
  uniqueId?: string;
  systemMessage?: string;
  contextLength?: number;
  completionOptions?: CompletionOptions;
  requestOptions?: RequestOptions;
  template?: TemplateType;
  promptTemplates?: Record<string, PromptTemplate>;
  templateMessages?: (messages: ChatMessage[]) => string;
  writeLog?: (str: string) => Promise<void>;
  llmRequestHook?: (model: string, prompt: string) => any;
  apiKey?: string;
  aiGatewaySlug?: string;
  apiBase?: string;

  useLegacyCompletionsEndpoint?: boolean;

  // Cloudflare options
  accountId?: string;

  // Azure options
  engine?: string;
  apiVersion?: string;
  apiType?: string;

  // GCP Options
  region?: string;
  projectId?: string;
}
type RequireAtLeastOne<T, Keys extends keyof T = keyof T> = Pick<
  T,
  Exclude<keyof T, Keys>
> &
  {
    [K in Keys]-?: Required<Pick<T, K>> & Partial<Pick<T, Exclude<Keys, K>>>;
  }[Keys];

export interface CustomLLMWithOptionals {
  options: LLMOptions;
  streamCompletion?: (
    prompt: string,
    options: CompletionOptions,
    fetch: (input: RequestInfo | URL, init?: RequestInit) => Promise<Response>,
  ) => AsyncGenerator<string>;
  streamChat?: (
    messages: ChatMessage[],
    options: CompletionOptions,
    fetch: (input: RequestInfo | URL, init?: RequestInit) => Promise<Response>,
  ) => AsyncGenerator<string>;
  listModels?: (
    fetch: (input: RequestInfo | URL, init?: RequestInit) => Promise<Response>,
  ) => Promise<string[]>;
}

/**
 * The LLM interface requires you to specify either `streamCompletion` or `streamChat` (or both).
 */
export type CustomLLM = RequireAtLeastOne<
  CustomLLMWithOptionals,
  "streamCompletion" | "streamChat"
>;

// IDE

export interface DiffLine {
  type: "new" | "old" | "same";
  line: string;
}

export class Problem {
  filepath: string;
  range: Range;
  message: string;
}

export class Thread {
  name: string;
  id: number;
}

export type IdeType = "vscode" | "jetbrains";
export interface IdeInfo {
  ideType: IdeType;
  name: string;
  version: string;
  remoteName: string;
  extensionVersion: string;
}

export interface BranchAndDir {
  branch: string;
  directory: string;
}

export interface IndexTag extends BranchAndDir {
  artifactId: string;
}

export enum FileType {
  Unkown = 0,
  File = 1,
  Directory = 2,
  SymbolicLink = 64,
}

export interface IDE {
  getIdeInfo(): Promise<IdeInfo>;
  getDiff(): Promise<string>;
  isTelemetryEnabled(): Promise<boolean>;
  getUniqueId(): Promise<string>;
  getTerminalContents(): Promise<string>;
  getDebugLocals(threadIndex: number): Promise<string>;
  getTopLevelCallStackSources(
    threadIndex: number,
    stackDepth: number,
  ): Promise<string[]>;
  getAvailableThreads(): Promise<Thread[]>;
  listWorkspaceContents(
    directory?: string,
    useGitIgnore?: boolean,
  ): Promise<string[]>;
  listFolders(): Promise<string[]>;
  getWorkspaceDirs(): Promise<string[]>;
  getWorkspaceConfigs(): Promise<ContinueRcJson[]>;
  writeFile(path: string, contents: string): Promise<void>;
  showVirtualFile(title: string, contents: string): Promise<void>;
  getContinueDir(): Promise<string>;
  openFile(path: string): Promise<void>;
  runCommand(command: string): Promise<void>;
  saveFile(filepath: string): Promise<void>;
  readFile(filepath: string): Promise<string>;
  readRangeInFile(filepath: string, range: Range): Promise<string>;
  showLines(
    filepath: string,
    startLine: number,
    endLine: number,
  ): Promise<void>;
  showDiff(
    filepath: string,
    newContents: string,
    stepIndex: number,
  ): Promise<void>;
  getOpenFiles(): Promise<string[]>;
  getCurrentFile(): Promise<string | undefined>;
  getPinnedFiles(): Promise<string[]>;
  getSearchResults(query: string): Promise<string>;
  subprocess(command: string): Promise<[string, string]>;
  getProblems(filepath?: string | undefined): Promise<Problem[]>;
  getBranch(dir: string): Promise<string>;
  getTags(artifactId: string): Promise<IndexTag[]>;
  getRepoName(dir: string): Promise<string | undefined>;
  errorPopup(message: string): Promise<void>;
  infoPopup(message: string): Promise<void>;

  getGitRootPath(dir: string): Promise<string | undefined>;
  listDir(dir: string): Promise<[string, FileType][]>;
  getLastModified(files: string[]): Promise<{ [path: string]: number }>;
  getGitHubAuthToken(): Promise<string | undefined>;
}

// Slash Commands

export interface ContinueSDK {
  ide: IDE;
  llm: ILLM;
  addContextItem: (item: ContextItemWithId) => void;
  history: ChatMessage[];
  input: string;
  params?: { [key: string]: any } | undefined;
  contextItems: ContextItemWithId[];
  selectedCode: RangeInFile[];
  config: ContinueConfig;
  fetch: FetchFunction;
}

export interface SlashCommand {
  name: string;
  description: string;
  params?: { [key: string]: any };
  run: (sdk: ContinueSDK) => AsyncGenerator<string | undefined>;
}

// Config

type StepName =
  | "AnswerQuestionChroma"
  | "GenerateShellCommandStep"
  | "EditHighlightedCodeStep"
  | "ShareSessionStep"
  | "CommentCodeStep"
  | "ClearHistoryStep"
  | "StackOverflowStep"
  | "OpenConfigStep"
  | "GenerateShellCommandStep"
  | "DraftIssueStep";

type ContextProviderName =
  | "diff"
  | "github"
  | "terminal"
  | "locals"
  | "open"
  | "google"
  | "search"
  | "tree"
  | "http"
  | "codebase"
  | "problems"
  | "folder"
  | "jira"
  | "postgres"
  | "database"
  | "code"
  | "docs"
  | "gitlab-mr"
  | "os"
  | "currentFile";

type TemplateType =
  | "llama2"
  | "alpaca"
  | "zephyr"
  | "phi2"
  | "phind"
  | "anthropic"
  | "chatml"
  | "none"
  | "openchat"
  | "deepseek"
  | "xwin-coder"
  | "neural-chat"
  | "codellama-70b"
  | "llava"
  | "gemma"
  | "llama3";

type ModelProvider =
  | "openai"
  | "free-trial"
  | "anthropic"
  | "cohere"
  | "together"
  | "ollama"
  | "huggingface-tgi"
  | "huggingface-inference-api"
  | "llama.cpp"
  | "replicate"
  | "text-gen-webui"
  | "lmstudio"
  | "llamafile"
  | "gemini"
  | "mistral"
  | "bedrock"
  | "deepinfra"
  | "flowise"
  | "groq"
  | "continue-proxy"
  | "fireworks"
  | "custom"
  | "cloudflare"
  | "deepseek";

export type ModelName =
  | "AUTODETECT"
  // OpenAI
  | "gpt-3.5-turbo"
  | "gpt-3.5-turbo-16k"
  | "gpt-4"
  | "gpt-3.5-turbo-0613"
  | "gpt-4-32k"
  | "gpt-4o"
  | "gpt-4-turbo"
  | "gpt-4-turbo-preview"
  | "gpt-4-vision-preview"
  // Mistral
  | "codestral-latest"
  | "open-mistral-7b"
  | "open-mixtral-8x7b"
  | "open-mixtral-8x22b"
  | "mistral-small-latest"
  | "mistral-large-latest"
  | "mistral-7b"
  | "mistral-8x7b"
  // Llama 2
  | "llama2-7b"
  | "llama2-13b"
  | "llama2-70b"
  | "codellama-7b"
  | "codellama-13b"
  | "codellama-34b"
  | "codellama-70b"
  // Llama 3
  | "llama3-8b"
  | "llama3-70b"
  // Other Open-source
  | "phi2"
  | "phind-codellama-34b"
  | "wizardcoder-7b"
  | "wizardcoder-13b"
  | "wizardcoder-34b"
  | "zephyr-7b"
  | "codeup-13b"
  | "deepseek-7b"
  | "deepseek-33b"
  | "neural-chat-7b"
  // Anthropic
  | "claude-2"
  | "claude-3-opus-20240229"
  | "claude-3-sonnet-20240229"
  | "claude-3-haiku-20240307"
  | "claude-2.1"
  // Cohere
  | "command-r"
  | "command-r-plus"
  // Gemini
  | "gemini-pro"
  | "gemini-1.5-pro-latest"
  | "gemini-1.5-flash-latest"
  // Mistral
  | "mistral-tiny"
  | "mistral-small"
  | "mistral-medium"
  // Tab autocomplete
  | "deepseek-1b"
  | "starcoder-1b"
  | "starcoder-3b"
  | "starcoder2-3b"
  | "stable-code-3b";

export interface RequestOptions {
  timeout?: number;
  verifySsl?: boolean;
  caBundlePath?: string | string[];
  proxy?: string;
  headers?: { [key: string]: string };
  extraBodyProperties?: { [key: string]: any };
  noProxy?: string[];
}

export interface StepWithParams {
  name: StepName;
  params: { [key: string]: any };
}

export interface ContextProviderWithParams {
  name: ContextProviderName;
  params: { [key: string]: any };
}

export interface SlashCommandDescription {
  name: string;
  description: string;
  params?: { [key: string]: any };
}

export interface CustomCommand {
  name: string;
  prompt: string;
  description: string;
}

interface BaseCompletionOptions {
  temperature?: number;
  topP?: number;
  topK?: number;
  minP?: number;
  presencePenalty?: number;
  frequencyPenalty?: number;
  mirostat?: number;
  stop?: string[];
  maxTokens?: number;
  numThreads?: number;
  keepAlive?: number;
  raw?: boolean;
  stream?: boolean;
}

export interface ModelDescription {
  title: string;
  provider: ModelProvider;
  model: string;
  apiKey?: string;
  apiBase?: string;
  contextLength?: number;
  template?: TemplateType;
  completionOptions?: BaseCompletionOptions;
  systemMessage?: string;
  requestOptions?: RequestOptions;
  promptTemplates?: { [key: string]: string };
}

export type EmbeddingsProviderName =
  | "transformers.js"
  | "ollama"
  | "openai"
  | "cohere"
  | "free-trial"
  | "gemini";

export interface EmbedOptions {
  apiBase?: string;
  apiKey?: string;
  model?: string;
  requestOptions?: RequestOptions;
}

export interface EmbeddingsProviderDescription extends EmbedOptions {
  provider: EmbeddingsProviderName;
}

export interface EmbeddingsProvider {
  id: string;
  embed(chunks: string[]): Promise<number[][]>;
}

export type RerankerName = "cohere" | "voyage" | "llm" | "free-trial";

export interface RerankerDescription {
  name: RerankerName;
  params?: { [key: string]: any };
}

export interface Reranker {
  name: string;
  rerank(query: string, chunks: Chunk[]): Promise<number[]>;
}

export interface TabAutocompleteOptions {
  disable: boolean;
  useCopyBuffer: boolean;
  useSuffix: boolean;
  maxPromptTokens: number;
  debounceDelay: number;
  maxSuffixPercentage: number;
  prefixPercentage: number;
  template?: string;
  multilineCompletions: "always" | "never" | "auto";
  slidingWindowPrefixPercentage: number;
  slidingWindowSize: number;
  maxSnippetPercentage: number;
  recentlyEditedSimilarityThreshold: number;
  useCache: boolean;
  onlyMyCode: boolean;
  useOtherFiles: boolean;
  useRecentlyEdited: boolean;
  recentLinePrefixMatchMinLength: number;
  disableInFiles?: string[];
}

export interface ContinueUIConfig {
  codeBlockToolbarPosition?: "top" | "bottom";
  fontSize?: number;
}

interface ContextMenuConfig {
  comment?: string;
  docstring?: string;
  fix?: string;
  optimize?: string;
  fixGrammar?: string;
}

interface ModelRoles {
  inlineEdit?: string;
}

interface ExperimentalConfig {
  contextMenuPrompts?: ContextMenuConfig;
  modelRoles?: ModelRoles;
  defaultContext?: "activeFile"[];
  promptPath?: string;
}

export interface SerializedContinueConfig {
  env?: string[];
  allowAnonymousTelemetry?: boolean;
  models: ModelDescription[];
  systemMessage?: string;
  completionOptions?: BaseCompletionOptions;
  requestOptions?: RequestOptions;
  slashCommands?: SlashCommandDescription[];
  customCommands?: CustomCommand[];
  contextProviders?: ContextProviderWithParams[];
  disableIndexing?: boolean;
  disableSessionTitles?: boolean;
  userToken?: string;
  embeddingsProvider?: EmbeddingsProviderDescription;
  tabAutocompleteModel?: ModelDescription | ModelDescription[];
  tabAutocompleteOptions?: Partial<TabAutocompleteOptions>;
  ui?: ContinueUIConfig;
  reranker?: RerankerDescription;
  experimental?: ExperimentalConfig;
}

export type ConfigMergeType = "merge" | "overwrite";

export type ContinueRcJson = Partial<SerializedContinueConfig> & {
  mergeBehavior: ConfigMergeType;
};

export interface Config {
  /** If set to true, Continue will collect anonymous usage data to improve the product. If set to false, we will collect nothing. Read here to learn more: https://docs.continue.dev/telemetry */
  allowAnonymousTelemetry?: boolean;
  /** Each entry in this array will originally be a ModelDescription, the same object from your config.json, but you may add CustomLLMs.
   * A CustomLLM requires you only to define an AsyncGenerator that calls the LLM and yields string updates. You can choose to define either `streamCompletion` or `streamChat` (or both).
   * Continue will do the rest of the work to construct prompt templates, handle context items, prune context, etc.
   */
  models: (CustomLLM | ModelDescription)[];
  /** A system message to be followed by all of your models */
  systemMessage?: string;
  /** The default completion options for all models */
  completionOptions?: BaseCompletionOptions;
  /** Request options that will be applied to all models and context providers */
  requestOptions?: RequestOptions;
  /** The list of slash commands that will be available in the sidebar */
  slashCommands?: SlashCommand[];
  /** Each entry in this array will originally be a ContextProviderWithParams, the same object from your config.json, but you may add CustomContextProviders.
   * A CustomContextProvider requires you only to define a title and getContextItems function. When you type '@title <query>', Continue will call `getContextItems(query)`.
   */
  contextProviders?: (CustomContextProvider | ContextProviderWithParams)[];
  /** If set to true, Continue will not index your codebase for retrieval */
  disableIndexing?: boolean;
  /** If set to true, Continue will not make extra requests to the LLM to generate a summary title of each session. */
  disableSessionTitles?: boolean;
  /** An optional token to identify a user. Not used by Continue unless you write custom coniguration that requires such a token */
  userToken?: string;
  /** The provider used to calculate embeddings. If left empty, Continue will use transformers.js to calculate the embeddings with all-MiniLM-L6-v2 */
  embeddingsProvider?: EmbeddingsProviderDescription | EmbeddingsProvider;
  /** The model that Continue will use for tab autocompletions. */
  tabAutocompleteModel?:
    | CustomLLM
    | ModelDescription
    | (CustomLLM | ModelDescription)[];
  /** Options for tab autocomplete */
  tabAutocompleteOptions?: Partial<TabAutocompleteOptions>;
  /** UI styles customization */
  ui?: ContinueUIConfig;
  /** Options for the reranker */
  reranker?: RerankerDescription | Reranker;
  /** Experimental configuration */
  experimental?: ExperimentalConfig;
}

export interface ContinueConfig {
  allowAnonymousTelemetry?: boolean;
  models: ILLM[];
  systemMessage?: string;
  completionOptions?: BaseCompletionOptions;
  requestOptions?: RequestOptions;
  slashCommands?: SlashCommand[];
  contextProviders?: IContextProvider[];
  disableSessionTitles?: boolean;
  disableIndexing?: boolean;
  userToken?: string;
  embeddingsProvider: EmbeddingsProvider;
  tabAutocompleteModels?: ILLM[];
  tabAutocompleteOptions?: Partial<TabAutocompleteOptions>;
  ui?: ContinueUIConfig;
  reranker?: Reranker;
  experimental?: ExperimentalConfig;
}

export interface BrowserSerializedContinueConfig {
  allowAnonymousTelemetry?: boolean;
  models: ModelDescription[];
  systemMessage?: string;
  completionOptions?: BaseCompletionOptions;
  requestOptions?: RequestOptions;
  slashCommands?: SlashCommandDescription[];
  contextProviders?: ContextProviderDescription[];
  disableIndexing?: boolean;
  disableSessionTitles?: boolean;
  userToken?: string;
  embeddingsProvider?: string;
  ui?: ContinueUIConfig;
  reranker?: RerankerDescription;
  experimental?: ExperimentalConfig;
}<|MERGE_RESOLUTION|>--- conflicted
+++ resolved
@@ -168,11 +168,7 @@
   rootUrl: string;
   title: string;
   maxDepth?: number;
-<<<<<<< HEAD
-  faviconUrl: string;
-=======
   faviconUrl?: string;
->>>>>>> e2a90ae5
 }
 
 export interface IContextProvider {
