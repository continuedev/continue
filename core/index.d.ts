--- conflicted
+++ resolved
@@ -422,11 +422,8 @@
   remoteConfigSyncPeriod: number;
   userToken: string;
   enableControlServerBeta: boolean;
-<<<<<<< HEAD
   pauseCodebaseIndexOnStart: boolean
-=======
   enableDebugLogs: boolean
->>>>>>> a758d75c
 }
 
 export interface IDE {
