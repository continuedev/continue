--- conflicted
+++ resolved
@@ -1711,7 +1711,6 @@
   ruleFile?: string;
   alwaysApply?: boolean;
 }
-<<<<<<< HEAD
 
 export type ExtensionInfo = {
   id: string;
@@ -1722,7 +1721,6 @@
   currentExtension: ExtensionInfo;
   conflictingExtensions: ExtensionInfo[];
 };
-=======
 export interface CompleteOnboardingPayload {
   mode: OnboardingModes;
   provider?: string;
@@ -1737,5 +1735,4 @@
 
 export interface MessageOption {
   precompiled: boolean;
-}
->>>>>>> 1a9458c3
+}