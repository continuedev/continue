--- conflicted
+++ resolved
@@ -874,12 +874,9 @@
 
   // LSP
   gotoDefinition(location: Location): Promise<RangeInFile[]>;
-<<<<<<< HEAD
   getReferences(location: Location): Promise<RangeInFile[]>;
-=======
   gotoTypeDefinition(location: Location): Promise<RangeInFile[]>; // TODO: add to jetbrains
   getSignatureHelp(location: Location): Promise<SignatureHelp | null>; // TODO: add to jetbrains
->>>>>>> 076ff3ef
 
   // Callbacks
   onDidChangeActiveTextEditor(callback: (fileUri: string) => void): void;
