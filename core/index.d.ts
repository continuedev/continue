declare global {
  interface Window {
    ide?: "vscode";
    windowId: string;
    serverUrl: string;
    vscMachineId: string;
    vscMediaUrl: string;
    fullColorTheme?: {
      rules?: {
        token?: string;
        foreground?: string;
      }[];
    };
    colorThemeName?: string;
    workspacePaths?: string[];
    postIntellijMessage?: (
      messageType: string,
      data: any,
      messageIde: string,
    ) => void;
  }
}

export interface ChunkWithoutID {
  content: string;
  startLine: number;
  endLine: number;
  otherMetadata?: { [key: string]: any };
}

export interface Chunk extends ChunkWithoutID {
  digest: string;
  filepath: string;
  index: number; // Index of the chunk in the document at filepath
}

export interface IndexingProgressUpdate {
  progress: number;
  desc: string;
  status: "starting" | "indexing" | "done" | "failed" | "paused";
}

export type PromptTemplate =
  | string
  | ((
      history: ChatMessage[],
      otherData: Record<string, string>,
    ) => string | ChatMessage[]);

export interface ILLM extends LLMOptions {
  get providerName(): ModelProvider;

  uniqueId: string;
  model: string;

  title?: string;
  systemMessage?: string;
  contextLength: number;
  completionOptions: CompletionOptions;
  requestOptions?: RequestOptions;
  promptTemplates?: Record<string, string>;
  templateMessages?: (messages: ChatMessage[]) => string;
  writeLog?: (str: string) => Promise<void>;
  llmRequestHook?: (model: string, prompt: string) => any;
  apiKey?: string;
  apiBase?: string;

  engine?: string;
  apiVersion?: string;
  apiType?: string;
  region?: string;
  projectId?: string;

  complete(prompt: string, options?: LLMFullCompletionOptions): Promise<string>;

  streamComplete(
    prompt: string,
    options?: LLMFullCompletionOptions,
  ): AsyncGenerator<string, PromptLog>;

  streamChat(
    messages: ChatMessage[],
    options?: LLMFullCompletionOptions,
  ): AsyncGenerator<ChatMessage, PromptLog>;

  chat(
    messages: ChatMessage[],
    options?: LLMFullCompletionOptions,
  ): Promise<ChatMessage>;

  countTokens(text: string): number;

  supportsImages(): boolean;

  supportsCompletions(): boolean;

  supportsPrefill(): boolean;

  listModels(): Promise<string[]>;

  renderPromptTemplate(
    template: PromptTemplate,
    history: ChatMessage[],
    otherData: Record<string, string>,
    canPutWordsInModelsMouth?: boolean,
  ): string | ChatMessage[];
}

export type ContextProviderType = "normal" | "query" | "submenu";

export interface ContextProviderDescription {
  title: string;
  displayTitle: string;
  description: string;
  renderInlineAs?: string;
  type: ContextProviderType;
}

export type FetchFunction = (url: string | URL, init?: any) => Promise<any>;

export interface ContextProviderExtras {
  fullInput: string;
  embeddingsProvider: EmbeddingsProvider;
  reranker: Reranker | undefined;
  llm: ILLM;
  ide: IDE;
  selectedCode: RangeInFile[];
  fetch: FetchFunction;
}

export interface LoadSubmenuItemsArgs {
  ide: IDE;
  fetch: FetchFunction;
}

export interface CustomContextProvider {
  title: string;
  displayTitle?: string;
  description?: string;
  renderInlineAs?: string;
  type?: ContextProviderType;
  getContextItems(
    query: string,
    extras: ContextProviderExtras,
  ): Promise<ContextItem[]>;
  loadSubmenuItems?: (
    args: LoadSubmenuItemsArgs,
  ) => Promise<ContextSubmenuItem[]>;
}

export interface ContextSubmenuItem {
  id: string;
  title: string;
  description: string;
}

export interface IContextProvider {
  get description(): ContextProviderDescription;

  getContextItems(
    query: string,
    extras: ContextProviderExtras,
  ): Promise<ContextItem[]>;

  loadSubmenuItems(args: LoadSubmenuItemsArgs): Promise<ContextSubmenuItem[]>;
}

export interface PersistedSessionInfo {
  history: ChatHistory;
  title: string;
  workspaceDirectory: string;
  sessionId: string;
}

export interface SessionInfo {
  sessionId: string;
  title: string;
  dateCreated: string;
  workspaceDirectory: string;
}

export interface RangeInFile {
  filepath: string;
  range: Range;
}

export interface FileWithContents {
  filepath: string;
  contents: string;
}

export interface Range {
  start: Position;
  end: Position;
}
export interface Position {
  line: number;
  character: number;
}
export interface FileEdit {
  filepath: string;
  range: Range;
  replacement: string;
}

export interface ContinueError {
  title: string;
  message: string;
}

export interface CompletionOptions extends BaseCompletionOptions {
  model: string;
}

export type ChatMessageRole = "user" | "assistant" | "system";

export interface MessagePart {
  type: "text" | "imageUrl";
  text?: string;
  imageUrl?: { url: string };
}

export type MessageContent = string | MessagePart[];

export interface ChatMessage {
  role: ChatMessageRole;
  content: MessageContent;
}

export interface ContextItemId {
  providerTitle: string;
  itemId: string;
}

export interface ContextItem {
  content: string;
  name: string;
  description: string;
  editing?: boolean;
  editable?: boolean;
}

export interface ContextItemWithId {
  content: string;
  name: string;
  description: string;
  id: ContextItemId;
  editing?: boolean;
  editable?: boolean;
}

export interface InputModifiers {
  useCodebase: boolean;
  noContext: boolean;
}

export interface PromptLog {
  completionOptions: CompletionOptions;
  prompt: string;
  completion: string;
}

export interface ChatHistoryItem {
  message: ChatMessage;
  editorState?: any;
  modifiers?: InputModifiers;
  contextItems: ContextItemWithId[];
  promptLogs?: PromptLog[];
}

export type ChatHistory = ChatHistoryItem[];

// LLM

export interface LLMFullCompletionOptions extends BaseCompletionOptions {
  log?: boolean;

  model?: string;
}
export interface LLMOptions {
  model: string;

  title?: string;
  uniqueId?: string;
  systemMessage?: string;
  contextLength?: number;
  completionOptions?: CompletionOptions;
  requestOptions?: RequestOptions;
  template?: TemplateType;
  promptTemplates?: Record<string, string>;
  templateMessages?: (messages: ChatMessage[]) => string;
  writeLog?: (str: string) => Promise<void>;
  llmRequestHook?: (model: string, prompt: string) => any;
  apiKey?: string;
  apiBase?: string;

  useLegacyCompletionsEndpoint?: boolean;

  // Azure options
  engine?: string;
  apiVersion?: string;
  apiType?: string;

  // GCP Options
  region?: string;
  projectId?: string;
}
type RequireAtLeastOne<T, Keys extends keyof T = keyof T> = Pick<
  T,
  Exclude<keyof T, Keys>
> &
  {
    [K in Keys]-?: Required<Pick<T, K>> & Partial<Pick<T, Exclude<Keys, K>>>;
  }[Keys];

export interface CustomLLMWithOptionals {
  options: LLMOptions;
  streamCompletion?: (
    prompt: string,
    options: CompletionOptions,
    fetch: (input: RequestInfo | URL, init?: RequestInit) => Promise<Response>,
  ) => AsyncGenerator<string>;
  streamChat?: (
    messages: ChatMessage[],
    options: CompletionOptions,
    fetch: (input: RequestInfo | URL, init?: RequestInit) => Promise<Response>,
  ) => AsyncGenerator<string>;
  listModels?: (
    fetch: (input: RequestInfo | URL, init?: RequestInit) => Promise<Response>,
  ) => Promise<string[]>;
}

/**
 * The LLM interface requires you to specify either `streamCompletion` or `streamChat` (or both).
 */
export type CustomLLM = RequireAtLeastOne<
  CustomLLMWithOptionals,
  "streamCompletion" | "streamChat"
>;

// IDE

export interface DiffLine {
  type: "new" | "old" | "same";
  line: string;
}

export class Problem {
  filepath: string;
  range: Range;
  message: string;
}

export class Thread {
  name: string;
  id: number;
}

export type IdeType = "vscode" | "jetbrains";
export interface IdeInfo {
  ideType: IdeType;
  name: string;
  version: string;
  remoteName: string;
  extensionVersion: string;
}

export interface BranchAndDir {
  branch: string;
  directory: string;
}

export interface IndexTag extends BranchAndDir {
  artifactId: string;
}

export interface IDE {
  getIdeInfo(): Promise<IdeInfo>;
  getDiff(): Promise<string>;
  isTelemetryEnabled(): Promise<boolean>;
  getUniqueId(): Promise<string>;
  getTerminalContents(): Promise<string>;
  getDebugLocals(threadIndex: number): Promise<string>;
  getTopLevelCallStackSources(
    threadIndex: number,
    stackDepth: number,
  ): Promise<string[]>;
  getAvailableThreads(): Promise<Thread[]>;
  listWorkspaceContents(directory?: string): Promise<string[]>;
  listFolders(): Promise<string[]>;
  getWorkspaceDirs(): Promise<string[]>;
  getWorkspaceConfigs(): Promise<ContinueRcJson[]>;
  writeFile(path: string, contents: string): Promise<void>;
  showVirtualFile(title: string, contents: string): Promise<void>;
  getContinueDir(): Promise<string>;
  openFile(path: string): Promise<void>;
  runCommand(command: string): Promise<void>;
  saveFile(filepath: string): Promise<void>;
  readFile(filepath: string): Promise<string>;
  readRangeInFile(filepath: string, range: Range): Promise<string>;
  showLines(
    filepath: string,
    startLine: number,
    endLine: number,
  ): Promise<void>;
  showDiff(
    filepath: string,
    newContents: string,
    stepIndex: number,
  ): Promise<void>;
  getOpenFiles(): Promise<string[]>;
  getCurrentFile(): Promise<string | undefined>;
  getPinnedFiles(): Promise<string[]>;
  getSearchResults(query: string): Promise<string>;
  subprocess(command: string): Promise<[string, string]>;
  getProblems(filepath?: string | undefined): Promise<Problem[]>;
  getBranch(dir: string): Promise<string>;
  getStats(directory: string): Promise<{ [path: string]: number }>;
  getTags(artifactId: string): Promise<IndexTag[]>;
  getRepoName(dir: string): Promise<string | undefined>;
}

// Slash Commands

export interface ContinueSDK {
  ide: IDE;
  llm: ILLM;
  addContextItem: (item: ContextItemWithId) => void;
  history: ChatMessage[];
  input: string;
  params?: { [key: string]: any } | undefined;
  contextItems: ContextItemWithId[];
  selectedCode: RangeInFile[];
  config: ContinueConfig;
  fetch: FetchFunction;
}

export interface SlashCommand {
  name: string;
  description: string;
  params?: { [key: string]: any };
  run: (sdk: ContinueSDK) => AsyncGenerator<string | undefined>;

  // If true, this command will be run in NodeJs and have access to the filesystem and other Node-only APIs
  // You must make sure to dynamically import any Node-only dependencies in your command so that it doesn't break in the browser
  runInNodeJs?: boolean;
}

// Config

type StepName =
  | "AnswerQuestionChroma"
  | "GenerateShellCommandStep"
  | "EditHighlightedCodeStep"
  | "ShareSessionStep"
  | "CommentCodeStep"
  | "ClearHistoryStep"
  | "StackOverflowStep"
  | "OpenConfigStep"
  | "GenerateShellCommandStep"
  | "DraftIssueStep";

type ContextProviderName =
  | "diff"
  | "github"
  | "terminal"
  | "locals"
  | "open"
  | "google"
  | "search"
  | "tree"
  | "http"
  | "codebase"
  | "problems"
  | "folder"
  | "jira"
  | "postgres"
  | "database"
  | "code"
  | "docs"
  | "gitlab-mr"
  | "os"
  | "currentFile";

type TemplateType =
  | "llama2"
  | "alpaca"
  | "zephyr"
  | "phi2"
  | "phind"
  | "anthropic"
  | "chatml"
  | "none"
  | "openchat"
  | "deepseek"
  | "xwin-coder"
  | "neural-chat"
  | "codellama-70b"
  | "llava"
  | "gemma"
  | "llama3";

type ModelProvider =
  | "openai"
  | "free-trial"
  | "anthropic"
  | "cohere"
  | "together"
  | "ollama"
  | "huggingface-tgi"
  | "huggingface-inference-api"
  | "llama.cpp"
  | "replicate"
  | "text-gen-webui"
  | "lmstudio"
  | "llamafile"
  | "gemini"
  | "mistral"
  | "bedrock"
  | "deepinfra"
  | "flowise"
  | "groq"
<<<<<<< HEAD
  | "continue-proxy";
=======
  | "custom";
>>>>>>> 781f7131

export type ModelName =
  | "AUTODETECT"
  // OpenAI
  | "gpt-3.5-turbo"
  | "gpt-3.5-turbo-16k"
  | "gpt-4"
  | "gpt-3.5-turbo-0613"
  | "gpt-4-32k"
  | "gpt-4o"
  | "gpt-4-turbo"
  | "gpt-4-turbo-preview"
  | "gpt-4-vision-preview"
  // Mistral
  | "mistral-7b"
  | "mistral-8x7b"
  // Llama 2
  | "llama2-7b"
  | "llama2-13b"
  | "llama2-70b"
  | "codellama-7b"
  | "codellama-13b"
  | "codellama-34b"
  | "codellama-70b"
  // Llama 3
  | "llama3-8b"
  | "llama3-70b"
  // Other Open-source
  | "phi2"
  | "phind-codellama-34b"
  | "wizardcoder-7b"
  | "wizardcoder-13b"
  | "wizardcoder-34b"
  | "zephyr-7b"
  | "codeup-13b"
  | "deepseek-7b"
  | "deepseek-33b"
  | "neural-chat-7b"
  // Anthropic
  | "claude-2"
  | "claude-3-opus-20240229"
  | "claude-3-sonnet-20240229"
  | "claude-3-haiku-20240307"
  | "claude-2.1"
  // Cohere
  | "command-r"
  | "command-r-plus"
  // Gemini
  | "gemini-pro"
  | "gemini-1.5-pro-latest"
  // Mistral
  | "mistral-tiny"
  | "mistral-small"
  | "mistral-medium"
  // Tab autocomplete
  | "deepseek-1b"
  | "starcoder-1b"
  | "starcoder-3b"
  | "starcoder2-3b"
  | "stable-code-3b";

export interface RequestOptions {
  timeout?: number;
  verifySsl?: boolean;
  caBundlePath?: string | string[];
  proxy?: string;
  headers?: { [key: string]: string };
  extraBodyProperties?: { [key: string]: any };
}

export interface StepWithParams {
  name: StepName;
  params: { [key: string]: any };
}

export interface ContextProviderWithParams {
  name: ContextProviderName;
  params: { [key: string]: any };
}

export interface SlashCommandDescription {
  name: string;
  description: string;
  params?: { [key: string]: any };
}

export interface CustomCommand {
  name: string;
  prompt: string;
  description: string;
}

interface BaseCompletionOptions {
  temperature?: number;
  topP?: number;
  topK?: number;
  minP?: number;
  presencePenalty?: number;
  frequencyPenalty?: number;
  mirostat?: number;
  stop?: string[];
  maxTokens?: number;
  numThreads?: number;
  keepAlive?: number;
  raw?: boolean;
  stream?: boolean;
}

export interface ModelDescription {
  title: string;
  provider: ModelProvider;
  model: string;
  apiKey?: string;
  apiBase?: string;
  contextLength?: number;
  template?: TemplateType;
  completionOptions?: BaseCompletionOptions;
  systemMessage?: string;
  requestOptions?: RequestOptions;
  promptTemplates?: { [key: string]: string };
}

export type EmbeddingsProviderName =
  | "transformers.js"
  | "ollama"
  | "openai"
  | "cohere"
  | "free-trial";

export interface EmbedOptions {
  apiBase?: string;
  apiKey?: string;
  model?: string;
  requestOptions?: RequestOptions;
}

export interface EmbeddingsProviderDescription extends EmbedOptions {
  provider: EmbeddingsProviderName;
}

export interface EmbeddingsProvider {
  id: string;
  embed(chunks: string[]): Promise<number[][]>;
}

export type RerankerName = "cohere" | "voyage" | "llm" | "free-trial";

export interface RerankerDescription {
  name: RerankerName;
  params?: { [key: string]: any };
}

export interface Reranker {
  name: string;
  rerank(query: string, chunks: Chunk[]): Promise<number[]>;
}

export interface TabAutocompleteOptions {
  disable: boolean;
  useCopyBuffer: boolean;
  useSuffix: boolean;
  maxPromptTokens: number;
  debounceDelay: number;
  maxSuffixPercentage: number;
  prefixPercentage: number;
  template?: string;
  multilineCompletions: "always" | "never" | "auto";
  slidingWindowPrefixPercentage: number;
  slidingWindowSize: number;
  maxSnippetPercentage: number;
  recentlyEditedSimilarityThreshold: number;
  useCache: boolean;
  onlyMyCode: boolean;
  useOtherFiles: boolean;
  useRecentlyEdited: boolean;
  recentLinePrefixMatchMinLength: number;
  disableInFiles?: string[];
}

export interface ContinueUIConfig {
  codeBlockToolbarPosition?: "top" | "bottom";
}

interface ContextMenuConfig {
  comment?: string;
  docstring?: string;
  fix?: string;
  optimize?: string;
  fixGrammar?: string;
}

interface ModelRoles {
  inlineEdit?: string;
}

interface ExperimantalConfig {
  contextMenuPrompts?: ContextMenuConfig;
  modelRoles?: ModelRoles;
  defaultContext?: "activeFile"[];
}

export interface SerializedContinueConfig {
  env?: string[];
  allowAnonymousTelemetry?: boolean;
  models: ModelDescription[];
  systemMessage?: string;
  completionOptions?: BaseCompletionOptions;
  requestOptions?: RequestOptions;
  slashCommands?: SlashCommandDescription[];
  customCommands?: CustomCommand[];
  contextProviders?: ContextProviderWithParams[];
  disableIndexing?: boolean;
  disableSessionTitles?: boolean;
  userToken?: string;
  embeddingsProvider?: EmbeddingsProviderDescription;
  tabAutocompleteModel?: ModelDescription;
  tabAutocompleteOptions?: Partial<TabAutocompleteOptions>;
  ui?: ContinueUIConfig;
  reranker?: RerankerDescription;
  experimental?: ExperimantalConfig;
}

export type ConfigMergeType = "merge" | "overwrite";

export type ContinueRcJson = Partial<SerializedContinueConfig> & {
  mergeBehavior: ConfigMergeType;
};

export interface Config {
  /** If set to true, Continue will collect anonymous usage data to improve the product. If set to false, we will collect nothing. Read here to learn more: https://docs.continue.dev/telemetry */
  allowAnonymousTelemetry?: boolean;
  /** Each entry in this array will originally be a ModelDescription, the same object from your config.json, but you may add CustomLLMs.
   * A CustomLLM requires you only to define an AsyncGenerator that calls the LLM and yields string updates. You can choose to define either `streamCompletion` or `streamChat` (or both).
   * Continue will do the rest of the work to construct prompt templates, handle context items, prune context, etc.
   */
  models: (CustomLLM | ModelDescription)[];
  /** A system message to be followed by all of your models */
  systemMessage?: string;
  /** The default completion options for all models */
  completionOptions?: BaseCompletionOptions;
  /** Request options that will be applied to all models and context providers */
  requestOptions?: RequestOptions;
  /** The list of slash commands that will be available in the sidebar */
  slashCommands?: SlashCommand[];
  /** Each entry in this array will originally be a ContextProviderWithParams, the same object from your config.json, but you may add CustomContextProviders.
   * A CustomContextProvider requires you only to define a title and getContextItems function. When you type '@title <query>', Continue will call `getContextItems(query)`.
   */
  contextProviders?: (CustomContextProvider | ContextProviderWithParams)[];
  /** If set to true, Continue will not index your codebase for retrieval */
  disableIndexing?: boolean;
  /** If set to true, Continue will not make extra requests to the LLM to generate a summary title of each session. */
  disableSessionTitles?: boolean;
  /** An optional token to identify a user. Not used by Continue unless you write custom coniguration that requires such a token */
  userToken?: string;
  /** The provider used to calculate embeddings. If left empty, Continue will use transformers.js to calculate the embeddings with all-MiniLM-L6-v2 */
  embeddingsProvider?: EmbeddingsProviderDescription | EmbeddingsProvider;
  /** The model that Continue will use for tab autocompletions. */
  tabAutocompleteModel?: CustomLLM | ModelDescription;
  /** Options for tab autocomplete */
  tabAutocompleteOptions?: Partial<TabAutocompleteOptions>;
  /** UI styles customization */
  ui?: ContinueUIConfig;
  /** Options for the reranker */
  reranker?: RerankerDescription | Reranker;
  /** Experimental configuration */
  experimental?: ExperimantalConfig;
}

export interface ContinueConfig {
  allowAnonymousTelemetry?: boolean;
  models: ILLM[];
  systemMessage?: string;
  completionOptions?: BaseCompletionOptions;
  requestOptions?: RequestOptions;
  slashCommands?: SlashCommand[];
  contextProviders?: IContextProvider[];
  disableSessionTitles?: boolean;
  disableIndexing?: boolean;
  userToken?: string;
  embeddingsProvider: EmbeddingsProvider;
  tabAutocompleteModel?: ILLM;
  tabAutocompleteOptions?: Partial<TabAutocompleteOptions>;
  ui?: ContinueUIConfig;
  reranker?: Reranker;
  experimental?: ExperimantalConfig;
}

export interface BrowserSerializedContinueConfig {
  allowAnonymousTelemetry?: boolean;
  models: ModelDescription[];
  systemMessage?: string;
  completionOptions?: BaseCompletionOptions;
  requestOptions?: RequestOptions;
  slashCommands?: SlashCommandDescription[];
  contextProviders?: ContextProviderDescription[];
  disableIndexing?: boolean;
  disableSessionTitles?: boolean;
  userToken?: string;
  embeddingsProvider?: string;
  ui?: ContinueUIConfig;
  reranker?: RerankerDescription;
  experimental?: ExperimantalConfig;
}<|MERGE_RESOLUTION|>--- conflicted
+++ resolved
@@ -520,11 +520,8 @@
   | "deepinfra"
   | "flowise"
   | "groq"
-<<<<<<< HEAD
-  | "continue-proxy";
-=======
+  | "continue-proxy"
   | "custom";
->>>>>>> 781f7131
 
 export type ModelName =
   | "AUTODETECT"
