import {
  DataDestination,
  ModelRole,
  PromptTemplates,
} from "@continuedev/config-yaml";
import Parser from "web-tree-sitter";
import { TaskStatus } from "./context/taskList/TaskManager";
import { CodebaseIndexer } from "./indexing/CodebaseIndexer";
import { LLMConfigurationStatuses } from "./llm/constants";
import type { FromCoreProtocol, ToCoreProtocol } from "./protocol";
import type { IMessenger } from "./protocol/messenger";

declare global {
  interface Window {
    ide?: "vscode";
    windowId: string;
    serverUrl: string;
    vscMachineId: string;
    vscMediaUrl: string;
    fullColorTheme?: {
      rules?: {
        token?: string;
        foreground?: string;
      }[];
    };
    colorThemeName?: string;
    workspacePaths?: string[];
    postIntellijMessage?: (
      messageType: string,
      data: any,
      messageIde: string,
    ) => void;
  }
}

export interface ChunkWithoutID {
  content: string;
  startLine: number;
  endLine: number;
  signature?: string;
  otherMetadata?: { [key: string]: any };
}

export interface Chunk extends ChunkWithoutID {
  digest: string;
  filepath: string;
  index: number; // Index of the chunk in the document at filepath
}

export interface IndexingProgressUpdate {
  progress: number;
  desc: string;
  shouldClearIndexes?: boolean;
  status:
    | "loading"
    | "waiting"
    | "indexing"
    | "done"
    | "failed"
    | "paused"
    | "disabled"
    | "cancelled";
  debugInfo?: string;
  warnings?: string[];
}

// This is more or less a V2 of IndexingProgressUpdate for docs etc.
export interface IndexingStatus {
  id: string;
  type: "docs";
  progress: number;
  description: string;
  status: "indexing" | "complete" | "paused" | "failed" | "aborted" | "pending";
  embeddingsProviderId?: string;
  isReindexing?: boolean;
  debugInfo?: string;
  title: string;
  icon?: string;
  url?: string;
}

export type PromptTemplateFunction = (
  history: ChatMessage[],
  otherData: Record<string, string>,
) => string | ChatMessage[];

export type PromptTemplate = string | PromptTemplateFunction;

type RequiredLLMOptions =
  | "uniqueId"
  | "contextLength"
  | "embeddingId"
  | "maxEmbeddingChunkSize"
  | "maxEmbeddingBatchSize"
  | "completionOptions";

export interface ILLM
  extends Omit<LLMOptions, RequiredLLMOptions>,
    Required<Pick<LLMOptions, RequiredLLMOptions>> {
  get providerName(): string;
  get underlyingProviderName(): string;

  autocompleteOptions?: Partial<TabAutocompleteOptions>;

  complete(
    prompt: string,
    signal: AbortSignal,
    options?: LLMFullCompletionOptions,
  ): Promise<string>;

  streamComplete(
    prompt: string,
    signal: AbortSignal,
    options?: LLMFullCompletionOptions,
  ): AsyncGenerator<string, PromptLog>;

  streamFim(
    prefix: string,
    suffix: string,
    signal: AbortSignal,
    options?: LLMFullCompletionOptions,
  ): AsyncGenerator<string, PromptLog>;

  streamChat(
    messages: ChatMessage[],
    signal: AbortSignal,
    options?: LLMFullCompletionOptions,
    messageOptions?: MessageOption,
  ): AsyncGenerator<ChatMessage, PromptLog>;

  chat(
    messages: ChatMessage[],
    signal: AbortSignal,
    options?: LLMFullCompletionOptions,
  ): Promise<ChatMessage>;

  compileChatMessages(
    messages: ChatMessage[],
    options: LLMFullCompletionOpeions,
  ): CompiledChatMessagesReport;

  embed(chunks: string[]): Promise<number[][]>;

  rerank(query: string, chunks: Chunk[]): Promise<number[]>;

  countTokens(text: string): number;

  supportsImages(): boolean;

  supportsCompletions(): boolean;

  supportsPrefill(): boolean;

  supportsFim(): boolean;

  listModels(): Promise<string[]>;

  renderPromptTemplate(
    template: PromptTemplate,
    history: ChatMessage[],
    otherData: Record<string, string>,
    canPutWordsInModelsMouth?: boolean,
  ): string | ChatMessage[];

  getConfigurationStatus(): LLMConfigurationStatuses;
}

export interface ModelInstaller {
  installModel(
    modelName: string,
    signal: AbortSignal,
    progressReporter?: (task: string, increment: number, total: number) => void,
  ): Promise<any>;

  isInstallingModel(modelName: string): Promise<boolean>;
}

export type ContextProviderType = "normal" | "query" | "submenu";

export interface ContextProviderDescription {
  title: ContextProviderName;
  displayTitle: string;
  description: string;
  renderInlineAs?: string;
  type: ContextProviderType;
  dependsOnIndexing?: boolean;
}

export type FetchFunction = (url: string | URL, init?: any) => Promise<any>;

export interface ContextProviderExtras {
  config: ContinueConfig;
  fullInput: string;
  embeddingsProvider: ILLM | null;
  reranker: ILLM | null;
  llm: ILLM;
  ide: IDE;
  selectedCode: RangeInFile[];
  fetch: FetchFunction;
  isInAgentMode: boolean;
}

export interface LoadSubmenuItemsArgs {
  config: ContinueConfig;
  ide: IDE;
  fetch: FetchFunction;
}

export interface CustomContextProvider {
  title: string;
  displayTitle?: string;
  description?: string;
  renderInlineAs?: string;
  type?: ContextProviderType;
  loadSubmenuItems?: (
    args: LoadSubmenuItemsArgs,
  ) => Promise<ContextSubmenuItem[]>;

  getContextItems(
    query: string,
    extras: ContextProviderExtras,
  ): Promise<ContextItem[]>;
}

export interface ContextSubmenuItem {
  id: string;
  title: string;
  description: string;
  icon?: string;
  metadata?: any;
}

export interface ContextSubmenuItemWithProvider extends ContextSubmenuItem {
  providerTitle: string;
}

export interface SiteIndexingConfig {
  title: string;
  startUrl: string;
  maxDepth?: number;
  faviconUrl?: string;
  useLocalCrawling?: boolean;
  sourceFile?: string;
}

export interface DocsIndexingDetails {
  startUrl: string;
  config: SiteIndexingConfig;
  indexingStatus: IndexingStatus | undefined;
  chunks: Chunk[];
}

export interface IContextProvider {
  get description(): ContextProviderDescription;

  getContextItems(
    query: string,
    extras: ContextProviderExtras,
  ): Promise<ContextItem[]>;

  loadSubmenuItems(args: LoadSubmenuItemsArgs): Promise<ContextSubmenuItem[]>;
}

export interface Session {
  sessionId: string;
  title: string;
  workspaceDirectory: string;
  history: ChatHistoryItem[];
}

export interface SessionMetadata {
  sessionId: string;
  title: string;
  dateCreated: string;
  workspaceDirectory: string;
}

export interface RangeInFile {
  filepath: string;
  range: Range;
}

export interface Location {
  filepath: string;
  position: Position;
}

export interface FileWithContents {
  filepath: string;
  contents: string;
}

export interface Range {
  start: Position;
  end: Position;
}

export interface Position {
  line: number;
  character: number;
}

export interface FileEdit {
  filepath: string;
  range: Range;
  replacement: string;
}

export interface ContinueError {
  title: string;
  message: string;
}

export interface CompletionOptions extends BaseCompletionOptions {
  model: string;
}

export type ChatMessageRole =
  | "user"
  | "assistant"
  | "thinking"
  | "system"
  | "tool";

export type TextMessagePart = {
  type: "text";
  text: string;
};

export type ImageMessagePart = {
  type: "imageUrl";
  imageUrl: { url: string };
};

export type MessagePart = TextMessagePart | ImageMessagePart;

export type MessageContent = string | MessagePart[];

export interface ToolCall {
  id: string;
  type: "function";
  function: {
    name: string;
    arguments: string;
  };
}

export interface ToolCallDelta {
  id?: string;
  type?: "function";
  function?: {
    name?: string;
    arguments?: string;
  };
}

export interface ToolResultChatMessage {
  role: "tool";
  content: string;
  toolCallId: string;
}

export interface UserChatMessage {
  role: "user";
  content: MessageContent;
}

export interface ThinkingChatMessage {
  role: "thinking";
  content: MessageContent;
  signature?: string;
  redactedThinking?: string;
  toolCalls?: ToolCallDelta[];
}

/**
 * This is meant to be equivalent to the OpenAI [usage object](https://platform.openai.com/docs/api-reference/chat/object#chat/object-usage)
 * but potentially with additional information that is needed for other providers.
 */
export interface Usage {
  completionTokens: number;
  promptTokens: number;
  promptTokensDetails?: {
    cachedTokens?: number;
    /** This an Anthropic-specific property */
    cacheWriteTokens?: number;
    audioTokens?: number;
  };
  completionTokensDetails?: {
    acceptedPredictionTokens?: number;
    reasoningTokens?: number;
    rejectedPredictionTokens?: number;
    audioTokens?: number;
  };
}

export interface AssistantChatMessage {
  role: "assistant";
  content: MessageContent;
  toolCalls?: ToolCallDelta[];
  usage?: Usage;
}

export interface SystemChatMessage {
  role: "system";
  content: string;
}

export type ChatMessage =
  | UserChatMessage
  | AssistantChatMessage
  | ThinkingChatMessage
  | SystemChatMessage
  | ToolResultChatMessage;

export interface ContextItemId {
  providerTitle: string;
  itemId: string;
}

export type ContextItemUriTypes = "file" | "url";

export interface ContextItemUri {
  type: ContextItemUriTypes;
  value: string;
}

export interface ContextItem {
  content: string;
  name: string;
  description: string;
  editing?: boolean;
  editable?: boolean;
  icon?: string;
  uri?: ContextItemUri;
  hidden?: boolean;
  status?: string;
}

export interface ContextItemWithId extends ContextItem {
  id: ContextItemId;
}

export interface InputModifiers {
  useCodebase: boolean;
  noContext: boolean;
}

export interface SymbolWithRange extends RangeInFile {
  name: string;
  type: Parser.SyntaxNode["type"];
  content: string;
}

export type FileSymbolMap = Record<string, SymbolWithRange[]>;

export interface PromptLog {
  modelTitle: string;
  completionOptions: CompletionOptions;
  prompt: string;
  completion: string;
}

export type MessageModes = "chat" | "agent" | "plan";

export type ToolStatus =
  | "generating" // Tool call arguments are being streamed from the LLM
  | "generated" // Tool call is complete and ready for execution (awaiting approval)
  | "calling" // Tool is actively being executed
  | "errored" // Tool execution failed with an error
  | "done" // Tool execution completed successfully
  | "canceled"; // Tool call was canceled by user or system

// Will exist only on "assistant" messages with tool calls
interface ToolCallState {
  toolCallId: string;
  toolCall: ToolCall;
  status: ToolStatus;
  parsedArgs: any;
  output?: ContextItem[];
  tool?: Tool;
}

interface Reasoning {
  active: boolean;
  text: string;
  startAt: number;
  endAt?: number;
}

export interface ChatHistoryItem {
  message: ChatMessage;
  contextItems: ContextItemWithId[];
  editorState?: any;
  modifiers?: InputModifiers;
  promptLogs?: PromptLog[];
  toolCallStates?: ToolCallState[];
  isGatheringContext?: boolean;
  reasoning?: Reasoning;
  appliedRules?: RuleWithSource[];
  conversationSummary?: string;
}

export interface LLMFullCompletionOptions extends BaseCompletionOptions {
  log?: boolean;
  model?: string;
}

export type ToastType = "info" | "error" | "warning";

export interface LLMInteractionBase {
  interactionId: string;
  timestamp: number;
}

export interface LLMInteractionStartChat extends LLMInteractionBase {
  kind: "startChat";
  messages: ChatMessage[];
  options: CompletionOptions;
  provider: string;
}

export interface LLMInteractionStartComplete extends LLMInteractionBase {
  kind: "startComplete";
  prompt: string;
  options: CompletionOptions;
  provider: string;
}

export interface LLMInteractionStartFim extends LLMInteractionBase {
  kind: "startFim";
  prefix: string;
  suffix: string;
  options: CompletionOptions;
  provider: string;
}

export interface LLMInteractionChunk extends LLMInteractionBase {
  kind: "chunk";
  chunk: string;
}

export interface LLMInteractionMessage extends LLMInteractionBase {
  kind: "message";
  message: ChatMessage;
}

export interface LLMInteractionEnd extends LLMInteractionBase {
  promptTokens: number;
  generatedTokens: number;
  thinkingTokens: number;
  usage: Usage | undefined;
}

export interface LLMInteractionSuccess extends LLMInteractionEnd {
  kind: "success";
}

export interface LLMInteractionCancel extends LLMInteractionEnd {
  kind: "cancel";
}

export interface LLMInteractionError extends LLMInteractionEnd {
  kind: "error";
  name: string;
  message: string;
}

export type LLMInteractionItem =
  | LLMInteractionStartChat
  | LLMInteractionStartComplete
  | LLMInteractionStartFim
  | LLMInteractionChunk
  | LLMInteractionMessage
  | LLMInteractionSuccess
  | LLMInteractionCancel
  | LLMInteractionError;

// When we log a LLM interaction, we want to add the interactionId and timestamp
// in the logger code, so we need a type that omits these members from *each*
// member of the union. This can be done by using the distributive behavior of
// conditional types in Typescript.
//
// www.typescriptlang.org/docs/handbook/2/conditional-types.html#distributive-conditional-types
// https://stackoverflow.com/questions/57103834/typescript-omit-a-property-from-all-interfaces-in-a-union-but-keep-the-union-s
type DistributiveOmit<T, K extends PropertyKey> = T extends unknown
  ? Omit<T, K>
  : never;

export type LLMInteractionItemDetails = DistributiveOmit<
  LLMInteractionItem,
  "interactionId" | "timestamp"
>;

export interface ILLMInteractionLog {
  logItem(item: LLMInteractionItemDetails): void;
}

export interface ILLMLogger {
  createInteractionLog(): ILLMInteractionLog;
}

export interface LLMOptions {
  model: string;

  title?: string;
  uniqueId?: string;
  baseAgentSystemMessage?: string;
  basePlanSystemMessage?: string;
  baseChatSystemMessage?: string;
  autocompleteOptions?: Partial<TabAutocompleteOptions>;
  contextLength?: number;
  maxStopWords?: number;
  completionOptions?: CompletionOptions;
  requestOptions?: RequestOptions;
  template?: TemplateType;
  promptTemplates?: Partial<Record<keyof PromptTemplates, PromptTemplate>>;
  templateMessages?: (messages: ChatMessage[]) => string;
  logger?: ILLMLogger;
  llmRequestHook?: (model: string, prompt: string) => any;
  apiKey?: string;

  // continueProperties
  apiKeyLocation?: string;
  envSecretLocations?: Record<string, string>;
  apiBase?: string;
  orgScopeId?: string | null;

  onPremProxyUrl?: string | null;

  aiGatewaySlug?: string;
  cacheBehavior?: CacheBehavior;
  capabilities?: ModelCapability;
  roles?: ModelRole[];

  useLegacyCompletionsEndpoint?: boolean;

  // Embedding options
  embeddingId?: string;
  maxEmbeddingChunkSize?: number;
  maxEmbeddingBatchSize?: number;

  // Cloudflare options
  accountId?: string;

  // Azure options
  deployment?: string;
  apiVersion?: string;
  apiType?: string;

  // AWS options
  profile?: string;
  modelArn?: string;
  accessKeyId?: string;
  secretAccessKey?: string;

  // AWS and VertexAI Options
  region?: string;

  // VertexAI and Watsonx Options
  projectId?: string;

  // IBM watsonx Options
  deploymentId?: string;

  env?: Record<string, string | number | boolean>;

  sourceFile?: string;
}

type RequireAtLeastOne<T, Keys extends keyof T = keyof T> = Pick<
  T,
  Exclude<keyof T, Keys>
> &
  {
    [K in Keys]-?: Required<Pick<T, K>> & Partial<Pick<T, Exclude<Keys, K>>>;
  }[Keys];

export interface CustomLLMWithOptionals {
  options: LLMOptions;
  streamCompletion?: (
    prompt: string,
    signal: AbortSignal,
    options: CompletionOptions,
    fetch: (input: RequestInfo | URL, init?: RequestInit) => Promise<Response>,
  ) => AsyncGenerator<string>;
  streamChat?: (
    messages: ChatMessage[],
    signal: AbortSignal,
    options: CompletionOptions,
    fetch: (input: RequestInfo | URL, init?: RequestInit) => Promise<Response>,
  ) => AsyncGenerator<ChatMessage | string>;
  listModels?: (
    fetch: (input: RequestInfo | URL, init?: RequestInit) => Promise<Response>,
  ) => Promise<string[]>;
}

/**
 * The LLM interface requires you to specify either `streamCompletion` or `streamChat` (or both).
 */
export type CustomLLM = RequireAtLeastOne<
  CustomLLMWithOptionals,
  "streamCompletion" | "streamChat"
>;

// IDE

export type DiffType = "new" | "old" | "same";

export interface DiffObject {
  type: DiffType;
}

export interface DiffLine extends DiffObject {
  line: string;
}

interface DiffChar extends DiffObject {
  char: string;
  oldIndex?: number; // Character index assuming a flattened line string.
  newIndex?: number;
  oldCharIndexInLine?: number; // Character index assuming new lines reset the character index to 0.
  newCharIndexInLine?: number;
  oldLineIndex?: number;
  newLineIndex?: number;
}

export interface Problem {
  filepath: string;
  range: Range;
  message: string;
}

export interface Thread {
  name: string;
  id: number;
}

export type IdeType = "vscode" | "jetbrains";

export interface IdeInfo {
  ideType: IdeType;
  name: string;
  version: string;
  remoteName: string;
  extensionVersion: string;
  isPrerelease: boolean;
}

export interface BranchAndDir {
  branch: string;
  directory: string;
}

export interface IndexTag extends BranchAndDir {
  artifactId: string;
}

export enum FileType {
  Unkown = 0,
  File = 1,
  Directory = 2,
  SymbolicLink = 64,
}

export interface IdeSettings {
  remoteConfigServerUrl: string | undefined;
  remoteConfigSyncPeriod: number;
  userToken: string;
  continueTestEnvironment: "none" | "production" | "staging" | "local";
  pauseCodebaseIndexOnStart: boolean;
}

export interface FileStats {
  size: number;
  lastModified: number;
}

/** Map of file name to stats */
export type FileStatsMap = {
  [path: string]: FileStats;
};

export interface IDE {
  getIdeInfo(): Promise<IdeInfo>;

  getIdeSettings(): Promise<IdeSettings>;

  getDiff(includeUnstaged: boolean): Promise<string[]>;

  getClipboardContent(): Promise<{ text: string; copiedAt: string }>;

  isTelemetryEnabled(): Promise<boolean>;

  isWorkspaceRemote(): Promise<boolean>;

  getUniqueId(): Promise<string>;

  getTerminalContents(): Promise<string>;

  getDebugLocals(threadIndex: number): Promise<string>;

  getTopLevelCallStackSources(
    threadIndex: number,
    stackDepth: number,
  ): Promise<string[]>;

  getAvailableThreads(): Promise<Thread[]>;

  getWorkspaceDirs(): Promise<string[]>;

  fileExists(fileUri: string): Promise<boolean>;

  writeFile(path: string, contents: string): Promise<void>;

  showVirtualFile(title: string, contents: string): Promise<void>;

  openFile(path: string): Promise<void>;

  openUrl(url: string): Promise<void>;

  runCommand(command: string, options?: TerminalOptions): Promise<void>;

  saveFile(fileUri: string): Promise<void>;

  readFile(fileUri: string): Promise<string>;

  readRangeInFile(fileUri: string, range: Range): Promise<string>;

  showLines(fileUri: string, startLine: number, endLine: number): Promise<void>;

  getOpenFiles(): Promise<string[]>;

  getCurrentFile(): Promise<
    | undefined
    | {
        isUntitled: boolean;
        path: string;
        contents: string;
      }
  >;

  getPinnedFiles(): Promise<string[]>;

  getSearchResults(query: string, maxResults?: number): Promise<string>;

  getFileResults(pattern: string, maxResults?: number): Promise<string[]>;

  subprocess(command: string, cwd?: string): Promise<[string, string]>;

  getProblems(fileUri?: string | undefined): Promise<Problem[]>;

  getBranch(dir: string): Promise<string>;

  getTags(artifactId: string): Promise<IndexTag[]>;

  getRepoName(dir: string): Promise<string | undefined>;

  showToast(
    type: ToastType,
    message: string,
    ...otherParams: any[]
  ): Promise<any>;

  getGitRootPath(dir: string): Promise<string | undefined>;

  listDir(dir: string): Promise<[string, FileType][]>;

  getFileStats(files: string[]): Promise<FileStatsMap>;

  // Secret Storage
  readSecrets(keys: string[]): Promise<Record<string, string>>;

  writeSecrets(secrets: { [key: string]: string }): Promise<void>;

  // LSP
  gotoDefinition(location: Location): Promise<RangeInFile[]>;
  gotoTypeDefinition(location: Location): Promise<RangeInFile[]>; // TODO: add to jetbrains
  getSignatureHelp(location: Location): Promise<SignatureHelp | null>; // TODO: add to jetbrains
  getReferences(location: Location): Promise<RangeInFile[]>;
  getDocumentSymbols(textDocumentIdentifier: string): Promise<DocumentSymbol[]>;

  // Callbacks
  onDidChangeActiveTextEditor(callback: (fileUri: string) => void): void;
}

// Slash Commands

export interface ContinueSDK {
  ide: IDE;
  llm: ILLM;
  addContextItem: (item: ContextItemWithId) => void;
  history: ChatMessage[];
  input: string;
  params?: { [key: string]: any } | undefined;
  contextItems: ContextItemWithId[];
  selectedCode: RangeInFile[];
  config: ContinueConfig;
  fetch: FetchFunction;
  completionOptions?: LLMFullCompletionOptions;
  abortController: AbortController;
}

/* Be careful changing SlashCommand or SlashCommandDescription, config.ts can break */
export interface SlashCommandDescription {
  name: string;
  description: string;
  prompt?: string;
  params?: { [key: string]: any };
}

export interface SlashCommand extends SlashCommandDescription {
  run: (sdk: ContinueSDK) => AsyncGenerator<string | undefined>;
}

export interface SlashCommandWithSource extends SlashCommandDescription {
  run?: (sdk: ContinueSDK) => AsyncGenerator<string | undefined>; // Optional - only needed for legacy
  source: SlashCommandSource;
  promptFile?: string;
  overrideSystemMessage?: string;
}

export type SlashCommandSource =
  | "built-in-legacy"
  | "built-in"
  | "json-custom-command"
  | "config-ts-slash-command"
  | "yaml-prompt-block"
  | "mcp-prompt"
  | "prompt-file-v1"
  | "prompt-file-v2"
  | "invokable-rule";

export interface SlashCommandDescWithSource extends SlashCommandDescription {
  isLegacy: boolean; // Maps to if slashcommand.run exists
  source: SlashCommandSource;
  promptFile?: string;
  mcpServerName?: string;
  mcpArgs?: MCPPromptArgs;
}

// Config

export type StepName =
  | "AnswerQuestionChroma"
  | "GenerateShellCommandStep"
  | "EditHighlightedCodeStep"
  | "ShareSessionStep"
  | "CommentCodeStep"
  | "ClearHistoryStep"
  | "StackOverflowStep"
  | "OpenConfigStep"
  | "GenerateShellCommandStep"
  | "DraftIssueStep";

export type ContextProviderName =
  | "diff"
  | "terminal"
  | "debugger"
  | "open"
  | "google"
  | "search"
  | "tree"
  | "http"
  | "codebase"
  | "problems"
  | "folder"
  | "jira"
  | "postgres"
  | "database"
  | "code"
  | "docs"
  | "gitlab-mr"
  | "os"
  | "currentFile"
  | "greptile"
  | "outline"
  | "continue-proxy"
  | "highlights"
  | "file"
  | "issue"
  | "repo-map"
  | "url"
  | "commit"
  | "web"
  | "discord"
  | "clipboard"
  | string;

export type TemplateType =
  | "llama2"
  | "alpaca"
  | "zephyr"
  | "phi2"
  | "phind"
  | "anthropic"
  | "chatml"
  | "none"
  | "openchat"
  | "deepseek"
  | "xwin-coder"
  | "neural-chat"
  | "codellama-70b"
  | "llava"
  | "gemma"
  | "granite"
  | "llama3"
  | "codestral";

export interface RequestOptions {
  timeout?: number;
  verifySsl?: boolean;
  caBundlePath?: string | string[];
  proxy?: string;
  headers?: { [key: string]: string };
  extraBodyProperties?: { [key: string]: any };
  noProxy?: string[];
  clientCertificate?: ClientCertificateOptions;
}

export interface CacheBehavior {
  cacheSystemMessage?: boolean;
  cacheConversation?: boolean;
}

export interface ClientCertificateOptions {
  cert: string;
  key: string;
  passphrase?: string;
}

export interface StepWithParams {
  name: StepName;
  params: { [key: string]: any };
}

export interface ContextProviderWithParams {
  name: ContextProviderName;
  params: { [key: string]: any };
}

export interface CustomCommand {
  name: string;
  prompt: string;
  description?: string;
  sourceFile?: string;
}

export interface Prediction {
  type: "content";
  content:
    | string
    | {
        type: "text";
        text: string;
      }[];
}

export interface ToolExtras {
  ide: IDE;
  llm: ILLM;
  fetch: FetchFunction;
  tool: Tool;
  toolCallId?: string;
  onPartialOutput?: (params: {
    toolCallId: string;
    contextItems: ContextItem[];
  }) => void;
  config: ContinueConfig;
  messenger?: IMessenger<ToCoreProtocol, FromCoreProtocol>;
  codeBaseIndexer?: CodebaseIndexer;
}

export interface Tool {
  type: "function";
  function: {
    name: string;
    description?: string;
    parameters?: Record<string, any>;
    strict?: boolean | null;
  };

  displayTitle: string;
  wouldLikeTo?: string;
  isCurrently?: string;
  hasAlready?: string;
  readonly: boolean;
  isInstant?: boolean;
  uri?: string;
  faviconUrl?: string;
  group: string;
  originalFunctionName?: string;
  systemMessageDescription?: string;
}

interface ToolChoice {
  type: "function";
  function: {
    name: string;
  };
}

export interface ConfigDependentToolParams {
  rules: RuleWithSource[];
  enableExperimentalTools: boolean;
}

export type GetTool = (params: ConfigDependentToolParams) => Tool;

export interface BaseCompletionOptions {
  temperature?: number;
  topP?: number;
  topK?: number;
  minP?: number;
  presencePenalty?: number;
  frequencyPenalty?: number;
  mirostat?: number;
  stop?: string[];
  maxTokens?: number;
  numThreads?: number;
  useMmap?: boolean;
  keepAlive?: number;
  numGpu?: number;
  raw?: boolean;
  stream?: boolean;
  prediction?: Prediction;
  tools?: Tool[];
  toolChoice?: ToolChoice;
  reasoning?: boolean;
  reasoningBudgetTokens?: number;
  promptCaching?: boolean;
}

export interface ModelCapability {
  uploadImage?: boolean;
  tools?: boolean;
}

export interface ModelDescription {
  title: string;
  provider: string;
  underlyingProviderName: string;
  model: string;
  apiKey?: string;

  apiBase?: string;
  apiKeyLocation?: string;
  envSecretLocations?: Record<string, string>;
  orgScopeId?: string | null;

  onPremProxyUrl?: string | null;

  contextLength?: number;
  maxStopWords?: number;
  template?: TemplateType;
  completionOptions?: BaseCompletionOptions;
  baseAgentSystemMessage?: string;
  basePlanSystemMessage?: string;
  baseChatSystemMessage?: string;
  requestOptions?: RequestOptions;
  promptTemplates?: { [key: string]: string };
  cacheBehavior?: CacheBehavior;
  capabilities?: ModelCapability;
  roles?: ModelRole[];
  configurationStatus?: LLMConfigurationStatuses;

  sourceFile?: string;
}

export interface JSONEmbedOptions {
  apiBase?: string;
  apiKey?: string;
  model?: string;
  deployment?: string;
  apiType?: string;
  apiVersion?: string;
  requestOptions?: RequestOptions;
  maxEmbeddingChunkSize?: number;
  maxEmbeddingBatchSize?: number;

  // AWS options
  profile?: string;

  // AWS and VertexAI Options
  region?: string;

  // VertexAI and Watsonx Options
  projectId?: string;
}

export interface EmbeddingsProviderDescription extends JSONEmbedOptions {
  provider: string;
}

export interface RerankerDescription {
  name: string;
  params?: { [key: string]: any };
}

// TODO: We should consider renaming this to AutocompleteOptions.
export interface TabAutocompleteOptions {
  disable: boolean;
  maxPromptTokens: number;
  debounceDelay: number;
  modelTimeout: number;
  maxSuffixPercentage: number;
  prefixPercentage: number;
  transform?: boolean;
  template?: string;
  multilineCompletions: "always" | "never" | "auto";
  slidingWindowPrefixPercentage: number;
  slidingWindowSize: number;
  useCache: boolean;
  onlyMyCode: boolean;
  useRecentlyEdited: boolean;
  useRecentlyOpened: boolean;
  disableInFiles?: string[];
  useImports?: boolean;
  showWhateverWeHaveAtXMs?: number;
  // true = enabled, false = disabled, number = enabled with priority
  experimental_includeClipboard: boolean | number;
  experimental_includeRecentlyVisitedRanges: boolean | number;
  experimental_includeRecentlyEditedRanges: boolean | number;
  experimental_includeDiff: boolean | number;
  experimental_enableStaticContextualization: boolean;
}

export interface StdioOptions {
  type: "stdio";
  command: string;
  args: string[];
  env?: Record<string, string>;
  cwd?: string;
  requestOptions?: RequestOptions;
}

export interface WebSocketOptions {
  type: "websocket";
  url: string;
  requestOptions?: RequestOptions;
}

export interface SSEOptions {
  type: "sse";
  url: string;
  requestOptions?: RequestOptions;
}

export interface StreamableHTTPOptions {
  type: "streamable-http";
  url: string;
  requestOptions?: RequestOptions;
}

export type TransportOptions =
  | StdioOptions
  | WebSocketOptions
  | SSEOptions
  | StreamableHTTPOptions;

export interface MCPOptions {
  name: string;
  id: string;
  transport: TransportOptions;
  faviconUrl?: string;
  timeout?: number;
}

export type MCPConnectionStatus =
  | "connecting"
  | "connected"
  | "error"
  | "not-connected";

export type MCPPromptArgs = {
  name: string;
  description?: string;
  required?: boolean;
}[];

export interface MCPPrompt {
  name: string;
  description?: string;
  arguments?: MCPPromptArgs;
}

// Leaving here to ideate on
// export type ContinueConfigSource = "local-yaml" | "local-json" | "hub-assistant" | "hub"

// https://modelcontextprotocol.io/docs/concepts/resources#direct-resources
export interface MCPResource {
  name: string;
  uri: string;
  description?: string;
  mimeType?: string;
}

// https://modelcontextprotocol.io/docs/concepts/resources#resource-templates
export interface MCPResourceTemplate {
  uriTemplate: string;
  name: string;
  description?: string;
  mimeType?: string;
}

export interface MCPTool {
  name: string;
  description?: string;
  inputSchema: {
    type: "object";
    properties?: Record<string, any>;
  };
}

export interface MCPServerStatus extends MCPOptions {
  status: MCPConnectionStatus;
  errors: string[];

  prompts: MCPPrompt[];
  tools: MCPTool[];
  resources: MCPResource[];
  resourceTemplates: MCPResourceTemplate[];
  sourceFile?: string;
}

export interface ContinueUIConfig {
  codeBlockToolbarPosition?: "top" | "bottom";
  fontSize?: number;
  displayRawMarkdown?: boolean;
  showChatScrollbar?: boolean;
  codeWrap?: boolean;
  showSessionTabs?: boolean;
  autoAcceptEditToolDiffs?: boolean;
}

export interface ContextMenuConfig {
  comment?: string;
  docstring?: string;
  fix?: string;
  optimize?: string;
  fixGrammar?: string;
}

export interface ExperimentalModelRoles {
  repoMapFileSelection?: string;
  inlineEdit?: string;
  applyCodeBlock?: string;
}

export interface ExperimentalMCPOptions {
  transport: TransportOptions;
  faviconUrl?: string;
  timeout?: number;
}

export type ApplyStateStatus =
  | "not-started" // Apply state created but not necessarily streaming
  | "streaming" // Changes are being applied to the file
  | "done" // All changes have been applied, awaiting user to accept/reject
  | "closed"; // All changes have been applied. Note that for new files, we immediately set the status to "closed"

export interface ApplyState {
  streamId: string;
  status?: ApplyStateStatus;
  numDiffs?: number;
  filepath?: string;
  fileContent?: string;
  originalFileContent?: string;
  toolCallId?: string;
}

export interface StreamDiffLinesPayload {
  prefix: string;
  highlighted: string;
  suffix: string;
  input: string;
  language: string | undefined;
  modelTitle: string | undefined;
  includeRulesInSystemMessage: boolean;
  fileUri?: string;
}

export interface HighlightedCodePayload {
  rangeInFileWithContents: RangeInFileWithContents;
  prompt?: string;
  shouldRun?: boolean;
}

export interface AcceptOrRejectDiffPayload {
  filepath?: string;
  streamId?: string;
}

export interface ShowFilePayload {
  filepath: string;
}

export interface ApplyToFilePayload {
  streamId: string;
  filepath?: string;
  text: string;
  toolCallId?: string;
  isSearchAndReplace?: boolean;
}

export interface RangeInFileWithContents {
  filepath: string;
  range: {
    start: { line: number; character: number };
    end: { line: number; character: number };
  };
  contents: string;
}

export interface RangeInFileWithNextEditInfo {
  filepath: string;
  range: Range;
  fileContents: string;
  editText: string;
  afterCursorPos: Position;
  beforeCursorPos: Position;
  workspaceDir: string;
}

export type SetCodeToEditPayload = RangeInFileWithContents | FileWithContents;

/**
 * Signature help represents the signature of something
 * callable. There can be multiple signatures but only one
 * active and only one active parameter.
 */
export class SignatureHelp {
  /**
   * One or more signatures.
   */
  signatures: SignatureInformation[];

  /**
   * The active signature.
   */
  activeSignature: number;

  /**
   * The active parameter of the active signature.
   */
  activeParameter: number;
}

/**
 * Represents the signature of something callable. A signature
 * can have a label, like a function-name, a doc-comment, and
 * a set of parameters.
 */
export class SignatureInformation {
  /**
   * The label of this signature. Will be shown in
   * the UI.
   */
  label: string;

  /**
   * The parameters of this signature.
   */
  parameters: ParameterInformation[];

  /**
   * The index of the active parameter.
   *
   * If provided, this is used in place of {@linkcode SignatureHelp.activeParameter}.
   */
  activeParameter?: number;
}

/**
 * Represents a parameter of a callable-signature. A parameter can
 * have a label and a doc-comment.
 */
export class ParameterInformation {
  /**
   * The label of this signature.
   *
   * Either a string or inclusive start and exclusive end offsets within its containing
   * {@link SignatureInformation.label signature label}. *Note*: A label of type string must be
   * a substring of its containing signature information's {@link SignatureInformation.label label}.
   */
  label: string | [number, number];
}

/**
 * Represents the configuration for a quick action in the Code Lens.
 * Quick actions are custom commands that can be added to function and class declarations.
 */
export interface QuickActionConfig {
  /**
   * The title of the quick action that will display in the Code Lens.
   */
  title: string;

  /**
   * The prompt that will be sent to the model when the quick action is invoked,
   * with the function or class body concatenated.
   */
  prompt: string;

  /**
   * If `true`, the result of the quick action will be sent to the chat panel.
   * If `false`, the streamed result will be inserted into the document.
   *
   * Defaults to `false`.
   */
  sendToChat: boolean;
}

export type DefaultContextProvider = ContextProviderWithParams & {
  query?: string;
};

export interface ExperimentalConfig {
  contextMenuPrompts?: ContextMenuConfig;
  modelRoles?: ExperimentalModelRoles;
  defaultContext?: DefaultContextProvider[];
  promptPath?: string;
  enableExperimentalTools?: boolean;
  onlyUseSystemMessageTools?: boolean;

  /**
   * Quick actions are a way to add custom commands to the Code Lens of
   * function and class declarations.
   */
  quickActions?: QuickActionConfig[];

  /**
   * Automatically read LLM chat responses aloud using system TTS models
   */
  readResponseTTS?: boolean;

  /**
   * If set to true, we will attempt to pull down and install an instance of Chromium
   * that is compatible with the current version of Puppeteer.
   * This is needed to crawl a large number of documentation sites that are dynamically rendered.
   */
  useChromiumForDocsCrawling?: boolean;
  modelContextProtocolServers?: ExperimentalMCPOptions[];

  /**
   * If enabled, will add the current file as context.
   */
  useCurrentFileAsContext?: boolean;

  /**
   * If enabled, @codebase will only use tool calling
   * instead of embeddings, FTS, recently edited files, etc.
   */
  codebaseToolCallingOnly?: boolean;

  /**
   * If enabled, static contextualization will be used to
   * gather context for the model where necessary.
   */
  enableStaticContextualization?: boolean;
}

export interface AnalyticsConfig {
  provider: string;
  url?: string;
  clientKey?: string;
}

export interface JSONModelDescription {
  title: string;
  provider: string;
  underlyingProviderName: string;
  model: string;
  apiKey?: string;
  apiBase?: string;

  contextLength?: number;
  maxStopWords?: number;
  template?: TemplateType;
  completionOptions?: BaseCompletionOptions;
  systemMessage?: string;
  requestOptions?: RequestOptions;
  cacheBehavior?: CacheBehavior;

  region?: string;
  profile?: string;
  modelArn?: string;
  apiType?: "openai" | "azure";
  apiVersion?: string;
  deployment?: string;
  projectId?: string;
  accountId?: string;
  aiGatewaySlug?: string;
  useLegacyCompletionsEndpoint?: boolean;
  deploymentId?: string;
}

// config.json
export interface SerializedContinueConfig {
  env?: string[];
  allowAnonymousTelemetry?: boolean;
  models: JSONModelDescription[];
  systemMessage?: string;
  completionOptions?: BaseCompletionOptions;
  requestOptions?: RequestOptions;
  slashCommands?: SlashCommandDescription[];
  customCommands?: CustomCommand[];
  contextProviders?: ContextProviderWithParams[];
  disableIndexing?: boolean;
  disableSessionTitles?: boolean;
  userToken?: string;
  embeddingsProvider?: EmbeddingsProviderDescription;
  tabAutocompleteModel?: JSONModelDescription | JSONModelDescription[];
  tabAutocompleteOptions?: Partial<TabAutocompleteOptions>;
  ui?: ContinueUIConfig;
  reranker?: RerankerDescription;
  experimental?: ExperimentalConfig;
  analytics?: AnalyticsConfig;
  docs?: SiteIndexingConfig[];
  data?: DataDestination[];
}

export type ConfigMergeType = "merge" | "overwrite";

export type ContinueRcJson = Partial<SerializedContinueConfig> & {
  mergeBehavior: ConfigMergeType;
};

// config.ts - give users simplified interfaces
export interface Config {
  /** If set to true, Continue will collect anonymous usage data to improve the product. If set to false, we will collect nothing. Read here to learn more: https://docs.continue.dev/telemetry */
  allowAnonymousTelemetry?: boolean;
  /** Each entry in this array will originally be a JSONModelDescription, the same object from your config.json, but you may add CustomLLMs.
   * A CustomLLM requires you only to define an AsyncGenerator that calls the LLM and yields string updates. You can choose to define either `streamCompletion` or `streamChat` (or both).
   * Continue will do the rest of the work to construct prompt templates, handle context items, prune context, etc.
   */
  models: (CustomLLM | JSONModelDescription)[];
  /** A system message to be followed by all of your models */
  systemMessage?: string;
  /** The default completion options for all models */
  completionOptions?: BaseCompletionOptions;
  /** Request options that will be applied to all models and context providers */
  requestOptions?: RequestOptions;
  /** The list of slash commands that will be available in the sidebar */
  slashCommands?: (SlashCommand | SlashCommandWithSource)[];
  /** Each entry in this array will originally be a ContextProviderWithParams, the same object from your config.json, but you may add CustomContextProviders.
   * A CustomContextProvider requires you only to define a title and getContextItems function. When you type '@title <query>', Continue will call `getContextItems(query)`.
   */
  contextProviders?: (CustomContextProvider | ContextProviderWithParams)[];
  /** If set to true, Continue will not index your codebase for retrieval */
  disableIndexing?: boolean;
  /** If set to true, Continue will not make extra requests to the LLM to generate a summary title of each session. */
  disableSessionTitles?: boolean;
  /** An optional token to identify a user. Not used by Continue unless you write custom coniguration that requires such a token */
  userToken?: string;
  /** The provider used to calculate embeddings. If left empty, Continue will use transformers.js to calculate the embeddings with all-MiniLM-L6-v2 */
  embeddingsProvider?: EmbeddingsProviderDescription | ILLM;
  /** The model that Continue will use for tab autocompletions. */
  tabAutocompleteModel?:
    | CustomLLM
    | JSONModelDescription
    | (CustomLLM | JSONModelDescription)[];
  /** Options for tab autocomplete */
  tabAutocompleteOptions?: Partial<TabAutocompleteOptions>;
  /** UI styles customization */
  ui?: ContinueUIConfig;
  /** Options for the reranker */
  reranker?: RerankerDescription | ILLM;
  /** Experimental configuration */
  experimental?: ExperimentalConfig;
  /** Analytics configuration */
  analytics?: AnalyticsConfig;
  data?: DataDestination[];
}

// in the actual Continue source code
export interface ContinueConfig {
  allowAnonymousTelemetry?: boolean;
  // systemMessage?: string;
  completionOptions?: BaseCompletionOptions;
  requestOptions?: RequestOptions;
  slashCommands: SlashCommandWithSource[];
  contextProviders: IContextProvider[];
  disableSessionTitles?: boolean;
  disableIndexing?: boolean;
  userToken?: string;
  tabAutocompleteOptions?: Partial<TabAutocompleteOptions>;
  ui?: ContinueUIConfig;
  experimental?: ExperimentalConfig;
  analytics?: AnalyticsConfig;
  docs?: SiteIndexingConfig[];
  tools: Tool[];
  mcpServerStatuses: MCPServerStatus[];
  rules: RuleWithSource[];
  modelsByRole: Record<ModelRole, ILLM[]>;
  selectedModelByRole: Record<ModelRole, ILLM | null>;
  data?: DataDestination[];
}

export interface BrowserSerializedContinueConfig {
  allowAnonymousTelemetry?: boolean;
  // systemMessage?: string;
  completionOptions?: BaseCompletionOptions;
  requestOptions?: RequestOptions;
  slashCommands: SlashCommandDescWithSource[];
  contextProviders: ContextProviderDescription[];
  disableIndexing?: boolean;
  disableSessionTitles?: boolean;
  userToken?: string;
  ui?: ContinueUIConfig;
  experimental?: ExperimentalConfig;
  analytics?: AnalyticsConfig;
  docs?: SiteIndexingConfig[];
  tools: Tool[];
  mcpServerStatuses: MCPServerStatus[];
  rules: RuleWithSource[];
  usePlatform: boolean;
  tabAutocompleteOptions?: Partial<TabAutocompleteOptions>;
  modelsByRole: Record<ModelRole, ModelDescription[]>;
  selectedModelByRole: Record<ModelRole, ModelDescription | null>;
}

// DOCS SUGGESTIONS AND PACKAGE INFO
export interface FilePathAndName {
  path: string;
  name: string;
}

export interface PackageFilePathAndName extends FilePathAndName {
  packageRegistry: string; // e.g. npm, pypi
}

export type ParsedPackageInfo = {
  name: string;
  packageFile: PackageFilePathAndName;
  language: string;
  version: string;
};

export type PackageDetails = {
  docsLink?: string;
  docsLinkWarning?: string;
  title?: string;
  description?: string;
  repo?: string;
  license?: string;
};

export type PackageDetailsSuccess = PackageDetails & {
  docsLink: string;
};

export type PackageDocsResult = {
  packageInfo: ParsedPackageInfo;
} & (
  | { error: string; details?: never }
  | { details: PackageDetailsSuccess; error?: never }
);

export interface TerminalOptions {
  reuseTerminal?: boolean;
  terminalName?: string;
  waitForCompletion?: boolean;
}

export type RuleSource =
  | "default-chat"
  | "default-plan"
  | "default-agent"
  | "model-options-chat"
  | "model-options-plan"
  | "model-options-agent"
  | "rules-block"
  | "colocated-markdown"
  | "json-systemMessage"
  | ".continuerules";

export interface RuleWithSource {
  name?: string;
  slug?: string;
  source: RuleSource;
  globs?: string | string[];
  regex?: string | string[];
  rule: string;
  description?: string;
  ruleFile?: string;
  alwaysApply?: boolean;
}
export interface CompleteOnboardingPayload {
  mode: OnboardingModes;
  provider?: string;
  apiKey?: string;
}

export interface CompiledMessagesResult {
  compiledChatMessages: ChatMessage[];
  didPrune: boolean;
  contextPercentage: number;
}

export interface MessageOption {
  precompiled: boolean;
}

<<<<<<< HEAD
// Task Manager

type TaskMetadata = {
  createdAt: string;
  updatedAt: string;
};

export type TaskInfo = {
  id: string;
  name: string;
  description: string;
  status: TaskStatus;
  metadata: TaskMetadata;
};
=======
/* LSP-specific interfaces. */

// See https://microsoft.github.io/language-server-protocol/specifications/lsp/3.17/specification/#symbolKind.
// We shift this one index down to match vscode.SymbolKind.
export enum SymbolKind {
  File = 0,
  Module = 1,
  Namespace = 2,
  Package = 3,
  Class = 4,
  Method = 5,
  Property = 6,
  Field = 7,
  Constructor = 8,
  Enum = 9,
  Interface = 10,
  Function = 11,
  Variable = 12,
  Constant = 13,
  String = 14,
  Number = 15,
  Boolean = 16,
  Array = 17,
  Object = 18,
  Key = 19,
  Null = 20,
  EnumMember = 21,
  Struct = 22,
  Event = 23,
  Operator = 24,
  TypeParameter = 25,
}

// See https://microsoft.github.io/language-server-protocol/specifications/lsp/3.17/specification/#symbolTag.
export namespace SymbolTag {
  export const Deprecated: 1 = 1;
}

// See https://microsoft.github.io/language-server-protocol/specifications/lsp/3.17/specification/#symbolTag.
export type SymbolTag = 1;

// See https://microsoft.github.io/language-server-protocol/specifications/lsp/3.17/specification/#documentSymbol.
export interface DocumentSymbol {
  name: string;
  detail?: string;
  kind: SymbolKind;
  tags?: SymbolTag[];
  deprecated?: boolean;
  range: Range;
  selectionRange: Range;
  children?: DocumentSymbol[];
}
>>>>>>> a5424a93
<|MERGE_RESOLUTION|>--- conflicted
+++ resolved
@@ -1802,7 +1802,6 @@
   precompiled: boolean;
 }
 
-<<<<<<< HEAD
 // Task Manager
 
 type TaskMetadata = {
@@ -1817,7 +1816,6 @@
   status: TaskStatus;
   metadata: TaskMetadata;
 };
-=======
 /* LSP-specific interfaces. */
 
 // See https://microsoft.github.io/language-server-protocol/specifications/lsp/3.17/specification/#symbolKind.
@@ -1869,5 +1867,4 @@
   range: Range;
   selectionRange: Range;
   children?: DocumentSymbol[];
-}
->>>>>>> a5424a93
+}