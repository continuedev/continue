--- conflicted
+++ resolved
@@ -958,11 +958,8 @@
   ui?: ContinueUIConfig;
   reranker?: Reranker;
   experimental?: ExperimentalConfig;
-<<<<<<< HEAD
   analytics?: AnalyticsConfig;
-=======
   docs?: SiteIndexingConfig[];
->>>>>>> 699063f9
 }
 
 export interface BrowserSerializedContinueConfig {
