--- conflicted
+++ resolved
@@ -1575,7 +1575,7 @@
   rule: string;
   description?: string;
   ruleFile?: string;
-<<<<<<< HEAD
+  alwaysApply?: boolean;
 }
 
 export type ExtensionInfo = {
@@ -1586,8 +1586,4 @@
 export type ExtensionConflictReport = {
   currentExtension: ExtensionInfo;
   conflictingExtensions: ExtensionInfo[];
-};
-=======
-  alwaysApply?: boolean;
-}
->>>>>>> 3c5332ac
+};