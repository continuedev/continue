import {
  DataDestination,
  ModelRole,
  PromptTemplates,
} from "@continuedev/config-yaml";
import Parser from "web-tree-sitter";
import { CodebaseIndexer } from "./indexing/CodebaseIndexer";
import { LLMConfigurationStatuses } from "./llm/constants";

declare global {
  interface Window {
    ide?: "vscode";
    windowId: string;
    serverUrl: string;
    vscMachineId: string;
    vscMediaUrl: string;
    fullColorTheme?: {
      rules?: {
        token?: string;
        foreground?: string;
      }[];
    };
    colorThemeName?: string;
    workspacePaths?: string[];
    postIntellijMessage?: (
      messageType: string,
      data: any,
      messageIde: string,
    ) => void;
  }
}

export interface ChunkWithoutID {
  content: string;
  startLine: number;
  endLine: number;
  signature?: string;
  otherMetadata?: { [key: string]: any };
}

export interface Chunk extends ChunkWithoutID {
  digest: string;
  filepath: string;
  index: number; // Index of the chunk in the document at filepath
}

export interface IndexingProgressUpdate {
  progress: number;
  desc: string;
  shouldClearIndexes?: boolean;
  status:
    | "loading"
    | "waiting"
    | "indexing"
    | "done"
    | "failed"
    | "paused"
    | "disabled"
    | "cancelled";
  debugInfo?: string;
  warnings?: string[];
}

// This is more or less a V2 of IndexingProgressUpdate for docs etc.
export interface IndexingStatus {
  id: string;
  type: "docs";
  progress: number;
  description: string;
  status: "indexing" | "complete" | "paused" | "failed" | "aborted" | "pending";
  embeddingsProviderId?: string;
  isReindexing?: boolean;
  debugInfo?: string;
  title: string;
  icon?: string;
  url?: string;
}

export type PromptTemplateFunction = (
  history: ChatMessage[],
  otherData: Record<string, string>,
) => string | ChatMessage[];

export type PromptTemplate = string | PromptTemplateFunction;

type RequiredLLMOptions =
  | "uniqueId"
  | "contextLength"
  | "embeddingId"
  | "maxEmbeddingChunkSize"
  | "maxEmbeddingBatchSize"
  | "completionOptions";

export interface ILLM
  extends Omit<LLMOptions, RequiredLLMOptions>,
    Required<Pick<LLMOptions, RequiredLLMOptions>> {
  get providerName(): string;
  get underlyingProviderName(): string;

  autocompleteOptions?: Partial<TabAutocompleteOptions>;

  complete(
    prompt: string,
    signal: AbortSignal,
    options?: LLMFullCompletionOptions,
  ): Promise<string>;

  streamComplete(
    prompt: string,
    signal: AbortSignal,
    options?: LLMFullCompletionOptions,
  ): AsyncGenerator<string, PromptLog>;

  streamFim(
    prefix: string,
    suffix: string,
    signal: AbortSignal,
    options?: LLMFullCompletionOptions,
  ): AsyncGenerator<string, PromptLog>;

  streamChat(
    messages: ChatMessage[],
    signal: AbortSignal,
    options?: LLMFullCompletionOptions,
    messageOptions?: MessageOption,
  ): AsyncGenerator<ChatMessage, PromptLog>;

  chat(
    messages: ChatMessage[],
    signal: AbortSignal,
    options?: LLMFullCompletionOptions,
  ): Promise<ChatMessage>;

  compileChatMessages(
    messages: ChatMessage[],
    options: LLMFullCompletionOpeions,
  ): CompiledChatMessagesReport;

  embed(chunks: string[]): Promise<number[][]>;

  rerank(query: string, chunks: Chunk[]): Promise<number[]>;

  countTokens(text: string): number;

  supportsImages(): boolean;

  supportsCompletions(): boolean;

  supportsPrefill(): boolean;

  supportsFim(): boolean;

  listModels(): Promise<string[]>;

  renderPromptTemplate(
    template: PromptTemplate,
    history: ChatMessage[],
    otherData: Record<string, string>,
    canPutWordsInModelsMouth?: boolean,
  ): string | ChatMessage[];

  getConfigurationStatus(): LLMConfigurationStatuses;
}

export interface ModelInstaller {
  installModel(
    modelName: string,
    signal: AbortSignal,
    progressReporter?: (task: string, increment: number, total: number) => void,
  ): Promise<any>;

  isInstallingModel(modelName: string): Promise<boolean>;
}

export type ContextProviderType = "normal" | "query" | "submenu";

export interface ContextProviderDescription {
  title: ContextProviderName;
  displayTitle: string;
  description: string;
  renderInlineAs?: string;
  type: ContextProviderType;
  dependsOnIndexing?: boolean;
}

export type FetchFunction = (url: string | URL, init?: any) => Promise<any>;

export interface ContextProviderExtras {
  config: ContinueConfig;
  fullInput: string;
  embeddingsProvider: ILLM | null;
  reranker: ILLM | null;
  llm: ILLM;
  ide: IDE;
  selectedCode: RangeInFile[];
  fetch: FetchFunction;
  isInAgentMode: boolean;
}

export interface LoadSubmenuItemsArgs {
  config: ContinueConfig;
  ide: IDE;
  fetch: FetchFunction;
}

export interface CustomContextProvider {
  title: string;
  displayTitle?: string;
  description?: string;
  renderInlineAs?: string;
  type?: ContextProviderType;
  loadSubmenuItems?: (
    args: LoadSubmenuItemsArgs,
  ) => Promise<ContextSubmenuItem[]>;

  getContextItems(
    query: string,
    extras: ContextProviderExtras,
  ): Promise<ContextItem[]>;
}

export interface ContextSubmenuItem {
  id: string;
  title: string;
  description: string;
  icon?: string;
  metadata?: any;
}

export interface ContextSubmenuItemWithProvider extends ContextSubmenuItem {
  providerTitle: string;
}

export interface SiteIndexingConfig {
  title: string;
  startUrl: string;
  maxDepth?: number;
  faviconUrl?: string;
  useLocalCrawling?: boolean;
  sourceFile?: string;
}

export interface DocsIndexingDetails {
  startUrl: string;
  config: SiteIndexingConfig;
  indexingStatus: IndexingStatus | undefined;
  chunks: Chunk[];
}

export interface IContextProvider {
  get description(): ContextProviderDescription;

  getContextItems(
    query: string,
    extras: ContextProviderExtras,
  ): Promise<ContextItem[]>;

  loadSubmenuItems(args: LoadSubmenuItemsArgs): Promise<ContextSubmenuItem[]>;

  get deprecationMessage(): string | null;
}

export interface Session {
  sessionId: string;
  title: string;
  workspaceDirectory: string;
  history: ChatHistoryItem[];
}

export interface SessionMetadata {
  sessionId: string;
  title: string;
  dateCreated: string;
  workspaceDirectory: string;
}

export interface RangeInFile {
  filepath: string;
  range: Range;
}

export interface Location {
  filepath: string;
  position: Position;
}

export interface FileWithContents {
  filepath: string;
  contents: string;
}

export interface Range {
  start: Position;
  end: Position;
}

export interface Position {
  line: number;
  character: number;
}

export interface FileEdit {
  filepath: string;
  range: Range;
  replacement: string;
}

export interface ContinueError {
  title: string;
  message: string;
}

export interface CompletionOptions extends BaseCompletionOptions {
  model: string;
}

export type ChatMessageRole =
  | "user"
  | "assistant"
  | "thinking"
  | "system"
  | "tool";

export type TextMessagePart = {
  type: "text";
  text: string;
};

export type ImageMessagePart = {
  type: "imageUrl";
  imageUrl: { url: string };
};

export type MessagePart = TextMessagePart | ImageMessagePart;

export type MessageContent = string | MessagePart[];

export interface ToolCall {
  id: string;
  type: "function";
  function: {
    name: string;
    arguments: string;
  };
}

export interface ToolCallDelta {
  id?: string;
  type?: "function";
  function?: {
    name?: string;
    arguments?: string;
  };
}

export interface ToolResultChatMessage {
  role: "tool";
  content: string;
  toolCallId: string;
}

export interface UserChatMessage {
  role: "user";
  content: MessageContent;
}

export interface ThinkingChatMessage {
  role: "thinking";
  content: MessageContent;
  signature?: string;
  redactedThinking?: string;
  toolCalls?: ToolCallDelta[];
}

/**
 * This is meant to be equivalent to the OpenAI [usage object](https://platform.openai.com/docs/api-reference/chat/object#chat/object-usage)
 * but potentially with additional information that is needed for other providers.
 */
export interface Usage {
  completionTokens: number;
  promptTokens: number;
  promptTokensDetails?: {
    cachedTokens?: number;
    /** This an Anthropic-specific property */
    cacheWriteTokens?: number;
    audioTokens?: number;
  };
  completionTokensDetails?: {
    acceptedPredictionTokens?: number;
    reasoningTokens?: number;
    rejectedPredictionTokens?: number;
    audioTokens?: number;
  };
}

export interface AssistantChatMessage {
  role: "assistant";
  content: MessageContent;
  toolCalls?: ToolCallDelta[];
  usage?: Usage;
}

export interface SystemChatMessage {
  role: "system";
  content: string;
}

export type ChatMessage =
  | UserChatMessage
  | AssistantChatMessage
  | ThinkingChatMessage
  | SystemChatMessage
  | ToolResultChatMessage;

export interface ContextItemId {
  providerTitle: string;
  itemId: string;
}

export type ContextItemUriTypes = "file" | "url";

export interface ContextItemUri {
  type: ContextItemUriTypes;
  value: string;
}

export interface ContextItem {
  content: string;
  name: string;
  description: string;
  editing?: boolean;
  editable?: boolean;
  icon?: string;
  uri?: ContextItemUri;
  hidden?: boolean;
  status?: string;
}

export interface ContextItemWithId extends ContextItem {
  id: ContextItemId;
}

export interface InputModifiers {
  useCodebase: boolean;
  noContext: boolean;
}

export interface SymbolWithRange extends RangeInFile {
  name: string;
  type: Parser.SyntaxNode["type"];
  content: string;
}

export type FileSymbolMap = Record<string, SymbolWithRange[]>;

export interface PromptLog {
  modelTitle: string;
  modelProvider: string;
  prompt: string;
  completion: string;
}

export type MessageModes = "chat" | "agent" | "plan";

export type ToolStatus =
  | "generating" // Tool call arguments are being streamed from the LLM
  | "generated" // Tool call is complete and ready for execution (awaiting approval)
  | "calling" // Tool is actively being executed
  | "errored" // Tool execution failed with an error
  | "done" // Tool execution completed successfully
  | "canceled"; // Tool call was canceled by user or system

// Will exist only on "assistant" messages with tool calls
interface ToolCallState {
  toolCallId: string;
  toolCall: ToolCall;
  status: ToolStatus;
  parsedArgs: any;
  output?: ContextItem[];
  tool?: Tool;
}

interface Reasoning {
  active: boolean;
  text: string;
  startAt: number;
  endAt?: number;
}

export interface ChatHistoryItem {
  message: ChatMessage;
  contextItems: ContextItemWithId[];
  editorState?: any;
  modifiers?: InputModifiers;
  promptLogs?: PromptLog[];
  toolCallStates?: ToolCallState[];
  isGatheringContext?: boolean;
  reasoning?: Reasoning;
  appliedRules?: RuleWithSource[];
  conversationSummary?: string;
}

export interface LLMFullCompletionOptions extends BaseCompletionOptions {
  log?: boolean;
  model?: string;
}

export type ToastType = "info" | "error" | "warning";

export interface LLMInteractionBase {
  interactionId: string;
  timestamp: number;
}

export interface LLMInteractionStartChat extends LLMInteractionBase {
  kind: "startChat";
  messages: ChatMessage[];
  options: CompletionOptions;
  provider: string;
}

export interface LLMInteractionStartComplete extends LLMInteractionBase {
  kind: "startComplete";
  prompt: string;
  options: CompletionOptions;
  provider: string;
}

export interface LLMInteractionStartFim extends LLMInteractionBase {
  kind: "startFim";
  prefix: string;
  suffix: string;
  options: CompletionOptions;
  provider: string;
}

export interface LLMInteractionChunk extends LLMInteractionBase {
  kind: "chunk";
  chunk: string;
}

export interface LLMInteractionMessage extends LLMInteractionBase {
  kind: "message";
  message: ChatMessage;
}

export interface LLMInteractionEnd extends LLMInteractionBase {
  promptTokens: number;
  generatedTokens: number;
  thinkingTokens: number;
  usage: Usage | undefined;
}

export interface LLMInteractionSuccess extends LLMInteractionEnd {
  kind: "success";
}

export interface LLMInteractionCancel extends LLMInteractionEnd {
  kind: "cancel";
}

export interface LLMInteractionError extends LLMInteractionEnd {
  kind: "error";
  name: string;
  message: string;
}

export type LLMInteractionItem =
  | LLMInteractionStartChat
  | LLMInteractionStartComplete
  | LLMInteractionStartFim
  | LLMInteractionChunk
  | LLMInteractionMessage
  | LLMInteractionSuccess
  | LLMInteractionCancel
  | LLMInteractionError;

// When we log a LLM interaction, we want to add the interactionId and timestamp
// in the logger code, so we need a type that omits these members from *each*
// member of the union. This can be done by using the distributive behavior of
// conditional types in Typescript.
//
// www.typescriptlang.org/docs/handbook/2/conditional-types.html#distributive-conditional-types
// https://stackoverflow.com/questions/57103834/typescript-omit-a-property-from-all-interfaces-in-a-union-but-keep-the-union-s
type DistributiveOmit<T, K extends PropertyKey> = T extends unknown
  ? Omit<T, K>
  : never;

export type LLMInteractionItemDetails = DistributiveOmit<
  LLMInteractionItem,
  "interactionId" | "timestamp"
>;

export interface ILLMInteractionLog {
  logItem(item: LLMInteractionItemDetails): void;
}

export interface ILLMLogger {
  createInteractionLog(): ILLMInteractionLog;
}

export interface LLMOptions {
  model: string;

  title?: string;
  uniqueId?: string;
  baseAgentSystemMessage?: string;
  basePlanSystemMessage?: string;
  baseChatSystemMessage?: string;
  autocompleteOptions?: Partial<TabAutocompleteOptions>;
  contextLength?: number;
  maxStopWords?: number;
  completionOptions?: CompletionOptions;
  requestOptions?: RequestOptions;
  template?: TemplateType;
  promptTemplates?: Partial<Record<keyof PromptTemplates, PromptTemplate>>;
  templateMessages?: (messages: ChatMessage[]) => string;
  logger?: ILLMLogger;
  llmRequestHook?: (model: string, prompt: string) => any;
  apiKey?: string;

  // continueProperties
  apiKeyLocation?: string;
  envSecretLocations?: Record<string, string>;
  apiBase?: string;
  orgScopeId?: string | null;

  onPremProxyUrl?: string | null;

  aiGatewaySlug?: string;
  cacheBehavior?: CacheBehavior;
  capabilities?: ModelCapability;
  roles?: ModelRole[];

  useLegacyCompletionsEndpoint?: boolean;

  // Embedding options
  embeddingId?: string;
  maxEmbeddingChunkSize?: number;
  maxEmbeddingBatchSize?: number;

  // Cloudflare options
  accountId?: string;

  // Azure options
  deployment?: string;
  apiVersion?: string;
  apiType?: string;

  // AWS options
  profile?: string;
  modelArn?: string;
  accessKeyId?: string;
  secretAccessKey?: string;

  // AWS and VertexAI Options
  region?: string;

  // VertexAI and Watsonx Options
  projectId?: string;

  // IBM watsonx Options
  deploymentId?: string;

  env?: Record<string, string | number | boolean>;

  sourceFile?: string;
  isFromAutoDetect?: boolean;
}

type RequireAtLeastOne<T, Keys extends keyof T = keyof T> = Pick<
  T,
  Exclude<keyof T, Keys>
> &
  {
    [K in Keys]-?: Required<Pick<T, K>> & Partial<Pick<T, Exclude<Keys, K>>>;
  }[Keys];

export interface CustomLLMWithOptionals {
  options: LLMOptions;
  streamCompletion?: (
    prompt: string,
    signal: AbortSignal,
    options: CompletionOptions,
    fetch: (input: RequestInfo | URL, init?: RequestInit) => Promise<Response>,
  ) => AsyncGenerator<string>;
  streamChat?: (
    messages: ChatMessage[],
    signal: AbortSignal,
    options: CompletionOptions,
    fetch: (input: RequestInfo | URL, init?: RequestInit) => Promise<Response>,
  ) => AsyncGenerator<ChatMessage | string>;
  listModels?: (
    fetch: (input: RequestInfo | URL, init?: RequestInit) => Promise<Response>,
  ) => Promise<string[]>;
}

/**
 * The LLM interface requires you to specify either `streamCompletion` or `streamChat` (or both).
 */
export type CustomLLM = RequireAtLeastOne<
  CustomLLMWithOptionals,
  "streamCompletion" | "streamChat"
>;

// IDE

export type DiffType = "new" | "old" | "same";

export interface DiffObject {
  type: DiffType;
}

export interface DiffLine extends DiffObject {
  line: string;
}

interface DiffChar extends DiffObject {
  char: string;
  oldIndex?: number; // Character index assuming a flattened line string.
  newIndex?: number;
  oldCharIndexInLine?: number; // Character index assuming new lines reset the character index to 0.
  newCharIndexInLine?: number;
  oldLineIndex?: number;
  newLineIndex?: number;
}

export interface Problem {
  filepath: string;
  range: Range;
  message: string;
}

export interface Thread {
  name: string;
  id: number;
}

export type IdeType = "vscode" | "jetbrains";

export interface IdeInfo {
  ideType: IdeType;
  name: string;
  version: string;
  remoteName: string;
  extensionVersion: string;
  isPrerelease: boolean;
}

export interface BranchAndDir {
  branch: string;
  directory: string;
}

export interface IndexTag extends BranchAndDir {
  artifactId: string;
}

export enum FileType {
  Unkown = 0,
  File = 1,
  Directory = 2,
  SymbolicLink = 64,
}

export interface IdeSettings {
  remoteConfigServerUrl: string | undefined;
  remoteConfigSyncPeriod: number;
  userToken: string;
  continueTestEnvironment: "none" | "production" | "staging" | "local";
  pauseCodebaseIndexOnStart: boolean;
}

export interface FileStats {
  size: number;
  lastModified: number;
}

/** Map of file name to stats */
export type FileStatsMap = {
  [path: string]: FileStats;
};

export interface IDE {
  getIdeInfo(): Promise<IdeInfo>;

  getIdeSettings(): Promise<IdeSettings>;

  getDiff(includeUnstaged: boolean): Promise<string[]>;

  getClipboardContent(): Promise<{ text: string; copiedAt: string }>;

  isTelemetryEnabled(): Promise<boolean>;

  isWorkspaceRemote(): Promise<boolean>;

  getUniqueId(): Promise<string>;

  getTerminalContents(): Promise<string>;

  getDebugLocals(threadIndex: number): Promise<string>;

  getTopLevelCallStackSources(
    threadIndex: number,
    stackDepth: number,
  ): Promise<string[]>;

  getAvailableThreads(): Promise<Thread[]>;

  getWorkspaceDirs(): Promise<string[]>;

  fileExists(fileUri: string): Promise<boolean>;

  writeFile(path: string, contents: string): Promise<void>;

  showVirtualFile(title: string, contents: string): Promise<void>;

  openFile(path: string): Promise<void>;

  openUrl(url: string): Promise<void>;

  runCommand(command: string, options?: TerminalOptions): Promise<void>;

  saveFile(fileUri: string): Promise<void>;

  readFile(fileUri: string): Promise<string>;

  readRangeInFile(fileUri: string, range: Range): Promise<string>;

  showLines(fileUri: string, startLine: number, endLine: number): Promise<void>;

  getOpenFiles(): Promise<string[]>;

  getCurrentFile(): Promise<
    | undefined
    | {
        isUntitled: boolean;
        path: string;
        contents: string;
      }
  >;

  getPinnedFiles(): Promise<string[]>;

  getSearchResults(query: string, maxResults?: number): Promise<string>;

  getFileResults(pattern: string, maxResults?: number): Promise<string[]>;

  subprocess(command: string, cwd?: string): Promise<[string, string]>;

  getProblems(fileUri?: string | undefined): Promise<Problem[]>;

  getBranch(dir: string): Promise<string>;

  getTags(artifactId: string): Promise<IndexTag[]>;

  getRepoName(dir: string): Promise<string | undefined>;

  showToast(
    type: ToastType,
    message: string,
    ...otherParams: any[]
  ): Promise<any>;

  getGitRootPath(dir: string): Promise<string | undefined>;

  listDir(dir: string): Promise<[string, FileType][]>;

  getFileStats(files: string[]): Promise<FileStatsMap>;

  // Secret Storage
  readSecrets(keys: string[]): Promise<Record<string, string>>;

  writeSecrets(secrets: { [key: string]: string }): Promise<void>;

  // LSP
  gotoDefinition(location: Location): Promise<RangeInFile[]>;
  gotoTypeDefinition(location: Location): Promise<RangeInFile[]>; // TODO: add to jetbrains
  getSignatureHelp(location: Location): Promise<SignatureHelp | null>; // TODO: add to jetbrains
  getReferences(location: Location): Promise<RangeInFile[]>;
  getDocumentSymbols(textDocumentIdentifier: string): Promise<DocumentSymbol[]>;

  // Callbacks
  onDidChangeActiveTextEditor(callback: (fileUri: string) => void): void;
}

// Slash Commands

export interface ContinueSDK {
  ide: IDE;
  llm: ILLM;
  addContextItem: (item: ContextItemWithId) => void;
  history: ChatMessage[];
  input: string;
  params?: { [key: string]: any } | undefined;
  contextItems: ContextItemWithId[];
  selectedCode: RangeInFile[];
  config: ContinueConfig;
  fetch: FetchFunction;
  completionOptions?: LLMFullCompletionOptions;
  abortController: AbortController;
}

/* Be careful changing SlashCommand or SlashCommandDescription, config.ts can break */
export interface SlashCommandDescription {
  name: string;
  description: string;
  prompt?: string;
  params?: { [key: string]: any };
}

export interface SlashCommand extends SlashCommandDescription {
  run: (sdk: ContinueSDK) => AsyncGenerator<string | undefined>;
}

export interface SlashCommandWithSource extends SlashCommandDescription {
  run?: (sdk: ContinueSDK) => AsyncGenerator<string | undefined>; // Optional - only needed for legacy
  source: SlashCommandSource;
  promptFile?: string;
  overrideSystemMessage?: string;
}

export type SlashCommandSource =
  | "built-in-legacy"
  | "built-in"
  | "json-custom-command"
  | "config-ts-slash-command"
  | "yaml-prompt-block"
  | "mcp-prompt"
  | "prompt-file-v1"
  | "prompt-file-v2"
  | "invokable-rule";

export interface SlashCommandDescWithSource extends SlashCommandDescription {
  isLegacy: boolean; // Maps to if slashcommand.run exists
  source: SlashCommandSource;
  promptFile?: string;
  mcpServerName?: string;
  mcpArgs?: MCPPromptArgs;
}

// Config

export type StepName =
  | "AnswerQuestionChroma"
  | "GenerateShellCommandStep"
  | "EditHighlightedCodeStep"
  | "ShareSessionStep"
  | "CommentCodeStep"
  | "ClearHistoryStep"
  | "StackOverflowStep"
  | "OpenConfigStep"
  | "GenerateShellCommandStep"
  | "DraftIssueStep";

export type ContextProviderName =
  | "diff"
  | "terminal"
  | "debugger"
  | "open"
  | "google"
  | "search"
  | "tree"
  | "http"
  | "codebase"
  | "problems"
  | "folder"
  | "jira"
  | "postgres"
  | "database"
  | "code"
  | "docs"
  | "gitlab-mr"
  | "os"
  | "currentFile"
  | "greptile"
  | "outline"
  | "continue-proxy"
  | "highlights"
  | "file"
  | "issue"
  | "repo-map"
  | "url"
  | "commit"
  | "web"
  | "discord"
  | "clipboard"
  | string;

export type TemplateType =
  | "llama2"
  | "alpaca"
  | "zephyr"
  | "phi2"
  | "phind"
  | "anthropic"
  | "chatml"
  | "none"
  | "openchat"
  | "deepseek"
  | "xwin-coder"
  | "neural-chat"
  | "codellama-70b"
  | "llava"
  | "gemma"
  | "granite"
  | "llama3"
  | "codestral";

export interface RequestOptions {
  timeout?: number;
  verifySsl?: boolean;
  caBundlePath?: string | string[];
  proxy?: string;
  headers?: { [key: string]: string };
  extraBodyProperties?: { [key: string]: any };
  noProxy?: string[];
  clientCertificate?: ClientCertificateOptions;
}

export interface CacheBehavior {
  cacheSystemMessage?: boolean;
  cacheConversation?: boolean;
}

export interface ClientCertificateOptions {
  cert: string;
  key: string;
  passphrase?: string;
}

export interface StepWithParams {
  name: StepName;
  params: { [key: string]: any };
}

export interface ContextProviderWithParams {
  name: ContextProviderName;
  params: { [key: string]: any };
}

export interface CustomCommand {
  name: string;
  prompt: string;
  description?: string;
  sourceFile?: string;
}

export interface Prediction {
  type: "content";
  content:
    | string
    | {
        type: "text";
        text: string;
      }[];
}

export interface ToolExtras {
  ide: IDE;
  llm: ILLM;
  fetch: FetchFunction;
  tool: Tool;
  toolCallId?: string;
  onPartialOutput?: (params: {
    toolCallId: string;
    contextItems: ContextItem[];
  }) => void;
  config: ContinueConfig;
  codeBaseIndexer?: CodebaseIndexer;
}

export interface Tool {
  type: "function";
  function: {
    name: string;
    description?: string;
    parameters?: Record<string, any>;
    strict?: boolean | null;
  };

  displayTitle: string;
  wouldLikeTo?: string;
  isCurrently?: string;
  hasAlready?: string;
  readonly: boolean;
  isInstant?: boolean;
  uri?: string;
  faviconUrl?: string;
  group: string;
  originalFunctionName?: string;
  systemMessageDescription?: {
    prefix: string;
    exampleArgs?: Array<[string, string | number]>;
  };
  defaultToolPolicy?: ToolPolicy;
<<<<<<< HEAD
  isExecutionResultSearchable?: boolean;
  toolCallIcon?: string;
=======
  evaluateToolCallPolicy?: (
    basePolicy: ToolPolicy,
    parsedArgs: Record<string, unknown>,
  ) => ToolPolicy;
>>>>>>> 5acd3484
}

interface ToolChoice {
  type: "function";
  function: {
    name: string;
  };
}

export interface ConfigDependentToolParams {
  rules: RuleWithSource[];
  enableExperimentalTools: boolean;
  isSignedIn: boolean;
  isRemote: boolean;
  modelName: string | undefined;
}

export type GetTool = (params: ConfigDependentToolParams) => Tool;

export interface BaseCompletionOptions {
  temperature?: number;
  topP?: number;
  topK?: number;
  minP?: number;
  presencePenalty?: number;
  frequencyPenalty?: number;
  mirostat?: number;
  stop?: string[];
  maxTokens?: number;
  numThreads?: number;
  useMmap?: boolean;
  keepAlive?: number;
  numGpu?: number;
  raw?: boolean;
  stream?: boolean;
  prediction?: Prediction;
  tools?: Tool[];
  toolChoice?: ToolChoice;
  reasoning?: boolean;
  reasoningBudgetTokens?: number;
  promptCaching?: boolean;
}

export interface ModelCapability {
  uploadImage?: boolean;
  tools?: boolean;
  nextEdit?: boolean;
}

export interface ModelDescription {
  title: string;
  provider: string;
  underlyingProviderName: string;
  model: string;
  apiKey?: string;

  apiBase?: string;
  apiKeyLocation?: string;
  envSecretLocations?: Record<string, string>;
  orgScopeId?: string | null;

  onPremProxyUrl?: string | null;

  contextLength?: number;
  maxStopWords?: number;
  template?: TemplateType;
  completionOptions?: BaseCompletionOptions;
  baseAgentSystemMessage?: string;
  basePlanSystemMessage?: string;
  baseChatSystemMessage?: string;
  requestOptions?: RequestOptions;
  promptTemplates?: { [key: string]: string };
  cacheBehavior?: CacheBehavior;
  capabilities?: ModelCapability;
  roles?: ModelRole[];
  configurationStatus?: LLMConfigurationStatuses;

  sourceFile?: string;
  isFromAutoDetect?: boolean;
}

export interface JSONEmbedOptions {
  apiBase?: string;
  apiKey?: string;
  model?: string;
  deployment?: string;
  apiType?: string;
  apiVersion?: string;
  requestOptions?: RequestOptions;
  maxEmbeddingChunkSize?: number;
  maxEmbeddingBatchSize?: number;

  // AWS options
  profile?: string;

  // AWS and VertexAI Options
  region?: string;

  // VertexAI and Watsonx Options
  projectId?: string;
}

export interface EmbeddingsProviderDescription extends JSONEmbedOptions {
  provider: string;
}

export interface RerankerDescription {
  name: string;
  params?: { [key: string]: any };
}

// TODO: We should consider renaming this to AutocompleteOptions.
export interface TabAutocompleteOptions {
  disable: boolean;
  maxPromptTokens: number;
  debounceDelay: number;
  modelTimeout: number;
  maxSuffixPercentage: number;
  prefixPercentage: number;
  transform?: boolean;
  template?: string;
  multilineCompletions: "always" | "never" | "auto";
  slidingWindowPrefixPercentage: number;
  slidingWindowSize: number;
  useCache: boolean;
  onlyMyCode: boolean;
  useRecentlyEdited: boolean;
  useRecentlyOpened: boolean;
  disableInFiles?: string[];
  useImports?: boolean;
  showWhateverWeHaveAtXMs?: number;
  // true = enabled, false = disabled, number = enabled with priority
  experimental_includeClipboard: boolean | number;
  experimental_includeRecentlyVisitedRanges: boolean | number;
  experimental_includeRecentlyEditedRanges: boolean | number;
  experimental_includeDiff: boolean | number;
  experimental_enableStaticContextualization: boolean;
}

export interface StdioOptions {
  type: "stdio";
  command: string;
  args: string[];
  env?: Record<string, string>;
  cwd?: string;
  requestOptions?: RequestOptions;
}

export interface WebSocketOptions {
  type: "websocket";
  url: string;
  requestOptions?: RequestOptions;
}

export interface SSEOptions {
  type: "sse";
  url: string;
  requestOptions?: RequestOptions;
}

export interface StreamableHTTPOptions {
  type: "streamable-http";
  url: string;
  requestOptions?: RequestOptions;
}

export type TransportOptions =
  | StdioOptions
  | WebSocketOptions
  | SSEOptions
  | StreamableHTTPOptions;

export interface MCPOptions {
  name: string;
  id: string;
  transport: TransportOptions;
  faviconUrl?: string;
  timeout?: number;
}

export type MCPConnectionStatus =
  | "connecting"
  | "connected"
  | "error"
  | "authenticating"
  | "not-connected";

export type MCPPromptArgs = {
  name: string;
  description?: string;
  required?: boolean;
}[];

export interface MCPPrompt {
  name: string;
  description?: string;
  arguments?: MCPPromptArgs;
}

// Leaving here to ideate on
// export type ContinueConfigSource = "local-yaml" | "local-json" | "hub-assistant" | "hub"

// https://modelcontextprotocol.io/docs/concepts/resources#direct-resources
export interface MCPResource {
  name: string;
  uri: string;
  description?: string;
  mimeType?: string;
}

// https://modelcontextprotocol.io/docs/concepts/resources#resource-templates
export interface MCPResourceTemplate {
  uriTemplate: string;
  name: string;
  description?: string;
  mimeType?: string;
}

export interface MCPTool {
  name: string;
  description?: string;
  inputSchema: {
    type: "object";
    properties?: Record<string, any>;
  };
}

export interface MCPServerStatus extends MCPOptions {
  status: MCPConnectionStatus;
  errors: string[];
  isProtectedResource: boolean;

  prompts: MCPPrompt[];
  tools: MCPTool[];
  resources: MCPResource[];
  resourceTemplates: MCPResourceTemplate[];
  sourceFile?: string;
}

export interface ContinueUIConfig {
  codeBlockToolbarPosition?: "top" | "bottom";
  fontSize?: number;
  displayRawMarkdown?: boolean;
  showChatScrollbar?: boolean;
  codeWrap?: boolean;
  showSessionTabs?: boolean;
  autoAcceptEditToolDiffs?: boolean;
  continueAfterToolRejection?: boolean;
}

export interface ContextMenuConfig {
  comment?: string;
  docstring?: string;
  fix?: string;
  optimize?: string;
  fixGrammar?: string;
}

export interface ExperimentalModelRoles {
  repoMapFileSelection?: string;
  inlineEdit?: string;
  applyCodeBlock?: string;
}

export interface ExperimentalMCPOptions {
  transport: TransportOptions;
  faviconUrl?: string;
  timeout?: number;
}

export type ApplyStateStatus =
  | "not-started" // Apply state created but not necessarily streaming
  | "streaming" // Changes are being applied to the file
  | "done" // All changes have been applied, awaiting user to accept/reject
  | "closed"; // All changes have been applied. Note that for new files, we immediately set the status to "closed"

export interface ApplyState {
  streamId: string;
  status?: ApplyStateStatus;
  numDiffs?: number;
  filepath?: string;
  fileContent?: string;
  originalFileContent?: string;
  toolCallId?: string;
}

export interface StreamDiffLinesPayload {
  prefix: string;
  highlighted: string;
  suffix: string;
  input: string;
  language: string | undefined;
  modelTitle: string | undefined;
  includeRulesInSystemMessage: boolean;
  fileUri?: string;
}

export interface HighlightedCodePayload {
  rangeInFileWithContents: RangeInFileWithContents;
  prompt?: string;
  shouldRun?: boolean;
}

export interface AcceptOrRejectDiffPayload {
  filepath?: string;
  streamId?: string;
}

export interface ShowFilePayload {
  filepath: string;
}

export interface ApplyToFilePayload {
  streamId: string;
  filepath?: string;
  text: string;
  toolCallId?: string;
  isSearchAndReplace?: boolean;
}

export interface RangeInFileWithContents {
  filepath: string;
  range: {
    start: { line: number; character: number };
    end: { line: number; character: number };
  };
  contents: string;
}

export interface RangeInFileWithNextEditInfo {
  filepath: string;
  range: Range;
  fileContents: string;
  editText: string;
  afterCursorPos: Position;
  beforeCursorPos: Position;
  workspaceDir: string;
}

export type SetCodeToEditPayload = RangeInFileWithContents | FileWithContents;

/**
 * Signature help represents the signature of something
 * callable. There can be multiple signatures but only one
 * active and only one active parameter.
 */
export class SignatureHelp {
  /**
   * One or more signatures.
   */
  signatures: SignatureInformation[];

  /**
   * The active signature.
   */
  activeSignature: number;

  /**
   * The active parameter of the active signature.
   */
  activeParameter: number;
}

/**
 * Represents the signature of something callable. A signature
 * can have a label, like a function-name, a doc-comment, and
 * a set of parameters.
 */
export class SignatureInformation {
  /**
   * The label of this signature. Will be shown in
   * the UI.
   */
  label: string;

  /**
   * The parameters of this signature.
   */
  parameters: ParameterInformation[];

  /**
   * The index of the active parameter.
   *
   * If provided, this is used in place of {@linkcode SignatureHelp.activeParameter}.
   */
  activeParameter?: number;
}

/**
 * Represents a parameter of a callable-signature. A parameter can
 * have a label and a doc-comment.
 */
export class ParameterInformation {
  /**
   * The label of this signature.
   *
   * Either a string or inclusive start and exclusive end offsets within its containing
   * {@link SignatureInformation.label signature label}. *Note*: A label of type string must be
   * a substring of its containing signature information's {@link SignatureInformation.label label}.
   */
  label: string | [number, number];
}

/**
 * Represents the configuration for a quick action in the Code Lens.
 * Quick actions are custom commands that can be added to function and class declarations.
 */
export interface QuickActionConfig {
  /**
   * The title of the quick action that will display in the Code Lens.
   */
  title: string;

  /**
   * The prompt that will be sent to the model when the quick action is invoked,
   * with the function or class body concatenated.
   */
  prompt: string;

  /**
   * If `true`, the result of the quick action will be sent to the chat panel.
   * If `false`, the streamed result will be inserted into the document.
   *
   * Defaults to `false`.
   */
  sendToChat: boolean;
}

export type DefaultContextProvider = ContextProviderWithParams & {
  query?: string;
};

export interface ExperimentalConfig {
  contextMenuPrompts?: ContextMenuConfig;
  modelRoles?: ExperimentalModelRoles;
  defaultContext?: DefaultContextProvider[];
  promptPath?: string;
  enableExperimentalTools?: boolean;
  onlyUseSystemMessageTools?: boolean;

  /**
   * Quick actions are a way to add custom commands to the Code Lens of
   * function and class declarations.
   */
  quickActions?: QuickActionConfig[];

  /**
   * Automatically read LLM chat responses aloud using system TTS models
   */
  readResponseTTS?: boolean;

  /**
   * If set to true, we will attempt to pull down and install an instance of Chromium
   * that is compatible with the current version of Puppeteer.
   * This is needed to crawl a large number of documentation sites that are dynamically rendered.
   */
  useChromiumForDocsCrawling?: boolean;
  modelContextProtocolServers?: ExperimentalMCPOptions[];

  /**
   * If enabled, will add the current file as context.
   */
  useCurrentFileAsContext?: boolean;

  /**
   * If enabled, @codebase will only use tool calling
   * instead of embeddings, FTS, recently edited files, etc.
   */
  codebaseToolCallingOnly?: boolean;

  /**
   * If enabled, static contextualization will be used to
   * gather context for the model where necessary.
   */
  enableStaticContextualization?: boolean;
}

export interface AnalyticsConfig {
  provider: string;
  url?: string;
  clientKey?: string;
}

export interface JSONModelDescription {
  title: string;
  provider: string;
  underlyingProviderName: string;
  model: string;
  apiKey?: string;
  apiBase?: string;

  contextLength?: number;
  maxStopWords?: number;
  template?: TemplateType;
  completionOptions?: BaseCompletionOptions;
  systemMessage?: string;
  requestOptions?: RequestOptions;
  cacheBehavior?: CacheBehavior;

  region?: string;
  profile?: string;
  modelArn?: string;
  apiType?: "openai" | "azure";
  apiVersion?: string;
  deployment?: string;
  projectId?: string;
  accountId?: string;
  aiGatewaySlug?: string;
  useLegacyCompletionsEndpoint?: boolean;
  deploymentId?: string;
  isFromAutoDetect?: boolean;
}

// config.json
export interface SerializedContinueConfig {
  env?: string[];
  allowAnonymousTelemetry?: boolean;
  models: JSONModelDescription[];
  systemMessage?: string;
  completionOptions?: BaseCompletionOptions;
  requestOptions?: RequestOptions;
  slashCommands?: SlashCommandDescription[];
  customCommands?: CustomCommand[];
  contextProviders?: ContextProviderWithParams[];
  disableIndexing?: boolean;
  disableSessionTitles?: boolean;
  userToken?: string;
  embeddingsProvider?: EmbeddingsProviderDescription;
  tabAutocompleteModel?: JSONModelDescription | JSONModelDescription[];
  tabAutocompleteOptions?: Partial<TabAutocompleteOptions>;
  ui?: ContinueUIConfig;
  reranker?: RerankerDescription;
  experimental?: ExperimentalConfig;
  analytics?: AnalyticsConfig;
  docs?: SiteIndexingConfig[];
  data?: DataDestination[];
}

export type ConfigMergeType = "merge" | "overwrite";

export type ContinueRcJson = Partial<SerializedContinueConfig> & {
  mergeBehavior: ConfigMergeType;
};

// config.ts - give users simplified interfaces
export interface Config {
  /** If set to true, Continue will collect anonymous usage data to improve the product. If set to false, we will collect nothing. Read here to learn more: https://docs.continue.dev/telemetry */
  allowAnonymousTelemetry?: boolean;
  /** Each entry in this array will originally be a JSONModelDescription, the same object from your config.json, but you may add CustomLLMs.
   * A CustomLLM requires you only to define an AsyncGenerator that calls the LLM and yields string updates. You can choose to define either `streamCompletion` or `streamChat` (or both).
   * Continue will do the rest of the work to construct prompt templates, handle context items, prune context, etc.
   */
  models: (CustomLLM | JSONModelDescription)[];
  /** A system message to be followed by all of your models */
  systemMessage?: string;
  /** The default completion options for all models */
  completionOptions?: BaseCompletionOptions;
  /** Request options that will be applied to all models and context providers */
  requestOptions?: RequestOptions;
  /** The list of slash commands that will be available in the sidebar */
  slashCommands?: (SlashCommand | SlashCommandWithSource)[];
  /** Each entry in this array will originally be a ContextProviderWithParams, the same object from your config.json, but you may add CustomContextProviders.
   * A CustomContextProvider requires you only to define a title and getContextItems function. When you type '@title <query>', Continue will call `getContextItems(query)`.
   */
  contextProviders?: (CustomContextProvider | ContextProviderWithParams)[];
  /** If set to true, Continue will not index your codebase for retrieval */
  disableIndexing?: boolean;
  /** If set to true, Continue will not make extra requests to the LLM to generate a summary title of each session. */
  disableSessionTitles?: boolean;
  /** An optional token to identify a user. Not used by Continue unless you write custom coniguration that requires such a token */
  userToken?: string;
  /** The provider used to calculate embeddings. If left empty, Continue will use transformers.js to calculate the embeddings with all-MiniLM-L6-v2 */
  embeddingsProvider?: EmbeddingsProviderDescription | ILLM;
  /** The model that Continue will use for tab autocompletions. */
  tabAutocompleteModel?:
    | CustomLLM
    | JSONModelDescription
    | (CustomLLM | JSONModelDescription)[];
  /** Options for tab autocomplete */
  tabAutocompleteOptions?: Partial<TabAutocompleteOptions>;
  /** UI styles customization */
  ui?: ContinueUIConfig;
  /** Options for the reranker */
  reranker?: RerankerDescription | ILLM;
  /** Experimental configuration */
  experimental?: ExperimentalConfig;
  /** Analytics configuration */
  analytics?: AnalyticsConfig;
  docs?: SiteIndexingConfig[];
  data?: DataDestination[];
}

// in the actual Continue source code
export interface ContinueConfig {
  allowAnonymousTelemetry?: boolean;
  // systemMessage?: string;
  completionOptions?: BaseCompletionOptions;
  requestOptions?: RequestOptions;
  slashCommands: SlashCommandWithSource[];
  contextProviders: IContextProvider[];
  disableSessionTitles?: boolean;
  disableIndexing?: boolean;
  userToken?: string;
  tabAutocompleteOptions?: Partial<TabAutocompleteOptions>;
  ui?: ContinueUIConfig;
  experimental?: ExperimentalConfig;
  analytics?: AnalyticsConfig;
  docs?: SiteIndexingConfig[];
  tools: Tool[];
  mcpServerStatuses: MCPServerStatus[];
  rules: RuleWithSource[];
  modelsByRole: Record<ModelRole, ILLM[]>;
  selectedModelByRole: Record<ModelRole, ILLM | null>;
  data?: DataDestination[];
}

export interface BrowserSerializedContinueConfig {
  allowAnonymousTelemetry?: boolean;
  // systemMessage?: string;
  completionOptions?: BaseCompletionOptions;
  requestOptions?: RequestOptions;
  slashCommands: SlashCommandDescWithSource[];
  contextProviders: ContextProviderDescription[];
  disableIndexing?: boolean;
  disableSessionTitles?: boolean;
  userToken?: string;
  ui?: ContinueUIConfig;
  experimental?: ExperimentalConfig;
  analytics?: AnalyticsConfig;
  docs?: SiteIndexingConfig[];
  tools: Tool[];
  mcpServerStatuses: MCPServerStatus[];
  rules: RuleWithSource[];
  usePlatform: boolean;
  tabAutocompleteOptions?: Partial<TabAutocompleteOptions>;
  modelsByRole: Record<ModelRole, ModelDescription[]>;
  selectedModelByRole: Record<ModelRole, ModelDescription | null>;
}

// DOCS SUGGESTIONS AND PACKAGE INFO
export interface FilePathAndName {
  path: string;
  name: string;
}

export interface PackageFilePathAndName extends FilePathAndName {
  packageRegistry: string; // e.g. npm, pypi
}

export type ParsedPackageInfo = {
  name: string;
  packageFile: PackageFilePathAndName;
  language: string;
  version: string;
};

export type PackageDetails = {
  docsLink?: string;
  docsLinkWarning?: string;
  title?: string;
  description?: string;
  repo?: string;
  license?: string;
};

export type PackageDetailsSuccess = PackageDetails & {
  docsLink: string;
};

export type PackageDocsResult = {
  packageInfo: ParsedPackageInfo;
} & (
  | { error: string; details?: never }
  | { details: PackageDetailsSuccess; error?: never }
);

export interface TerminalOptions {
  reuseTerminal?: boolean;
  terminalName?: string;
  waitForCompletion?: boolean;
}

export type RuleSource =
  | "default-chat"
  | "default-plan"
  | "default-agent"
  | "model-options-chat"
  | "model-options-plan"
  | "model-options-agent"
  | "rules-block"
  | "colocated-markdown"
  | "json-systemMessage"
  | ".continuerules";

export interface RuleWithSource {
  name?: string;
  slug?: string;
  source: RuleSource;
  globs?: string | string[];
  regex?: string | string[];
  rule: string;
  description?: string;
  ruleFile?: string;
  alwaysApply?: boolean;
}
export interface CompleteOnboardingPayload {
  mode: OnboardingModes;
  provider?: string;
  apiKey?: string;
}

export interface CompiledMessagesResult {
  compiledChatMessages: ChatMessage[];
  didPrune: boolean;
  contextPercentage: number;
}

export interface MessageOption {
  precompiled: boolean;
}

/* LSP-specific interfaces. */

// See https://microsoft.github.io/language-server-protocol/specifications/lsp/3.17/specification/#symbolKind.
// We shift this one index down to match vscode.SymbolKind.
export enum SymbolKind {
  File = 0,
  Module = 1,
  Namespace = 2,
  Package = 3,
  Class = 4,
  Method = 5,
  Property = 6,
  Field = 7,
  Constructor = 8,
  Enum = 9,
  Interface = 10,
  Function = 11,
  Variable = 12,
  Constant = 13,
  String = 14,
  Number = 15,
  Boolean = 16,
  Array = 17,
  Object = 18,
  Key = 19,
  Null = 20,
  EnumMember = 21,
  Struct = 22,
  Event = 23,
  Operator = 24,
  TypeParameter = 25,
}

// See https://microsoft.github.io/language-server-protocol/specifications/lsp/3.17/specification/#symbolTag.
export namespace SymbolTag {
  export const Deprecated: 1 = 1;
}

// See https://microsoft.github.io/language-server-protocol/specifications/lsp/3.17/specification/#symbolTag.
export type SymbolTag = 1;

// See https://microsoft.github.io/language-server-protocol/specifications/lsp/3.17/specification/#documentSymbol.
export interface DocumentSymbol {
  name: string;
  detail?: string;
  kind: SymbolKind;
  tags?: SymbolTag[];
  deprecated?: boolean;
  range: Range;
  selectionRange: Range;
  children?: DocumentSymbol[];
}<|MERGE_RESOLUTION|>--- conflicted
+++ resolved
@@ -1094,15 +1094,12 @@
     exampleArgs?: Array<[string, string | number]>;
   };
   defaultToolPolicy?: ToolPolicy;
-<<<<<<< HEAD
   isExecutionResultSearchable?: boolean;
   toolCallIcon?: string;
-=======
   evaluateToolCallPolicy?: (
     basePolicy: ToolPolicy,
     parsedArgs: Record<string, unknown>,
   ) => ToolPolicy;
->>>>>>> 5acd3484
 }
 
 interface ToolChoice {
