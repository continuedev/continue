<<<<<<< HEAD
import { IDE, IndexTag, IndexingProgressUpdate } from "..";
import { ConfigHandler } from "../config/handler";
import { IContinueServerClient } from "../continueServer/interface";
import { CodeSnippetsCodebaseIndex } from "./CodeSnippetsIndex";
import { FullTextSearchCodebaseIndex } from "./FullTextSearch";
import { LanceDbIndex } from "./LanceDbIndex";
import { ChunkCodebaseIndex } from "./chunk/ChunkCodebaseIndex";
import { getComputeDeleteAddRemove } from "./refreshIndex";
import { CodebaseIndex } from "./types";
=======
import { IDE, IndexTag, IndexingProgressUpdate } from "../index.js";
import { ConfigHandler } from "../config/handler.js";
import { ContinueServerClient } from "../continueServer/stubs/client.js";
import { CodeSnippetsCodebaseIndex } from "./CodeSnippetsIndex.js";
import { FullTextSearchCodebaseIndex } from "./FullTextSearch.js";
import { LanceDbIndex } from "./LanceDbIndex.js";
import { ChunkCodebaseIndex } from "./chunk/ChunkCodebaseIndex.js";
import { getComputeDeleteAddRemove } from "./refreshIndex.js";
import { CodebaseIndex } from "./types.js";
>>>>>>> 781f7131

export class PauseToken {
  constructor(private _paused: boolean) {}

  set paused(value: boolean) {
    this._paused = value;
  }

  get paused(): boolean {
    return this._paused;
  }
}

export class CodebaseIndexer {
  constructor(
    private readonly configHandler: ConfigHandler,
    private readonly ide: IDE,
    private readonly pauseToken: PauseToken,
    private readonly continueServerClient: IContinueServerClient,
  ) {}

  private async getIndexesToBuild(): Promise<CodebaseIndex[]> {
    const config = await this.configHandler.loadConfig();

    const indexes = [
      new ChunkCodebaseIndex(
        this.ide.readFile.bind(this.ide),
        this.continueServerClient,
      ), // Chunking must come first
      new LanceDbIndex(
        config.embeddingsProvider,
        this.ide.readFile.bind(this.ide),
        this.continueServerClient,
      ),
      new FullTextSearchCodebaseIndex(),
      new CodeSnippetsCodebaseIndex(this.ide),
    ];

    return indexes;
  }

  async *refresh(
    workspaceDirs: string[],
    abortSignal: AbortSignal,
  ): AsyncGenerator<IndexingProgressUpdate> {
    if (workspaceDirs.length === 0) {
      return;
    }

    const config = await this.configHandler.loadConfig();
    if (config.disableIndexing) {
      return;
    }

    const indexesToBuild = await this.getIndexesToBuild();

    let completedDirs = 0;

    // Wait until Git Extension has loaded to report progress
    // so we don't appear stuck at 0% while waiting
    await this.ide.getRepoName(workspaceDirs[0]);

    yield {
      progress: 0,
      desc: "Starting indexing...",
      status: "starting",
    };

    for (let directory of workspaceDirs) {
      const stats = await this.ide.getStats(directory);
      const branch = await this.ide.getBranch(directory);
      const repoName = await this.ide.getRepoName(directory);
      let completedIndexes = 0;

      for (let codebaseIndex of indexesToBuild) {
        // TODO: IndexTag type should use repoName rather than directory
        const tag: IndexTag = {
          directory,
          branch,
          artifactId: codebaseIndex.artifactId,
        };
        const [results, markComplete] = await getComputeDeleteAddRemove(
          tag,
          { ...stats },
          (filepath) => this.ide.readFile(filepath),
          repoName,
        );

        try {
          for await (let { progress, desc } of codebaseIndex.update(
            tag,
            results,
            markComplete,
            repoName,
          )) {
            // Handle pausing in this loop because it's the only one really taking time
            if (abortSignal.aborted) {
              yield {
                progress: 1,
                desc: "Indexing cancelled",
                status: "failed",
              };
              return;
            }
            while (this.pauseToken.paused) {
              await new Promise((resolve) => setTimeout(resolve, 100));
            }

            yield {
              progress:
                (completedDirs +
                  (completedIndexes + progress) / indexesToBuild.length) /
                workspaceDirs.length,
              desc,
              status: "indexing",
            };
          }
          completedIndexes++;
          yield {
            progress:
              (completedDirs + completedIndexes / indexesToBuild.length) /
              workspaceDirs.length,
            desc: "Completed indexing " + codebaseIndex.artifactId,
            status: "indexing",
          };
        } catch (e) {
          console.warn(
            `Error updating the ${codebaseIndex.artifactId} index: ${e}`,
          );
        }
      }

      completedDirs++;
      yield {
        progress: completedDirs / workspaceDirs.length,
        desc: "Indexing Complete",
        status: "done",
      };
    }
  }
}<|MERGE_RESOLUTION|>--- conflicted
+++ resolved
@@ -1,24 +1,12 @@
-<<<<<<< HEAD
-import { IDE, IndexTag, IndexingProgressUpdate } from "..";
-import { ConfigHandler } from "../config/handler";
-import { IContinueServerClient } from "../continueServer/interface";
-import { CodeSnippetsCodebaseIndex } from "./CodeSnippetsIndex";
-import { FullTextSearchCodebaseIndex } from "./FullTextSearch";
-import { LanceDbIndex } from "./LanceDbIndex";
-import { ChunkCodebaseIndex } from "./chunk/ChunkCodebaseIndex";
-import { getComputeDeleteAddRemove } from "./refreshIndex";
-import { CodebaseIndex } from "./types";
-=======
+import { ConfigHandler } from "../config/handler.js";
+import { IContinueServerClient } from "../continueServer/interface.js";
 import { IDE, IndexTag, IndexingProgressUpdate } from "../index.js";
-import { ConfigHandler } from "../config/handler.js";
-import { ContinueServerClient } from "../continueServer/stubs/client.js";
 import { CodeSnippetsCodebaseIndex } from "./CodeSnippetsIndex.js";
 import { FullTextSearchCodebaseIndex } from "./FullTextSearch.js";
 import { LanceDbIndex } from "./LanceDbIndex.js";
 import { ChunkCodebaseIndex } from "./chunk/ChunkCodebaseIndex.js";
 import { getComputeDeleteAddRemove } from "./refreshIndex.js";
 import { CodebaseIndex } from "./types.js";
->>>>>>> 781f7131
 
 export class PauseToken {
   constructor(private _paused: boolean) {}
