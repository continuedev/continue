import { IContinueServerClient } from "../../continueServer/interface.js";
import { Chunk, IndexTag, IndexingProgressUpdate } from "../../index.js";
import { getBasename } from "../../util/index.js";
import { DatabaseConnection, SqliteDb, tagToString } from "../refreshIndex.js";
import {
  IndexResultType,
  MarkCompleteCallback,
  RefreshIndexResults,
  type CodebaseIndex,
} from "../types.js";
import { chunkDocument } from "./chunk.js";

export class ChunkCodebaseIndex implements CodebaseIndex {
  relativeExpectedTime: number = 1;
  static artifactId = "chunks";
  artifactId: string = ChunkCodebaseIndex.artifactId;

  constructor(
    private readonly readFile: (filepath: string) => Promise<string>,
    private readonly continueServerClient: IContinueServerClient,
    private readonly maxChunkSize: number,
  ) {
    this.readFile = readFile;
  }

  private async _createTables(db: DatabaseConnection) {
    await db.exec(`CREATE TABLE IF NOT EXISTS chunks (
      id INTEGER PRIMARY KEY AUTOINCREMENT,
      cacheKey TEXT NOT NULL,
      path TEXT NOT NULL,
      idx INTEGER NOT NULL,
      startLine INTEGER NOT NULL,
      endLine INTEGER NOT NULL,
      content TEXT NOT NULL
    )`);

    await db.exec(`CREATE TABLE IF NOT EXISTS chunk_tags (
        id INTEGER PRIMARY KEY AUTOINCREMENT,
        tag TEXT NOT NULL,
        chunkId INTEGER NOT NULL,
        FOREIGN KEY (chunkId) REFERENCES chunks (id)
    )`);
  }

  async *update(
    tag: IndexTag,
    results: RefreshIndexResults,
    markComplete: MarkCompleteCallback,
    repoName: string | undefined,
  ): AsyncGenerator<IndexingProgressUpdate, any, unknown> {
    const db = await SqliteDb.get();
    await this._createTables(db);
    const tagString = tagToString(tag);

    async function handleChunk(chunk: Chunk) {
      const { lastID } = await db.run(
        "INSERT INTO chunks (cacheKey, path, idx, startLine, endLine, content) VALUES (?, ?, ?, ?, ?, ?)",
        [
          chunk.digest,
          chunk.filepath,
          chunk.index,
          chunk.startLine,
          chunk.endLine,
          chunk.content,
        ],
      );

      await db.run("INSERT INTO chunk_tags (chunkId, tag) VALUES (?, ?)", [
        lastID,
        tagString,
      ]);
    }

    // Check the remote cache
    if (this.continueServerClient.connected) {
      try {
        const keys = results.compute.map(({ cacheKey }) => cacheKey);
        const resp = await this.continueServerClient.getFromIndexCache(
          keys,
          "chunks",
          repoName,
        );

        for (const [cacheKey, chunks] of Object.entries(resp.files)) {
          for (const chunk of chunks) {
            await handleChunk(chunk);
          }
        }
        results.compute = results.compute.filter(
          (item) => !resp.files[item.cacheKey],
        );
      } catch (e) {
        console.error("Failed to fetch from remote cache: ", e);
      }
    }

    const progressReservedForTagging = 0.3;
    let accumulatedProgress = 0;

    // Compute chunks for new files
    const contents = await Promise.all(
      results.compute.map(({ path }) => this.readFile(path)),
    );
    for (let i = 0; i < results.compute.length; i++) {
      const item = results.compute[i];

      // Insert chunks
      for await (const chunk of chunkDocument({
        filepath: item.path,
        contents: contents[i],
        maxChunkSize: this.maxChunkSize,
        digest: item.cacheKey,
      })) {
        handleChunk(chunk);
      }

      accumulatedProgress =
        (i / results.compute.length) * (1 - progressReservedForTagging);
      yield {
        progress: accumulatedProgress,
        desc: `Chunking ${getBasename(item.path)}`,
        status: "indexing",
      };
      markComplete([item], IndexResultType.Compute);
<<<<<<< HEAD
      // Insert chunks
      for await (const chunk of chunkDocument({
        filepath: item.path,
        contents: contents[i],
        maxChunkSize: this.maxChunkSize,
        digest: item.cacheKey,
      })) {
        handleChunk(chunk);
      }

      accumulatedProgress =
        (i / results.compute.length) * (1 - progressReservedForTagging);
      yield {
        progress: accumulatedProgress,
        desc: `Chunking ${getBasename(item.path)}`,
        status: "indexing",
      };
      markComplete([item], IndexResultType.Compute);
=======
>>>>>>> 6611d8a6
    }

    // Add tag
    const addContents = await Promise.all(
      results.addTag.map(({ path }) => this.readFile(path)),
    );
    for (let i = 0; i < results.addTag.length; i++) {
      const item = results.addTag[i];

      // Insert chunks
      for await (const chunk of chunkDocument({
        filepath: item.path,
        contents: contents[i],
        maxChunkSize: this.maxChunkSize,
        digest: item.cacheKey,
      })) {
        handleChunk(chunk);
      }

      markComplete([item], IndexResultType.AddTag);
      accumulatedProgress += 1 / results.addTag.length / 4;
      yield {
        progress: accumulatedProgress,
        desc: `Chunking ${getBasename(item.path)}`,
        status: "indexing",
      };
    }

    // Remove tag
    for (const item of results.removeTag) {
      await db.run(
        `
        DELETE FROM chunk_tags
        WHERE tag = ?
          AND chunkId IN (
            SELECT id FROM chunks
            WHERE cacheKey = ? AND path = ?
          )
      `,
        [tagString, item.cacheKey, item.path],
      );
      markComplete([item], IndexResultType.RemoveTag);
      accumulatedProgress += 1 / results.removeTag.length / 4;
      yield {
        progress: accumulatedProgress,
        desc: `Removing ${getBasename(item.path)}`,
        status: "indexing",
      };
    }

    // Delete
    for (const item of results.del) {
      const deleted = await db.run("DELETE FROM chunks WHERE cacheKey = ?", [
        item.cacheKey,
      ]);

      // Delete from chunk_tags
      await db.run("DELETE FROM chunk_tags WHERE chunkId = ?", [
        deleted.lastID,
      ]);

      markComplete([item], IndexResultType.Delete);
      accumulatedProgress += 1 / results.del.length / 4;
      yield {
        progress: accumulatedProgress,
        desc: `Removing ${getBasename(item.path)}`,
        status: "indexing",
      };
    }
  }
}<|MERGE_RESOLUTION|>--- conflicted
+++ resolved
@@ -122,27 +122,6 @@
         status: "indexing",
       };
       markComplete([item], IndexResultType.Compute);
-<<<<<<< HEAD
-      // Insert chunks
-      for await (const chunk of chunkDocument({
-        filepath: item.path,
-        contents: contents[i],
-        maxChunkSize: this.maxChunkSize,
-        digest: item.cacheKey,
-      })) {
-        handleChunk(chunk);
-      }
-
-      accumulatedProgress =
-        (i / results.compute.length) * (1 - progressReservedForTagging);
-      yield {
-        progress: accumulatedProgress,
-        desc: `Chunking ${getBasename(item.path)}`,
-        status: "indexing",
-      };
-      markComplete([item], IndexResultType.Compute);
-=======
->>>>>>> 6611d8a6
     }
 
     // Add tag
