--- conflicted
+++ resolved
@@ -1,6 +1,5 @@
-import { Chunk } from "../../index.js";
+import { Chunk } from "../../";
 import request from "request";
-<<<<<<< HEAD
 
 export function getS3Filename(
   embeddingsProviderId: string,
@@ -14,8 +13,6 @@
 }
 
 const AWS_REGION = "us-west-1";
-=======
->>>>>>> 8fed0cb9
 
 export async function downloadFromS3(
   bucket: string,
