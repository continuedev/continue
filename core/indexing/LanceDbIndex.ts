// NOTE: vectordb requirement must be listed in extensions/vscode to avoid error
import { v4 as uuidv4 } from "uuid";
import { Table } from "vectordb";
import { IContinueServerClient } from "../continueServer/interface.js";
import {
  BranchAndDir,
  Chunk,
  EmbeddingsProvider,
  IndexTag,
  IndexingProgressUpdate,
} from "../index.js";
import { MAX_CHUNK_SIZE } from "../llm/constants.js";
import { getBasename } from "../util/index.js";
import { getLanceDbPath } from "../util/paths.js";
import { chunkDocument } from "./chunk/chunk.js";
import { DatabaseConnection, SqliteDb, tagToString } from "./refreshIndex.js";
import {
  CodebaseIndex,
  IndexResultType,
  PathAndCacheKey,
  RefreshIndexResults,
} from "./types.js";

// LanceDB  converts to lowercase, so names must all be lowercase
interface LanceDbRow {
  uuid: string;
  path: string;
  cachekey: string;
  vector: number[];
  [key: string]: any;
}

export class LanceDbIndex implements CodebaseIndex {
  relativeExpectedTime: number = 13;
  get artifactId(): string {
    return `vectordb::${this.embeddingsProvider.id}`;
  }

  static MAX_CHUNK_SIZE = MAX_CHUNK_SIZE;

  constructor(
    private readonly embeddingsProvider: EmbeddingsProvider,
    private readonly readFile: (filepath: string) => Promise<string>,
    private readonly continueServerClient?: IContinueServerClient,
  ) {}

  private tableNameForTag(tag: IndexTag) {
    return tagToString(tag).replace(/[^\w-_.]/g, "");
  }

  private async createSqliteCacheTable(db: DatabaseConnection) {
    await db.exec(`CREATE TABLE IF NOT EXISTS lance_db_cache (
        uuid TEXT PRIMARY KEY,
        cacheKey TEXT NOT NULL,
        path TEXT NOT NULL,
        vector TEXT NOT NULL,
        startLine INTEGER NOT NULL,
        endLine INTEGER NOT NULL,
        contents TEXT NOT NULL
    )`);
  }

  private async *computeChunks(
    items: PathAndCacheKey[],
  ): AsyncGenerator<
    | [
        number,
        LanceDbRow,
        { startLine: number; endLine: number; contents: string },
        string,
      ]
    | PathAndCacheKey
  > {
    const contents = await Promise.all(
      items.map(({ path }) => this.readFile(path)),
    );

    for (let i = 0; i < items.length; i++) {
      // Break into chunks
      const content = contents[i];
      const chunks: Chunk[] = [];

      let hasEmptyChunks = false;

      for await (const chunk of chunkDocument(
        items[i].path,
        content,
        LanceDbIndex.MAX_CHUNK_SIZE,
        items[i].cacheKey,
      )) {
        if (chunk.content.length == 0) {
          hasEmptyChunks = true;
          break;
        }
        chunks.push(chunk);
      }

      if (hasEmptyChunks) {
        // File did not chunk properly, let's skip it.
        continue;
      }

      if (chunks.length > 20) {
        // Too many chunks to index, probably a larger file than we want to include
        continue;
      }

      let embeddings: number[][];
      try {
        // Calculate embeddings
        embeddings = await this.embeddingsProvider.embed(
          chunks.map((c) => c.content),
        );
      } catch (e) {
        // Rather than fail the entire indexing process, we'll just skip this file
        // so that it may be picked up on the next indexing attempt
        console.warn(
          `Failed to generate embedding for ${chunks[0]?.filepath} with provider: ${this.embeddingsProvider.id}: ${e}`,
        );
        continue;
      }

      if (embeddings.some((emb) => emb === undefined)) {
        throw new Error(
          `Failed to generate embedding for ${chunks[0]?.filepath} with provider: ${this.embeddingsProvider.id}`,
        );
      }

      // Create row format
      for (let j = 0; j < chunks.length; j++) {
        const progress = (i + j / chunks.length) / items.length;
        const row = {
          vector: embeddings[j],
          path: items[i].path,
          cachekey: items[i].cacheKey,
          uuid: uuidv4(),
        };
        const chunk = chunks[j];
        yield [
          progress,
          row,
          {
            contents: chunk.content,
            startLine: chunk.startLine,
            endLine: chunk.endLine,
          },
          `Indexing ${getBasename(chunks[j].filepath)}`,
        ];
      }

      yield items[i];
    }
  }

  async *update(
    tag: IndexTag,
    results: RefreshIndexResults,
    markComplete: (
      items: PathAndCacheKey[],
      resultType: IndexResultType,
    ) => void,
    repoName: string | undefined,
  ): AsyncGenerator<IndexingProgressUpdate> {
    const lancedb = await import("vectordb");
    const tableName = this.tableNameForTag(tag);
    const db = await lancedb.connect(getLanceDbPath());

    const sqlite = await SqliteDb.get();
    await this.createSqliteCacheTable(sqlite);

    // Compute
    let table: Table<number[]> | undefined = undefined;
    const existingTables = await db.tableNames();
    let needToCreateTable = !existingTables.includes(tableName);

    const addComputedLanceDbRows = async (
      pathAndCacheKey: PathAndCacheKey,
      computedRows: LanceDbRow[],
    ) => {
      // Create table if needed, add computed rows
      if (table) {
        if (computedRows.length > 0) {
          await table.add(computedRows);
        }
      } else if (existingTables.includes(tableName)) {
        table = await db.openTable(tableName);
        needToCreateTable = false;
        if (computedRows.length > 0) {
          await table.add(computedRows);
        }
      } else if (computedRows.length > 0) {
        table = await db.createTable(tableName, computedRows);
        needToCreateTable = false;
      }

      // Mark item complete
      markComplete([pathAndCacheKey], IndexResultType.Compute);
    };

    // Check remote cache
    if (this.continueServerClient?.connected) {
      try {
        const keys = results.compute.map(({ cacheKey }) => cacheKey);
        const resp = await this.continueServerClient.getFromIndexCache(
          keys,
          "embeddings",
          repoName,
        );
        for (const [cacheKey, chunks] of Object.entries(resp.files)) {
          // Get path for cacheKey
          const path = results.compute.find(
            (item) => item.cacheKey === cacheKey,
          )?.path;
          if (!path) {
            console.warn(
              "Continue server sent a cacheKey that wasn't requested",
              cacheKey,
            );
            continue;
          }

          // Build LanceDbRow objects
          const rows: LanceDbRow[] = [];
          for (const chunk of chunks) {
            const row = {
              path,
              cachekey: cacheKey,
              uuid: uuidv4(),
              vector: chunk.vector,
            };
            rows.push(row);

            await sqlite.run(
              "INSERT INTO lance_db_cache (uuid, cacheKey, path, vector, startLine, endLine, contents) VALUES (?, ?, ?, ?, ?, ?, ?)",
              row.uuid,
              row.cachekey,
              row.path,
              JSON.stringify(row.vector),
              chunk.startLine,
              chunk.endLine,
              chunk.contents,
            );
          }

          await addComputedLanceDbRows({ cacheKey, path }, rows);
        }

        // Remove items that don't need to be recomputed
        results.compute = results.compute.filter(
          (item) => !resp.files[item.cacheKey],
        );
      } catch (e) {
        console.log("Error checking remote cache: ", e);
      }
    }

    const progressReservedForTagging = 0.1;
    let accumulatedProgress = 0;

    let computedRows: LanceDbRow[] = [];
    for await (const update of this.computeChunks(results.compute)) {
      if (Array.isArray(update)) {
        const [progress, row, data, desc] = update;
        computedRows.push(row);

        // Add the computed row to the cache
        await sqlite.run(
          "INSERT INTO lance_db_cache (uuid, cacheKey, path, vector, startLine, endLine, contents) VALUES (?, ?, ?, ?, ?, ?, ?)",
          row.uuid,
          row.cachekey,
          row.path,
          JSON.stringify(row.vector),
          data.startLine,
          data.endLine,
          data.contents,
        );

        accumulatedProgress = progress * (1 - progressReservedForTagging);
        yield {
          progress: accumulatedProgress,
          desc,
          status: "indexing",
        };
      } else {
        await addComputedLanceDbRows(update, computedRows);
        computedRows = [];
      }
    }

    // Add tag - retrieve the computed info from lance sqlite cache
    for (const { path, cacheKey } of results.addTag) {
      const stmt = await sqlite.prepare(
        "SELECT * FROM lance_db_cache WHERE cacheKey = ? AND path = ?",
        cacheKey,
        path,
      );
      const cachedItems = await stmt.all();

      const lanceRows: LanceDbRow[] = cachedItems.map((item) => {
        return {
          path,
          cachekey: cacheKey,
          uuid: item.uuid,
          vector: JSON.parse(item.vector),
        };
      });

      if (lanceRows.length > 0) {
        if (needToCreateTable) {
          table = await db.createTable(tableName, lanceRows);
          needToCreateTable = false;
        } else if (!table) {
          table = await db.openTable(tableName);
          needToCreateTable = false;
          await table.add(lanceRows);
        } else {
          await table?.add(lanceRows);
        }
      }

      markComplete([{ path, cacheKey }], IndexResultType.AddTag);
      accumulatedProgress += 1 / results.addTag.length / 3;
      yield {
        progress: accumulatedProgress,
        desc: `Indexing ${getBasename(path)}`,
        status: "indexing",
      };
    }

    // Delete or remove tag - remove from lance table)
    if (!needToCreateTable) {
      const toDel = [...results.removeTag, ...results.del];
      for (const { path, cacheKey } of toDel) {
        // This is where the aforementioned lowercase conversion problem shows
        await table?.delete(`cachekey = '${cacheKey}' AND path = '${path}'`);

        accumulatedProgress += 1 / toDel.length / 3;
        yield {
          progress: accumulatedProgress,
<<<<<<< HEAD
          desc: `Stashing ${path}`,
=======
          desc: `Stashing ${getBasename(path)}`,
>>>>>>> 188f4da2
          status: "indexing",
        };
      }
    }
    markComplete(results.removeTag, IndexResultType.RemoveTag);

    // Delete - also remove from sqlite cache
    for (const { path, cacheKey } of results.del) {
      await sqlite.run(
        "DELETE FROM lance_db_cache WHERE cacheKey = ? AND path = ?",
        cacheKey,
        path,
      );
      accumulatedProgress += 1 / results.del.length / 3;
      yield {
        progress: accumulatedProgress,
<<<<<<< HEAD
        desc: `Removing ${path}`,
=======
        desc: `Removing ${getBasename(path)}`,
>>>>>>> 188f4da2
        status: "indexing",
      };
    }

    markComplete(results.del, IndexResultType.Delete);
    yield {
      progress: 1,
      desc: "Completed Calculating Embeddings",
      status: "done",
    };
  }

  private async _retrieveForTag(
    tag: IndexTag,
    n: number,
    directory: string | undefined,
    vector: number[],
    db: any, /// lancedb.Connection
  ): Promise<LanceDbRow[]> {
    const tableName = this.tableNameForTag(tag);
    const tableNames = await db.tableNames();
    if (!tableNames.includes(tableName)) {
      console.warn("Table not found in LanceDB", tableName);
      return [];
    }

    const table = await db.openTable(tableName);
    let query = table.search(vector);
    if (directory) {
      // seems like lancedb is only post-filtering, so have to return a bunch of results and slice after
      query = query.where(`path LIKE '${directory}%'`).limit(300);
    } else {
      query = query.limit(n);
    }
    const results = await query.execute();
    return results.slice(0, n) as any;
  }

  async retrieve(
    query: string,
    n: number,
    tags: BranchAndDir[],
    filterDirectory: string | undefined,
  ): Promise<Chunk[]> {
    const lancedb = await import("vectordb");
    if (!lancedb.connect) {
      throw new Error("LanceDB failed to load a native module");
    }
    const [vector] = await this.embeddingsProvider.embed([query]);
    const db = await lancedb.connect(getLanceDbPath());

    let allResults = [];
    for (const tag of tags) {
      const results = await this._retrieveForTag(
        { ...tag, artifactId: this.artifactId },
        n,
        filterDirectory,
        vector,
        db,
      );
      allResults.push(...results);
    }

    allResults = allResults
      .sort((a, b) => a._distance - b._distance)
      .slice(0, n);

    const sqliteDb = await SqliteDb.get();
    const data = await sqliteDb.all(
      `SELECT * FROM lance_db_cache WHERE uuid in (${allResults
        .map((r) => `'${r.uuid}'`)
        .join(",")})`,
    );

    return data.map((d) => {
      return {
        digest: d.cacheKey,
        filepath: d.path,
        startLine: d.startLine,
        endLine: d.endLine,
        index: 0,
        content: d.contents,
      };
    });
  }
}<|MERGE_RESOLUTION|>--- conflicted
+++ resolved
@@ -337,11 +337,7 @@
         accumulatedProgress += 1 / toDel.length / 3;
         yield {
           progress: accumulatedProgress,
-<<<<<<< HEAD
-          desc: `Stashing ${path}`,
-=======
           desc: `Stashing ${getBasename(path)}`,
->>>>>>> 188f4da2
           status: "indexing",
         };
       }
@@ -358,11 +354,7 @@
       accumulatedProgress += 1 / results.del.length / 3;
       yield {
         progress: accumulatedProgress,
-<<<<<<< HEAD
-        desc: `Removing ${path}`,
-=======
         desc: `Removing ${getBasename(path)}`,
->>>>>>> 188f4da2
         status: "indexing",
       };
     }
