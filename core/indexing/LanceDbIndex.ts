// NOTE: vectordb requirement must be listed in extensions/vscode to avoid error
import { RunResult } from "sqlite3";
import { v4 as uuidv4 } from "uuid";
import { Table } from "vectordb";
import { IContinueServerClient } from "../continueServer/interface.js";
import {
  BranchAndDir,
  Chunk,
  EmbeddingsProvider,
  IndexTag,
  IndexingProgressUpdate,
} from "../index.js";
import { getBasename } from "../util/index.js";
import { getLanceDbPath, migrate } from "../util/paths.js";
import { chunkDocument } from "./chunk/chunk.js";
import { DatabaseConnection, SqliteDb, tagToString } from "./refreshIndex.js";
import {
  CodebaseIndex,
  IndexResultType,
  MarkCompleteCallback,
  PathAndCacheKey,
  RefreshIndexResults,
} from "./types.js";

// LanceDB  converts to lowercase, so names must all be lowercase
interface LanceDbRow {
  uuid: string;
  path: string;
  cachekey: string;
  vector: number[];
  [key: string]: any;
}

export class LanceDbIndex implements CodebaseIndex {
  relativeExpectedTime: number = 13;
  get artifactId(): string {
    return `vectordb::${this.embeddingsProvider.id}`;
  }

  constructor(
    private readonly embeddingsProvider: EmbeddingsProvider,
    private readonly readFile: (filepath: string) => Promise<string>,
    private readonly continueServerClient?: IContinueServerClient,
  ) {}

  private tableNameForTag(tag: IndexTag) {
    return tagToString(tag).replace(/[^\w-_.]/g, "");
  }

  private async createSqliteCacheTable(db: DatabaseConnection) {
    await db.exec(`CREATE TABLE IF NOT EXISTS lance_db_cache (
        uuid TEXT PRIMARY KEY,
        cacheKey TEXT NOT NULL,
        path TEXT NOT NULL,
        artifact_id TEXT NOT NULL,
        vector TEXT NOT NULL,
        startLine INTEGER NOT NULL,
        endLine INTEGER NOT NULL,
        contents TEXT NOT NULL
    )`);

    await new Promise((resolve) =>
      migrate(
        "lancedb_sqlite_artifact_id_column",
        async () => {
          try {
            const pragma = await db.all("PRAGMA table_info(lance_db_cache)");

            const hasArtifactIdCol = pragma.some(
              (pragma) => pragma.name === "artifact_id",
            );

            if (!hasArtifactIdCol) {
              await db.exec(
                "ALTER TABLE lance_db_cache ADD COLUMN artifact_id TEXT NOT NULL DEFAULT 'UNDEFINED'",
              );
            }
          } finally {
            resolve(undefined);
          }
        },
        () => resolve(undefined),
      ),
    );
  }

  private async packToRows(item: PathAndCacheKey): Promise<LanceDbRow[]> {
    const content = await this.readFile(item.path);
    const chunks: Chunk[] = [];
    const chunkParams = {
      filepath: item.path,
      contents: content,
      maxChunkSize: this.embeddingsProvider.maxChunkSize,
      digest: item.cacheKey,
    };
    for await (const chunk of chunkDocument(chunkParams)) {
      if (chunk.content.length === 0) {
        // File did not chunk properly, let's skip it.
        throw new Error("did not chunk properly");
      }
      chunks.push(chunk);
      if (chunks.length > 20) {
        // Too many chunks to index, probably a larger file than we want to include
        throw new Error("too large to index");
      }
    }
    const embeddings = await this.chunkListToEmbedding(chunks);
    if (chunks.length !== embeddings.length) {
      throw new Error(
        `Unexpected lengths: chunks and embeddings do not match for ${item.path}`,
      );
    }
    const results = [];
    for (let i = 0; i < chunks.length; i++) {
      results.push({
        path: item.path,
        cachekey: item.cacheKey,
        uuid: uuidv4(),
        vector: embeddings[i],
        startLine: chunks[i].startLine,
        endLine: chunks[i].endLine,
        contents: chunks[i].content,
      });
    }
    return results;
  }

  private async chunkListToEmbedding(chunks: Chunk[]): Promise<number[][]> {
    let embeddings: number[][];
    try {
      embeddings = await this.embeddingsProvider.embed(
        chunks.map((c) => c.content),
      );
    } catch (err) {
      throw new Error(
        `Failed to generate embedding for ${chunks[0]?.filepath} with provider: ${this.embeddingsProvider.id}: ${err}`,
        { cause: err },
      );
    }
    if (embeddings.some((emb) => emb === undefined)) {
      throw new Error(
        `Empty embedding returned for ${chunks[0]?.filepath} with provider: ${this.embeddingsProvider.id}`,
      );
    }
    return embeddings;
  }

  private async computeRows(items: PathAndCacheKey[]): Promise<LanceDbRow[]> {
    const rowChunkPromises = items.map(this.packToRows.bind(this));
    const rowChunkLists = [];
    for (let i = 0; i < items.length; i++) {
      try {
        rowChunkLists.push(await rowChunkPromises[i]);
      } catch (err) {
        console.log(`LanceDBIndex, skipping ${items[i].path}: ${err}`);
      }
    }
    return rowChunkLists.flat();
  }

  async *update(
    tag: IndexTag,
    results: RefreshIndexResults,
    markComplete: MarkCompleteCallback,
    repoName: string | undefined,
  ): AsyncGenerator<IndexingProgressUpdate> {
    const lancedb = await import("vectordb");
    const tableName = this.tableNameForTag(tag);
    const db = await lancedb.connect(getLanceDbPath());

    const sqlite = await SqliteDb.get();
    await this.createSqliteCacheTable(sqlite);

    // Compute
    let table: Table<number[]> | undefined = undefined;
    const existingTables = await db.tableNames();
    let needToCreateTable = !existingTables.includes(tableName);

    const addComputedLanceDbRows = async (
      pathAndCacheKey: PathAndCacheKey,
      computedRows: LanceDbRow[],
    ) => {
      // Create table if needed, add computed rows
      if (table) {
        if (computedRows.length > 0) {
          await table.add(computedRows);
        }
      } else if (existingTables.includes(tableName)) {
        table = await db.openTable(tableName);
        needToCreateTable = false;
        if (computedRows.length > 0) {
          await table.add(computedRows);
        }
      } else if (computedRows.length > 0) {
        table = await db.createTable(tableName, computedRows);
        needToCreateTable = false;
      }

      // Mark item complete
      await markComplete([pathAndCacheKey], IndexResultType.Compute);
    };

    // Check remote cache
    if (this.continueServerClient?.connected) {
      try {
        const keys = results.compute.map(({ cacheKey }) => cacheKey);
        const resp = await this.continueServerClient.getFromIndexCache(
          keys,
          "embeddings",
          repoName,
        );
        for (const [cacheKey, chunks] of Object.entries(resp.files)) {
          // Get path for cacheKey
          const path = results.compute.find(
            (item) => item.cacheKey === cacheKey,
          )?.path;
          if (!path) {
            console.warn(
              "Continue server sent a cacheKey that wasn't requested",
              cacheKey,
            );
            continue;
          }

          // Build LanceDbRow objects
          const rows: LanceDbRow[] = [];
          for (const chunk of chunks) {
            const row = {
              path,
              cachekey: cacheKey,
              uuid: uuidv4(),
              vector: chunk.vector,
            };
            rows.push(row);

            await sqlite.run(
              "INSERT INTO lance_db_cache (uuid, cacheKey, path, artifact_id, vector, startLine, endLine, contents) VALUES (?, ?, ?, ?, ?, ?, ?, ?)",
              row.uuid,
              row.cachekey,
              row.path,
              this.artifactId,
              JSON.stringify(row.vector),
              chunk.startLine,
              chunk.endLine,
              chunk.contents,
            );
          }

          await addComputedLanceDbRows({ cacheKey, path }, rows);
        }

        // Remove items that don't need to be recomputed
        results.compute = results.compute.filter(
          (item) => !resp.files[item.cacheKey],
        );
      } catch (e) {
        console.log("Error checking remote cache: ", e);
      }
    }

    yield {
      progress: 0,
      desc: `Computing embeddings for ${
        results.compute.length
      } ${this.formatListPlurality("file", results.compute.length)}`,
      status: "indexing",
    };

    console.log(results.compute);

    const dbRows = await this.computeRows(results.compute);
<<<<<<< HEAD
    await this.insertRows(sqlite, dbRows);
    await Promise.all(
      results.compute.map((item) => {
        addComputedLanceDbRows(
          item,
          dbRows.filter((row) => row.path === item.path),
        );
      }),
    );
=======
    this.insertRows(sqlite, dbRows);
    await markComplete(results.compute, IndexResultType.Compute);
>>>>>>> 5819ffb4
    let accumulatedProgress = 0;

    // Add tag - retrieve the computed info from lance sqlite cache
    for (const { path, cacheKey } of results.addTag) {
      const stmt = await sqlite.prepare(
        "SELECT * FROM lance_db_cache WHERE cacheKey = ? AND path = ? AND artifact_id = ?",
        cacheKey,
        path,
        this.artifactId,
      );
      const cachedItems = await stmt.all();

      const lanceRows: LanceDbRow[] = cachedItems.map((item) => {
        return {
          path,
          cachekey: cacheKey,
          uuid: item.uuid,
          vector: JSON.parse(item.vector),
        };
      });

      if (lanceRows.length > 0) {
        if (needToCreateTable) {
          table = await db.createTable(tableName, lanceRows);
          needToCreateTable = false;
        } else if (!table) {
          table = await db.openTable(tableName);
          needToCreateTable = false;
          await table.add(lanceRows);
        } else {
          await table?.add(lanceRows);
        }
      }

      await markComplete([{ path, cacheKey }], IndexResultType.AddTag);
      accumulatedProgress += 1 / results.addTag.length / 3;
      yield {
        progress: accumulatedProgress,
        desc: `Indexing ${getBasename(path)}`,
        status: "indexing",
      };
    }

    // Delete or remove tag - remove from lance table)
    if (!needToCreateTable) {
      const toDel = [...results.removeTag, ...results.del];
      for (const { path, cacheKey } of toDel) {
        // This is where the aforementioned lowercase conversion problem shows
        await table?.delete(`cachekey = '${cacheKey}' AND path = '${path}'`);

        accumulatedProgress += 1 / toDel.length / 3;
        yield {
          progress: accumulatedProgress,
          desc: `Stashing ${getBasename(path)}`,
          status: "indexing",
        };
      }
    }
    await markComplete(results.removeTag, IndexResultType.RemoveTag);

    // Delete - also remove from sqlite cache
    for (const { path, cacheKey } of results.del) {
      await sqlite.run(
        "DELETE FROM lance_db_cache WHERE cacheKey = ? AND path = ? AND artifact_id = ?",
        cacheKey,
        path,
        this.artifactId,
      );
      accumulatedProgress += 1 / results.del.length / 3;
      yield {
        progress: accumulatedProgress,
        desc: `Removing ${getBasename(path)}`,
        status: "indexing",
      };
    }

    await markComplete(results.del, IndexResultType.Delete);
    yield {
      progress: 1,
      desc: "Completed Calculating Embeddings",
      status: "done",
    };
  }

  private async _retrieveForTag(
    tag: IndexTag,
    n: number,
    directory: string | undefined,
    vector: number[],
    db: any, /// lancedb.Connection
  ): Promise<LanceDbRow[]> {
    const tableName = this.tableNameForTag(tag);
    const tableNames = await db.tableNames();
    if (!tableNames.includes(tableName)) {
      console.warn("Table not found in LanceDB", tableName);
      return [];
    }

    const table = await db.openTable(tableName);
    let query = table.search(vector);
    if (directory) {
      // seems like lancedb is only post-filtering, so have to return a bunch of results and slice after
      query = query.where(`path LIKE '${directory}%'`).limit(300);
    } else {
      query = query.limit(n);
    }
    const results = await query.execute();
    return results.slice(0, n) as any;
  }

  async retrieve(
    query: string,
    n: number,
    tags: BranchAndDir[],
    filterDirectory: string | undefined,
  ): Promise<Chunk[]> {
    const lancedb = await import("vectordb");
    if (!lancedb.connect) {
      throw new Error("LanceDB failed to load a native module");
    }
    const [vector] = await this.embeddingsProvider.embed([query]);
    const db = await lancedb.connect(getLanceDbPath());

    let allResults = [];
    for (const tag of tags) {
      const results = await this._retrieveForTag(
        { ...tag, artifactId: this.artifactId },
        n,
        filterDirectory,
        vector,
        db,
      );
      allResults.push(...results);
    }

    allResults = allResults
      .sort((a, b) => a._distance - b._distance)
      .slice(0, n);

    const sqliteDb = await SqliteDb.get();
    const data = await sqliteDb.all(
      `SELECT * FROM lance_db_cache WHERE uuid in (${allResults
        .map((r) => `'${r.uuid}'`)
        .join(",")})`,
    );

    return data.map((d) => {
      return {
        digest: d.cacheKey,
        filepath: d.path,
        startLine: d.startLine,
        endLine: d.endLine,
        index: 0,
        content: d.contents,
      };
    });
  }

  private async insertRows(
    db: DatabaseConnection,
    rows: LanceDbRow[],
  ): Promise<void> {
    return new Promise<void>((resolve, reject) => {
      db.db.serialize(() => {
        db.db.exec("BEGIN", (err: Error | null) => {
          if (err) {
            reject(new Error("error creating transaction", { cause: err }));
          }
        });

        const sql =
          "INSERT INTO lance_db_cache (uuid, cacheKey, path, artifact_id, vector, startLine, endLine, contents) VALUES (?, ?, ?, ?, ?, ?, ?, ?)";
        rows.map((r) => {
          db.db.run(
            sql,
            [
              r.uuid,
              r.cachekey,
              r.path,
              this.artifactId,
              JSON.stringify(r.vector),
              r.startLine,
              r.endLine,
              r.contents,
            ],
            (result: RunResult, err: Error) => {
              if (err) {
                reject(
                  new Error("error inserting into lance_db_cache table", {
                    cause: err,
                  }),
                );
              }
            },
          );
        });
        db.db.exec("COMMIT", (err: Error | null) => {
          if (err) {
            reject(
              new Error(
                "error while committing insert into lance_db_rows transaction",
                { cause: err },
              ),
            );
          }
        });
        resolve();
      });
    });
  }

  private formatListPlurality(word: string, length: number): string {
    return length <= 1 ? word : `${word}s`;
  }
}<|MERGE_RESOLUTION|>--- conflicted
+++ resolved
@@ -269,7 +269,6 @@
     console.log(results.compute);
 
     const dbRows = await this.computeRows(results.compute);
-<<<<<<< HEAD
     await this.insertRows(sqlite, dbRows);
     await Promise.all(
       results.compute.map((item) => {
@@ -279,10 +278,7 @@
         );
       }),
     );
-=======
-    this.insertRows(sqlite, dbRows);
     await markComplete(results.compute, IndexResultType.Compute);
->>>>>>> 5819ffb4
     let accumulatedProgress = 0;
 
     // Add tag - retrieve the computed info from lance sqlite cache
