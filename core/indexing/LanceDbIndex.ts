--- conflicted
+++ resolved
@@ -339,11 +339,7 @@
       accumulatedProgress += 1 / results.addTag.length / 3;
       yield {
         progress: accumulatedProgress,
-<<<<<<< HEAD
-        desc: `Indexing ${path}`,
-=======
         desc: `Indexing ${getBasename(path)}`,
->>>>>>> ffbec586
         status: "indexing",
       };
     }
@@ -358,11 +354,7 @@
         accumulatedProgress += 1 / toDel.length / 3;
         yield {
           progress: accumulatedProgress,
-<<<<<<< HEAD
-          desc: `Deleting ${path}`,
-=======
           desc: `Stashing ${getBasename(path)}`,
->>>>>>> ffbec586
           status: "indexing",
         };
       }
@@ -380,11 +372,7 @@
       accumulatedProgress += 1 / results.del.length / 3;
       yield {
         progress: accumulatedProgress,
-<<<<<<< HEAD
-        desc: `Deleting ${path}`,
-=======
         desc: `Removing ${getBasename(path)}`,
->>>>>>> ffbec586
         status: "indexing",
       };
     }
