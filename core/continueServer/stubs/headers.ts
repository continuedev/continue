<<<<<<< HEAD
import { constants, getTimestamp } from "../../deploy/constants";

export function getHeaders() {
  return { key: constants.c, timestamp: getTimestamp() };
=======
import * as LaunchDarkly from "launchdarkly-node-client-sdk";
import { constants, getTimestamp } from "../../deploy/constants";

const DEFAULT_STRING_VAL = "NONE";

class LaunchDarklyClient {
  private static client: LaunchDarkly.LDClient;

  static async variation(flagKey: string, defaultValue: any) {
    try {
      if (!this.client) {
        this.client = LaunchDarkly.initialize("664bda08e3442b0fdf2c8e55", {
          kind: "multi",
        });
        await this.client.waitForInitialization();
      }

      return this.client.variation(flagKey, defaultValue);
    } catch (e) {
      console.error("Error getting variation: ", e);
      return defaultValue;
    }
  }
}

export async function getHeaders() {
  let a = await LaunchDarklyClient.variation("a", DEFAULT_STRING_VAL);
  if (a === DEFAULT_STRING_VAL) {
    a = undefined;
  }
  let b = await LaunchDarklyClient.variation("b", DEFAULT_STRING_VAL);
  if (b === DEFAULT_STRING_VAL) {
    b = undefined;
  }
  let c = await LaunchDarklyClient.variation("c", DEFAULT_STRING_VAL);
  if (c === DEFAULT_STRING_VAL) {
    c = undefined;
  }
  return { key: constants.c, timestamp: getTimestamp(), a, b, c };
>>>>>>> c859b74e
}<|MERGE_RESOLUTION|>--- conflicted
+++ resolved
@@ -1,9 +1,3 @@
-<<<<<<< HEAD
-import { constants, getTimestamp } from "../../deploy/constants";
-
-export function getHeaders() {
-  return { key: constants.c, timestamp: getTimestamp() };
-=======
 import * as LaunchDarkly from "launchdarkly-node-client-sdk";
 import { constants, getTimestamp } from "../../deploy/constants";
 
@@ -43,5 +37,4 @@
     c = undefined;
   }
   return { key: constants.c, timestamp: getTimestamp(), a, b, c };
->>>>>>> c859b74e
 }