import { BaseContextProvider } from "../";
import {
  ContextItem,
  ContextProviderDescription,
  ContextProviderExtras,
  ContextSubmenuItem,
  LoadSubmenuItemsArgs,
} from "../../";
import { walkDirs } from "../../indexing/walkDir";
import {
  getUriPathBasename,
  getShortestUniqueRelativeUriPaths,
  getUriDescription,
} from "../../util/uri";
import { DocxAndPdfParsing } from "../../indexing/chunk/DocxAndPdfParsing";

const MAX_SUBMENU_ITEMS = 10_000;

class FileContextProvider extends BaseContextProvider {
  static description: ContextProviderDescription = {
    title: "file",
    displayTitle: "Files",
    description: "Type to search",
    type: "submenu",
  };

  async getContextItems(
    query: string,
    extras: ContextProviderExtras,
  ): Promise<ContextItem[]> {
    // Assume the query is a filepath
<<<<<<< HEAD
    query = query.trim();
    let content = '';
    if(query.endsWith(".pdf") || query.endsWith(".docx")){
      content = await DocxAndPdfParsing.parseContent(query);
    }
    else{
     content = await extras.ide.readFile(query);
    }
=======
    const fileUri = query.trim();
    const content = await extras.ide.readFile(fileUri);

    const { relativePathOrBasename, last2Parts, baseName } = getUriDescription(
      fileUri,
      await extras.ide.getWorkspaceDirs(),
    );

>>>>>>> f29e1849
    return [
      {
        name: baseName,
        description: last2Parts,
        content: `\`\`\`${relativePathOrBasename}\n${content}\n\`\`\``,
        uri: {
          type: "file",
          value: fileUri,
        },
      },
    ];
  }

  async loadSubmenuItems(
    args: LoadSubmenuItemsArgs,
  ): Promise<ContextSubmenuItem[]> {
    const workspaceDirs = await args.ide.getWorkspaceDirs();
    const results = await walkDirs(args.ide, undefined, workspaceDirs);
    const files = results.flat().slice(-MAX_SUBMENU_ITEMS);
    const withUniquePaths = getShortestUniqueRelativeUriPaths(
      files,
      workspaceDirs,
    );

    return withUniquePaths.map((file) => {
      return {
        id: file.uri,
        title: getUriPathBasename(file.uri),
        description: file.uniquePath,
      };
    });
  }
}

export default FileContextProvider;<|MERGE_RESOLUTION|>--- conflicted
+++ resolved
@@ -29,25 +29,20 @@
     extras: ContextProviderExtras,
   ): Promise<ContextItem[]> {
     // Assume the query is a filepath
-<<<<<<< HEAD
-    query = query.trim();
+    const fileUri = query.trim();
     let content = '';
-    if(query.endsWith(".pdf") || query.endsWith(".docx")){
-      content = await DocxAndPdfParsing.parseContent(query);
+
+    if (fileUri.endsWith(".pdf") || fileUri.endsWith(".docx")) {
+      content = await DocxAndPdfParsing.parseContent(fileUri);
+    } else {
+      content = await extras.ide.readFile(fileUri);
     }
-    else{
-     content = await extras.ide.readFile(query);
-    }
-=======
-    const fileUri = query.trim();
-    const content = await extras.ide.readFile(fileUri);
 
     const { relativePathOrBasename, last2Parts, baseName } = getUriDescription(
       fileUri,
       await extras.ide.getWorkspaceDirs(),
     );
 
->>>>>>> f29e1849
     return [
       {
         name: baseName,
