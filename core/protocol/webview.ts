--- conflicted
+++ resolved
@@ -13,11 +13,8 @@
     },
     void,
   ];
-<<<<<<< HEAD
   setVoiceInputIsActive: [boolean, void];
   voiceInputReady: [boolean, void];
-  newSpeechFromText: [{ text: string, isFinal: boolean }, void];
-=======
+  newSpeechFromText: [{ text: string; isFinal: boolean }, void];
   setTTSActive: [boolean, void];
->>>>>>> 3bf0b714
 };