import type {
  ContinueRcJson,
  DiffLine,
  FileType,
  IdeInfo,
  IdeSettings,
  IndexTag,
  Location,
  Problem,
  Range,
  RangeInFile,
  Thread,
} from "..";
import { ControlPlaneSessionInfo } from "../control-plane/client";

export type ToIdeFromWebviewOrCoreProtocol = {
  // Methods from IDE type
  getIdeInfo: [undefined, IdeInfo];
  getWorkspaceDirs: [undefined, string[]];
  listFolders: [undefined, string[]];
  writeFile: [{ path: string; contents: string }, void];
  showVirtualFile: [{ name: string; content: string }, void];
  getContinueDir: [undefined, string];
  openFile: [{ path: string }, void];
  runCommand: [{ command: string }, void];
  getSearchResults: [{ query: string }, string];
  subprocess: [{ command: string }, [string, string]];
  saveFile: [{ filepath: string }, void];
  fileExists: [{ filepath: string }, boolean];
  readFile: [{ filepath: string }, string];
  showDiff: [
    { filepath: string; newContents: string; stepIndex: number },
    void,
  ];
  diffLine: [
    {
      diffLine: DiffLine;
      filepath: string;
      startLine: number;
      endLine: number;
    },
    void,
  ];
  getProblems: [{ filepath: string }, Problem[]];
  getOpenFiles: [undefined, string[]];
  getCurrentFile: [undefined, string | undefined];
  getPinnedFiles: [undefined, string[]];
  showLines: [{ filepath: string; startLine: number; endLine: number }, void];
  readRangeInFile: [{ filepath: string; range: Range }, string];
  getDiff: [undefined, string];
  getWorkspaceConfigs: [undefined, ContinueRcJson[]];
  getTerminalContents: [undefined, string];
  getDebugLocals: [{ threadIndex: number }, string];
  getTopLevelCallStackSources: [
    { threadIndex: number; stackDepth: number },
    string[],
  ];
  getAvailableThreads: [undefined, Thread[]];
  isTelemetryEnabled: [undefined, boolean];
  getUniqueId: [undefined, string];
  getTags: [string, IndexTag[]];
  // end methods from IDE type

  getIdeSettings: [undefined, IdeSettings];

  // Git
  getBranch: [{ dir: string }, string];
  getRepoName: [{ dir: string }, string | undefined];

  errorPopup: [{ message: string }, void];
  infoPopup: [{ message: string }, void];
  getGitRootPath: [{ dir: string }, string | undefined];
  listDir: [{ dir: string }, [string, FileType][]];
  getLastModified: [{ files: string[] }, { [path: string]: number }];

  gotoDefinition: [{ location: Location }, RangeInFile[]];

  getGitHubAuthToken: [undefined, string | undefined];
<<<<<<< HEAD
  getControlPlaneSessionInfo: [
    { silent: boolean },
    ControlPlaneSessionInfo | undefined,
  ];
};

export type ToWebviewOrCoreFromIdeProtocol = {
  didChangeActiveTextEditor: [{ filepath: string }, void];
  didChangeControlPlaneSessionInfo: [
    { sessionInfo: ControlPlaneSessionInfo | undefined },
    void,
  ];
=======
  pathSep: [undefined, string];
>>>>>>> ffbec586
};<|MERGE_RESOLUTION|>--- conflicted
+++ resolved
@@ -76,11 +76,11 @@
   gotoDefinition: [{ location: Location }, RangeInFile[]];
 
   getGitHubAuthToken: [undefined, string | undefined];
-<<<<<<< HEAD
   getControlPlaneSessionInfo: [
     { silent: boolean },
     ControlPlaneSessionInfo | undefined,
   ];
+  pathSep: [undefined, string];
 };
 
 export type ToWebviewOrCoreFromIdeProtocol = {
@@ -89,7 +89,4 @@
     { sessionInfo: ControlPlaneSessionInfo | undefined },
     void,
   ];
-=======
-  pathSep: [undefined, string];
->>>>>>> ffbec586
 };