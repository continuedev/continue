import {
  ToCoreFromWebviewProtocol,
  ToWebviewFromCoreProtocol,
} from "./coreWebview.js";

// Message types to pass through from webview to core
export const WEBVIEW_TO_CORE_PASS_THROUGH: (keyof ToCoreFromWebviewProtocol)[] =
  [
    "update/modelChange",
    "ping",
    "abort",
    "history/list",
    "history/delete",
    "history/load",
    "history/save",
    "devdata/log",
    "config/addOpenAiKey",
    "config/addModel",
    "config/newPromptFile",
    "config/ideSettingsUpdate",
    "config/getSerializedProfileInfo",
    "config/deleteModel",
    "config/reload",
    "context/getContextItems",
    "context/loadSubmenuItems",
    "context/addDocs",
    "context/removeDocs",
    "autocomplete/complete",
    "autocomplete/cancel",
    "autocomplete/accept",
    "command/run",
    "llm/complete",
    "llm/streamComplete",
    "llm/streamChat",
    "llm/listModels",
    "streamDiffLines",
    "stats/getTokensPerDay",
    "stats/getTokensPerModel",
    "index/setPaused",
    "index/forceReIndex",
    "index/indexingProgressBarInitialized",
    "completeOnboarding",
    "addAutocompleteModel",
    "config/listProfiles",
    "profiles/switch",
    "didChangeSelectedProfile",
  ];

// Message types to pass through from core to webview
export const CORE_TO_WEBVIEW_PASS_THROUGH: (keyof ToWebviewFromCoreProtocol)[] =
  [
    "configUpdate",
    "getDefaultModelTitle",
    "indexProgress",
    "addContextItem",
    "refreshSubmenuItems",
<<<<<<< HEAD
    "isContinueInputFocused",
=======
    "didChangeAvailableProfiles",
>>>>>>> 7fc2b9fa
  ];<|MERGE_RESOLUTION|>--- conflicted
+++ resolved
@@ -54,9 +54,6 @@
     "indexProgress",
     "addContextItem",
     "refreshSubmenuItems",
-<<<<<<< HEAD
     "isContinueInputFocused",
-=======
     "didChangeAvailableProfiles",
->>>>>>> 7fc2b9fa
   ];