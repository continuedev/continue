--- conflicted
+++ resolved
@@ -4,12 +4,8 @@
 import {
   AcceptOrRejectDiffPayload,
   ApplyState,
-<<<<<<< HEAD
-  CodeToEdit,
   ExtensionConflictReport,
-=======
   HighlightedCodePayload,
->>>>>>> 3c5332ac
   MessageContent,
   RangeInFileWithContents,
   SetCodeToEditPayload,
@@ -29,13 +25,9 @@
   ];
   overwriteFile: [{ filepath: string; prevFileContent: string | null }, void];
   showTutorial: [undefined, void];
-<<<<<<< HEAD
   showSetupWizard: [undefined, void];
-  openExtensionSettings: [{extensions: string[]}, void];
-  showFile: [{ filepath: string }, void];
-=======
+  openExtensionSettings: [{ extensions: string[] }, void];
   showFile: [ShowFilePayload, void];
->>>>>>> 3c5332ac
   toggleDevTools: [undefined, void];
   reloadWindow: [undefined, void];
   focusEditor: [undefined, void];
