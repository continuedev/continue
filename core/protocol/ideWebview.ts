import { ToIdeFromWebviewOrCoreProtocol } from "./ide";
import { ToWebviewFromIdeOrCoreProtocol } from "./webview";

import type {
  ApplyState,
  CodeToEdit,
  MessageContent,
  RangeInFileWithContents,
} from "../";

export type ToIdeFromWebviewProtocol = ToIdeFromWebviewOrCoreProtocol & {
  openUrl: [string, void];
  applyToFile: [
    {
      text: string;
      streamId: string;
      filepath?: string;
      toolCallId?: string;
    },
    void,
  ];
  overwriteFile: [{ filepath: string; prevFileContent: string | null }, void];
  showTutorial: [undefined, void];
  showSetupWizard: [undefined, void];
  showFile: [{ filepath: string }, void];
  toggleDevTools: [undefined, void];
  reloadWindow: [undefined, void];
  focusEditor: [undefined, void];
  toggleFullScreen: [{ newWindow?: boolean } | undefined, void];
  insertAtCursor: [{ text: string }, void];
  copyText: [{ text: string }, void];
  "jetbrains/isOSREnabled": [undefined, boolean];
  "jetbrains/onLoad": [
    undefined,
    {
      windowId: string;
      serverUrl: string;
      workspacePaths: string[];
      vscMachineId: string;
      vscMediaUrl: string;
    },
  ];
  "jetbrains/getColors": [undefined, Record<string, string>];
  "vscode/openMoveRightMarkdown": [undefined, void];
  setGitHubAuthToken: [{ token: string }, void];
  acceptDiff: [{ filepath: string; streamId?: string }, void];
  rejectDiff: [{ filepath: string; streamId?: string }, void];
  "edit/sendPrompt": [
    {
      prompt: MessageContent;
      range: RangeInFileWithContents;
    },
    string | undefined,
  ];
<<<<<<< HEAD
  "edit/exit": [{ shouldFocusEditor: boolean }, void];
  checkForIncompatibleExtensions: [undefined, void];
=======
  "edit/addCurrentSelection": [undefined, void];
  "edit/clearDecorations": [undefined, void];
>>>>>>> 8b418165
};

export type ToWebviewFromIdeProtocol = ToWebviewFromIdeOrCoreProtocol & {
  setInactive: [undefined, void];
  submitMessage: [{ message: any }, void]; // any -> JSONContent from TipTap
  newSessionWithPrompt: [{ prompt: string }, void];
  userInput: [{ input: string }, void];
  focusContinueInput: [undefined, void];
  focusContinueInputWithoutClear: [undefined, void];
  focusContinueInputWithNewSession: [undefined, void];
  highlightedCode: [
    {
      rangeInFileWithContents: RangeInFileWithContents;
      prompt?: string;
      shouldRun?: boolean;
    },
    void,
  ];
  setCodeToEdit: [CodeToEdit, void];
  navigateTo: [{ path: string; toggle?: boolean }, void];
  addModel: [undefined, void];

  focusContinueSessionId: [{ sessionId: string | undefined }, void];
  newSession: [undefined, void];
  setTheme: [{ theme: any }, void];
  setColors: [{ [key: string]: string }, void];
  "jetbrains/editorInsetRefresh": [undefined, void];
  "jetbrains/isOSREnabled": [boolean, void];
  addApiKey: [undefined, void];
  setupLocalConfig: [undefined, void];
  incrementFtc: [undefined, void];
  openOnboardingCard: [undefined, void];
  applyCodeFromChat: [undefined, void];
  updateApplyState: [ApplyState, void];
  exitEditMode: [undefined, void];
  focusEdit: [undefined, void];
<<<<<<< HEAD
  focusEditWithoutClear: [undefined, void];
  setShowGraniteOnboardingCard: [boolean, void];
  updateIncompatibleExtensions: [boolean, void];
=======
>>>>>>> 8b418165
};<|MERGE_RESOLUTION|>--- conflicted
+++ resolved
@@ -52,13 +52,9 @@
     },
     string | undefined,
   ];
-<<<<<<< HEAD
-  "edit/exit": [{ shouldFocusEditor: boolean }, void];
-  checkForIncompatibleExtensions: [undefined, void];
-=======
   "edit/addCurrentSelection": [undefined, void];
   "edit/clearDecorations": [undefined, void];
->>>>>>> 8b418165
+  checkForIncompatibleExtensions: [undefined, void];
 };
 
 export type ToWebviewFromIdeProtocol = ToWebviewFromIdeOrCoreProtocol & {
@@ -95,10 +91,6 @@
   updateApplyState: [ApplyState, void];
   exitEditMode: [undefined, void];
   focusEdit: [undefined, void];
-<<<<<<< HEAD
-  focusEditWithoutClear: [undefined, void];
   setShowGraniteOnboardingCard: [boolean, void];
   updateIncompatibleExtensions: [boolean, void];
-=======
->>>>>>> 8b418165
 };