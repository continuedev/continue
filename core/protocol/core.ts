import { ConfigResult, ModelRole } from "@continuedev/config-yaml";

import { AutocompleteInput } from "../autocomplete/util/types";
import { ProfileDescription } from "../config/ConfigHandler";
import { OrganizationDescription } from "../config/ProfileLifecycleManager";
import { SharedConfigSchema } from "../config/sharedConfig";

import { DevDataLogEvent } from "@continuedev/config-yaml";
import type {
  BrowserSerializedContinueConfig,
  ChatMessage,
  ContextItem,
  ContextItemWithId,
  ContextProviderWithParams,
  ContextSubmenuItem,
  DiffLine,
  DocsIndexingDetails,
  ExperimentalModelRoles,
  FileSymbolMap,
  IdeSettings,
  LLMFullCompletionOptions,
  ModelDescription,
  PromptLog,
  RangeInFile,
  SerializedContinueConfig,
  Session,
  SessionMetadata,
  SiteIndexingConfig,
  ToolCall,
} from "../";
import { GlobalContextModelSelections } from "../util/GlobalContext";

export type OnboardingModes = "Local" | "Best" | "Custom" | "Quickstart";

export interface ListHistoryOptions {
  offset?: number;
  limit?: number;
}

export type ToCoreFromIdeOrWebviewProtocol = {
  // Special
  ping: [string, string];
  abort: [undefined, void];

  // History
  "history/list": [ListHistoryOptions, SessionMetadata[]];
  "history/delete": [{ id: string }, void];
  "history/load": [{ id: string }, Session];
  "history/save": [Session, void];
  "devdata/log": [DevDataLogEvent, void];
  "config/addOpenAiKey": [string, void];
  "config/addModel": [
    {
      model: SerializedContinueConfig["models"][number];
      role?: keyof ExperimentalModelRoles;
    },
    void,
  ];
  "config/newPromptFile": [undefined, void];
  "config/ideSettingsUpdate": [IdeSettings, void];
  "config/getSerializedProfileInfo": [
    undefined,
    {
      result: ConfigResult<BrowserSerializedContinueConfig>;
      profileId: string | null;
    },
  ];
  "config/deleteModel": [{ title: string }, void];
  "config/addContextProvider": [ContextProviderWithParams, void];
  "config/reload": [undefined, ConfigResult<BrowserSerializedContinueConfig>];
  "config/listProfiles": [undefined, ProfileDescription[] | null];
  "config/refreshProfiles": [undefined, void];
  "config/openProfile": [{ profileId: string | undefined }, void];
<<<<<<< HEAD
  "config/updateSharedConfig": [SharedConfigSchema, void];
  "config/writeContinueConfig": [undefined, void];
=======
  "config/updateSharedConfig": [SharedConfigSchema, SharedConfigSchema];
  "config/updateSelectedModel": [
    {
      profileId: string;
      role: ModelRole;
      title: string | null;
    },
    GlobalContextModelSelections,
  ];
>>>>>>> 71eb67d2
  "context/getContextItems": [
    {
      name: string;
      query: string;
      fullInput: string;
      selectedCode: RangeInFile[];
      selectedModelTitle: string;
    },
    ContextItemWithId[],
  ];
  "context/getSymbolsForFiles": [{ uris: string[] }, FileSymbolMap];
  "context/loadSubmenuItems": [{ title: string }, ContextSubmenuItem[]];
  "autocomplete/complete": [AutocompleteInput, string[]];
  "context/addDocs": [SiteIndexingConfig, void];
  "context/removeDocs": [Pick<SiteIndexingConfig, "startUrl">, void];
  "context/indexDocs": [{ reIndex: boolean }, void];
  "autocomplete/cancel": [undefined, void];
  "autocomplete/accept": [{ completionId: string }, void];
  "command/run": [
    {
      input: string;
      history: ChatMessage[];
      modelTitle: string;
      slashCommandName: string;
      contextItems: ContextItemWithId[];
      params: any;
      historyIndex: number;
      selectedCode: RangeInFile[];
      completionOptions?: LLMFullCompletionOptions;
    },
    AsyncGenerator<string>,
  ];
  "llm/complete": [
    {
      prompt: string;
      completionOptions: LLMFullCompletionOptions;
      title: string;
    },
    string,
  ];
  "llm/listModels": [{ title: string }, string[] | undefined];
  "llm/streamComplete": [
    {
      prompt: string;
      completionOptions: LLMFullCompletionOptions;
      title: string;
    },
    AsyncGenerator<string>,
  ];
  "llm/streamChat": [
    {
      messages: ChatMessage[];
      completionOptions: LLMFullCompletionOptions;
      title: string;
    },
    AsyncGenerator<ChatMessage, PromptLog>,
  ];
  streamDiffLines: [
    {
      prefix: string;
      highlighted: string;
      suffix: string;
      input: string;
      language: string | undefined;
      modelTitle: string | undefined;
    },
    AsyncGenerator<DiffLine>,
  ];
  "chatDescriber/describe": [
    {
      selectedModelTitle: string;
      text: string;
    },
    string | undefined,
  ];
  "stats/getTokensPerDay": [
    undefined,
    { day: string; promptTokens: number; generatedTokens: number }[],
  ];
  "stats/getTokensPerModel": [
    undefined,
    { model: string; promptTokens: number; generatedTokens: number }[],
  ];
  "tts/kill": [undefined, void];

  // Codebase indexing
  "index/setPaused": [boolean, void];
  "index/forceReIndex": [
    undefined | { dirs?: string[]; shouldClearIndexes?: boolean },
    void,
  ];
  "index/indexingProgressBarInitialized": [undefined, void];
  completeOnboarding: [
    {
      mode: OnboardingModes;
    },
    void,
  ];

  // File changes
  "files/changed": [{ uris?: string[] }, void];
  "files/opened": [{ uris?: string[] }, void];
  "files/created": [{ uris?: string[] }, void];
  "files/deleted": [{ uris?: string[] }, void];

  // Docs etc. Indexing. TODO move codebase to this
  "indexing/reindex": [{ type: string; id: string }, void];
  "indexing/abort": [{ type: string; id: string }, void];
  "indexing/setPaused": [{ type: string; id: string; paused: boolean }, void];
  "docs/getSuggestedDocs": [undefined, void];
  "docs/initStatuses": [undefined, void];
  "docs/getDetails": [{ startUrl: string }, DocsIndexingDetails];
  addAutocompleteModel: [{ model: ModelDescription }, void];

  "auth/getAuthUrl": [{ useOnboarding: boolean }, { url: string }];
  "tools/call": [
    { toolCall: ToolCall; selectedModelTitle: string },
    { contextItems: ContextItem[] },
  ];
  "clipboardCache/add": [{ content: string }, void];
  "controlPlane/openUrl": [{ path: string; orgSlug: string | undefined }, void];
  "controlPlane/listOrganizations": [undefined, OrganizationDescription[]];
};<|MERGE_RESOLUTION|>--- conflicted
+++ resolved
@@ -71,10 +71,6 @@
   "config/listProfiles": [undefined, ProfileDescription[] | null];
   "config/refreshProfiles": [undefined, void];
   "config/openProfile": [{ profileId: string | undefined }, void];
-<<<<<<< HEAD
-  "config/updateSharedConfig": [SharedConfigSchema, void];
-  "config/writeContinueConfig": [undefined, void];
-=======
   "config/updateSharedConfig": [SharedConfigSchema, SharedConfigSchema];
   "config/updateSelectedModel": [
     {
@@ -84,7 +80,7 @@
     },
     GlobalContextModelSelections,
   ];
->>>>>>> 71eb67d2
+  "config/writeContinueConfig": [undefined, void];
   "context/getContextItems": [
     {
       name: string;
