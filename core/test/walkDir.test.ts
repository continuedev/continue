--- conflicted
+++ resolved
@@ -7,10 +7,7 @@
   tearDownTestDir,
   TEST_DIR,
 } from "./testUtils/testDir.js";
-<<<<<<< HEAD
-=======
-
->>>>>>> d53326c3
+
 const ide = new FileSystemIde(TEST_DIR);
 
 async function walkTestDir(
