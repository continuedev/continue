{
  "name": "@continuedev/core",
  "version": "1.0.12",
  "description": "The Continue Core contains functionality that can be shared across web, VS Code, or Node.js server. It is written in TypeScript and contains much of the functionality that was previously inside of the legacy Continue Python Server.",
  "scripts": {
    "test": "NODE_OPTIONS=\"$NODE_OPTIONS --experimental-vm-modules\" jest ./test/diff.test.ts",
    "build:npm": "tsc -p ./tsconfig.npm.json",
    "lint": "eslint . --ext ts",
    "lint:fix": "eslint . --ext ts --fix"
  },
  "type": "module",
  "author": "Nate Sesti and Ty Dunn",
  "license": "Apache-2.0",
  "devDependencies": {
<<<<<<< HEAD
    "@google/generative-ai": "^0.11.4",
=======
    "@biomejs/biome": "1.6.4",
>>>>>>> 863b4285
    "@types/follow-redirects": "^1.14.4",
    "@types/jest": "^29.5.11",
    "@types/jquery": "^3.5.29",
    "@types/mustache": "^4.2.5",
    "@types/uuid": "^9.0.7",
    "esbuild": "0.17.19",
    "eslint": "^8",
    "eslint-plugin-import": "^2.29.1",
    "eslint-plugin-require-extensions": "^0.1.3",
    "jest": "^29.7.0",
    "onnxruntime-common": "1.14.0",
    "onnxruntime-web": "1.14.0",
    "ts-jest": "^29.1.1"
  },
  "dependencies": {
    "@aws-sdk/client-bedrock-runtime": "^3.574.0",
    "@mozilla/readability": "^0.5.0",
    "@octokit/rest": "^20.0.2",
    "@types/jsdom": "^21.1.6",
    "@types/mozilla-readability": "^0.2.1",
    "@types/node-fetch": "^2.6.11",
    "@typescript-eslint/eslint-plugin": "^7.8.0",
    "@typescript-eslint/parser": "^7.8.0",
    "@xenova/transformers": "2.14.0",
    "adf-to-md": "^1.1.0",
    "axios": "^1.6.7",
    "cheerio": "^1.0.0-rc.12",
    "commander": "^12.0.0",
    "dbinfoz": "^0.1.4",
    "dotenv": "^16.3.1",
    "fastest-levenshtein": "^1.0.16",
    "follow-redirects": "^1.15.5",
    "handlebars": "^4.7.8",
    "http-proxy-agent": "^7.0.1",
    "https-proxy-agent": "^7.0.3",
    "ignore": "^5.3.1",
    "js-tiktoken": "^1.0.8",
    "jsdom": "^24.0.0",
    "launchdarkly-node-client-sdk": "^3.2.0",
    "llm-code-highlighter": "^0.0.14",
    "node-fetch": "^3.3.2",
    "node-html-markdown": "^1.3.0",
    "ollama": "^0.4.6",
    "onnxruntime-node": "1.14.0",
    "openai": "^4.20.1",
    "pg": "^8.11.3",
    "posthog-node": "^3.6.3",
    "replicate": "^0.26.0",
    "request": "^2.88.2",
    "socket.io-client": "^4.7.3",
    "sqlite": "^5.1.1",
    "sqlite3": "^5.1.7",
    "tree-sitter-wasms": "^0.1.11",
    "uuid": "^9.0.1",
    "vectordb": "^0.4.20",
    "web-tree-sitter": "^0.21.0",
    "yaml": "^2.4.2"
  },
  "puppeteer": {
    "chromium_revision": "119.0.6045.105"
  },
  "engine-strict": true,
  "engines": {
    "node": ">=20.11.0"
  }
}<|MERGE_RESOLUTION|>--- conflicted
+++ resolved
@@ -12,11 +12,8 @@
   "author": "Nate Sesti and Ty Dunn",
   "license": "Apache-2.0",
   "devDependencies": {
-<<<<<<< HEAD
     "@google/generative-ai": "^0.11.4",
-=======
     "@biomejs/biome": "1.6.4",
->>>>>>> 863b4285
     "@types/follow-redirects": "^1.14.4",
     "@types/jest": "^29.5.11",
     "@types/jquery": "^3.5.29",
