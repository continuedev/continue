--- conflicted
+++ resolved
@@ -9,15 +9,6 @@
     globalSetup: "./test/vitest.global-setup.ts",
     setupFiles: "./test/vitest.setup.ts",
     fileParallelism: false,
-<<<<<<< HEAD
-    include: [
-      "**/*.vitest.ts",
-      "config/**/*.test.ts",
-      "autocomplete/**/*.test.ts",
-      "context/**/*.test.ts",
-    ],
-=======
     include: ["**/*.vitest.ts"],
->>>>>>> 43405bce
   },
 });