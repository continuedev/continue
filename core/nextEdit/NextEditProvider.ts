import { v4 as uuidv4 } from "uuid";
import { ConfigHandler } from "../config/ConfigHandler.js";
import { ChatMessage, IDE, ILLM, Range, RangeInFile } from "../index.js";
import OpenAI from "../llm/llms/OpenAI.js";
import { DEFAULT_AUTOCOMPLETE_OPTS } from "../util/parameters.js";

import { ContextRetrievalService } from "../autocomplete/context/ContextRetrievalService.js";

import { BracketMatchingService } from "../autocomplete/filtering/BracketMatchingService.js";
import { CompletionStreamer } from "../autocomplete/generation/CompletionStreamer.js";
import { shouldPrefilter } from "../autocomplete/prefiltering/index.js";
import { getAllSnippetsWithoutRace } from "../autocomplete/snippets/index.js";
import { AutocompleteCodeSnippet } from "../autocomplete/snippets/types.js";
import { GetLspDefinitionsFunction } from "../autocomplete/types.js";
import { getAst } from "../autocomplete/util/ast.js";
import { AutocompleteDebouncer } from "../autocomplete/util/AutocompleteDebouncer.js";
import AutocompleteLruCache from "../autocomplete/util/AutocompleteLruCache.js";
import { HelperVars } from "../autocomplete/util/HelperVars.js";
import { AutocompleteInput } from "../autocomplete/util/types.js";
<<<<<<< HEAD
=======
import { myersDiff } from "../diff/myers.js";
import { isSecurityConcern } from "../indexing/ignore.js";
>>>>>>> bdb393ab
import { modelSupportsNextEdit } from "../llm/autodetect.js";
import { countTokens } from "../llm/countTokens.js";
import { localPathOrUriToPath } from "../util/pathToUri.js";
import { createDiff, DiffFormatType } from "./context/diffFormatting.js";
import { DocumentHistoryTracker } from "./DocumentHistoryTracker.js";
import { NextEditLoggingService } from "./NextEditLoggingService.js";
import { PrefetchQueue } from "./NextEditPrefetchQueue.js";
import { NextEditProviderFactory } from "./NextEditProviderFactory.js";
import { BaseNextEditProvider } from "./providers/BaseNextEditProvider.js";
import {
  ModelSpecificContext,
  NextEditOutcome,
  Prompt,
  PromptMetadata,
  RecentlyEditedRange,
} from "./types.js";

const autocompleteCache = AutocompleteLruCache.get();

// Errors that can be expected on occasion even during normal functioning should not be shown.
// Not worth disrupting the user to tell them that a single autocomplete request didn't go through
const ERRORS_TO_IGNORE = [
  // From Ollama
  "unexpected server status",
  "operation was aborted",
];

export class NextEditProvider {
  private static instance: NextEditProvider | null = null;

  private autocompleteCache = AutocompleteLruCache.get();
  public errorsShown: Set<string> = new Set();
  private bracketMatchingService = new BracketMatchingService();
  private debouncer = new AutocompleteDebouncer();
  private completionStreamer: CompletionStreamer;
  private loggingService: NextEditLoggingService;
  private contextRetrievalService: ContextRetrievalService;
  private endpointType: "default" | "fineTuned";
  private diffContext: string[] = [];
  private autocompleteContext: string = "";
  private promptMetadata: PromptMetadata | null = null;
  private currentEditChainId: string | null = null;
  private previousRequest: AutocompleteInput | null = null;
  private previousCompletions: NextEditOutcome[] = [];
  // private nextEditableRegionsInTheCurrentChain: RangeInFile[] = [];

  // Model-specific provider instance.
  private modelProvider: BaseNextEditProvider | null = null;

  private constructor(
    private readonly configHandler: ConfigHandler,
    private readonly ide: IDE,
    private readonly _injectedGetLlm: () => Promise<ILLM | undefined>,
    private readonly _onError: (e: any) => void,
    private readonly getDefinitionsFromLsp: GetLspDefinitionsFunction,
    endpointType: "default" | "fineTuned",
  ) {
    this.completionStreamer = new CompletionStreamer(this.onError.bind(this));
    this.contextRetrievalService = new ContextRetrievalService(this.ide);
    this.endpointType = endpointType;
    this.loggingService = NextEditLoggingService.getInstance();
  }

  public static initialize(
    configHandler: ConfigHandler,
    ide: IDE,
    injectedGetLlm: () => Promise<ILLM | undefined>,
    onError: (e: any) => void,
    getDefinitionsFromLsp: GetLspDefinitionsFunction,
    endpointType: "default" | "fineTuned",
  ): NextEditProvider {
    if (!NextEditProvider.instance) {
      NextEditProvider.instance = new NextEditProvider(
        configHandler,
        ide,
        injectedGetLlm,
        onError,
        getDefinitionsFromLsp,
        endpointType,
      );
    }
    return NextEditProvider.instance;
  }

  public static getInstance(): NextEditProvider {
    if (!NextEditProvider.instance) {
      throw new Error(
        "NextEditProvider has not been initialized. Call initialize() first.",
      );
    }
    return NextEditProvider.instance;
  }

  public addDiffToContext(diff: string): void {
    this.diffContext.push(diff);
    if (this.diffContext.length > 5) {
      this.diffContext.shift();
    }
  }

  public addAutocompleteContext(ctx: string): void {
    this.autocompleteContext = ctx;
  }

  private async _prepareLlm(): Promise<ILLM | undefined> {
    const llm = await this._injectedGetLlm();

    if (!llm) {
      return undefined;
    }

    // Temporary fix for JetBrains autocomplete bug as described in https://github.com/continuedev/continue/pull/3022
    if (llm.model === undefined && llm.completionOptions?.model !== undefined) {
      llm.model = llm.completionOptions.model;
    }

    // Ignore empty API keys for Mistral since we currently write
    // a template provider without one during onboarding
    if (llm.providerName === "mistral" && llm.apiKey === "") {
      return undefined;
    }

    // Set temperature (but don't override)
    if (llm.completionOptions.temperature === undefined) {
      llm.completionOptions.temperature = 0.01;
    }

    if (llm instanceof OpenAI) {
      llm.useLegacyCompletionsEndpoint = true;
    }
    // TODO: Resolve import error with TRIAL_FIM_MODEL
    // else if (
    //   llm.providerName === "free-trial" &&
    //   llm.model !== TRIAL_FIM_MODEL
    // ) {
    //   llm.model = TRIAL_FIM_MODEL;
    // }

    return llm;
  }

  private onError(e: any) {
    if (
      ERRORS_TO_IGNORE.some((err) =>
        typeof e === "string" ? e.includes(err) : e?.message?.includes(err),
      )
    ) {
      return;
    }

    console.warn("Error generating autocompletion: ", e);
    if (!this.errorsShown.has(e.message)) {
      this.errorsShown.add(e.message);
      this._onError(e);
    }
  }

  public cancel() {
    this.loggingService.cancel();
  }

  public accept(completionId: string) {
    const outcome = this.loggingService.accept(completionId);
    if (!outcome) {
      return;
    }
  }

  public reject(completionId: string) {
    const outcome = this.loggingService.reject(completionId);
    if (!outcome) {
      return;
    }
  }

  public markDisplayed(completionId: string, outcome: NextEditOutcome) {
    this.loggingService.markDisplayed(completionId, outcome);
  }

  private async _getAutocompleteOptions() {
    const { config } = await this.configHandler.loadConfig();
    const options = {
      ...DEFAULT_AUTOCOMPLETE_OPTS,
      ...config?.tabAutocompleteOptions,
    };
    return options;
  }

  public chainExists(): boolean {
    return this.currentEditChainId !== null;
  }

  public getChainLength(): number {
    return this.previousCompletions.length;
  }

  public getPreviousCompletion(): NextEditOutcome | null {
    return this.previousCompletions[0];
  }

  public async deleteChain(): Promise<void> {
    PrefetchQueue.getInstance().abort();

    this.currentEditChainId = null;
    this.previousCompletions = [];
    // TODO: this should be cleaned up in the prefetch queue.
    // this.nextEditableRegionsInTheCurrentChain = [];

    if (this.previousRequest) {
      const fileContent = (
        await this.ide.readFile(this.previousRequest.filepath)
      ).toString();
      const ast = await getAst(this.previousRequest.filepath, fileContent);
      if (ast) {
        DocumentHistoryTracker.getInstance().push(
          localPathOrUriToPath(this.previousRequest.filepath),
          fileContent,
          ast,
        );
      }
    }
  }

  public startChain(id?: string) {
    this.currentEditChainId = id ?? uuidv4();
  }

  public getChain() {
    return this.previousCompletions;
  }

  public isStartOfChain() {
    return this.previousCompletions.length === 1;
  }

  public async provideInlineCompletionItems(
    input: AutocompleteInput,
    token: AbortSignal | undefined,
    opts?: {
      withChain: boolean;
      usingFullFileDiff: boolean;
    },
  ): Promise<NextEditOutcome | undefined> {
    if (isSecurityConcern(input.filepath)) {
      return undefined;
    }
    try {
      this.previousRequest = input;
      const {
        token: abortToken,
        startTime,
        helper,
      } = await this._initializeCompletionRequest(input, token);
      if (!helper) return undefined;

      // Create model-specific provider based on the model name.
      this.modelProvider = NextEditProviderFactory.createProvider(
        helper.modelName,
      );

      const { editableRegionStartLine, editableRegionEndLine, prompts } =
        await this._generatePrompts(helper, opts);

      return await this._handleCompletion(
        helper,
        prompts,
        abortToken,
        startTime,
        editableRegionStartLine,
        editableRegionEndLine,
        opts,
      );
    } catch (e: any) {
      this.onError(e);
    } finally {
      this.loggingService.deleteAbortController(input.completionId);
    }
  }

  private async _initializeCompletionRequest(
    input: AutocompleteInput,
    token: AbortSignal | undefined,
  ): Promise<{
    token: AbortSignal;
    startTime: number;
    helper: HelperVars | undefined;
  }> {
    // Create abort signal if not given
    if (!token) {
      const controller = this.loggingService.createAbortController(
        input.completionId,
      );
      token = controller.signal;
    }
    const startTime = Date.now();
    const options = await this._getAutocompleteOptions();

    // Debounce
    if (await this.debouncer.delayAndShouldDebounce(options.debounceDelay)) {
      return { token, startTime, helper: undefined };
    }

    const llm = await this._prepareLlm();
    if (!llm) {
      return { token, startTime, helper: undefined };
    }

    // Check model capabilities
    if (!modelSupportsNextEdit(llm.capabilities, llm.model, llm.title)) {
      console.error(`${llm.model} is not capable of next edit.`);
      return { token, startTime, helper: undefined };
    }

    if (llm.promptTemplates?.autocomplete) {
      options.template = llm.promptTemplates.autocomplete as string;
    }

    const helper = await HelperVars.create(input, options, llm.model, this.ide);

    if (await shouldPrefilter(helper, this.ide)) {
      return { token, startTime, helper: undefined };
    }

    return { token, startTime, helper };
  }

  private async _generatePrompts(
    helper: HelperVars,
    opts?: {
      withChain: boolean;
      usingFullFileDiff: boolean;
    },
  ): Promise<{
    editableRegionStartLine: number;
    editableRegionEndLine: number;
    prompts: Prompt[];
  }> {
    if (!this.modelProvider) {
      throw new Error("Model provider not initialized");
    }

    const [snippetPayload, workspaceDirs] = await Promise.all([
      getAllSnippetsWithoutRace({
        helper,
        ide: this.ide,
        getDefinitionsFromLsp: this.getDefinitionsFromLsp,
        contextRetrievalService: this.contextRetrievalService,
      }),
      this.ide.getWorkspaceDirs(),
    ]);

    // Calculate editable region based on model and options.
    const { editableRegionStartLine, editableRegionEndLine } =
      this.modelProvider.calculateEditableRegion(
        helper,
        opts?.usingFullFileDiff ?? false,
      );

    // Build context for model-specific prompt generation.
    const context: ModelSpecificContext = {
      helper,
      snippetPayload,
      editableRegionStartLine,
      editableRegionEndLine,
      diffContext: this.diffContext,
      autocompleteContext: this.autocompleteContext,
      historyDiff: createDiff({
        beforeContent:
          DocumentHistoryTracker.getInstance().getMostRecentDocumentHistory(
            localPathOrUriToPath(helper.filepath),
          ) ?? "",
        afterContent: helper.fileContents,
        filePath: helper.filepath,
        diffType: DiffFormatType.Unified,
        contextLines: 3,
      }),
    };

    const prompts = await this.modelProvider.generatePrompts(context);

    this.promptMetadata = this.modelProvider.buildPromptMetadata(context);

    return { editableRegionStartLine, editableRegionEndLine, prompts };
  }

  private async _handleCompletion(
    helper: HelperVars,
    prompts: Prompt[],
    token: AbortSignal,
    startTime: number,
    editableRegionStartLine: number,
    editableRegionEndLine: number,
    opts?: {
      withChain: boolean;
      usingFullFileDiff: boolean;
    },
  ): Promise<NextEditOutcome | undefined> {
    if (!this.modelProvider) {
      throw new Error("Model provider not initialized");
    }

    const llm = await this._prepareLlm();
    if (!llm) return undefined;

    // Inject unique token if needed (for Mercury models).
    if (this.modelProvider.shouldInjectUniqueToken()) {
      const uniqueToken = this.modelProvider.getUniqueToken();
      if (uniqueToken) {
        const lastPrompt = prompts[prompts.length - 1];
        if (lastPrompt && typeof lastPrompt.content === "string") {
          lastPrompt.content += uniqueToken;
        }
      }
    }

    // Send prompts to LLM (using only user prompt for fine-tuned models).
    const msg: ChatMessage = await llm.chat([prompts[1]], token, {
      stream: false,
    });

    if (typeof msg.content !== "string") {
      return undefined;
    }

    // Extract completion using model-specific logic.
    const nextCompletion = this.modelProvider.extractCompletion(msg.content);

    let outcome: NextEditOutcome | undefined;

    // Handle based on diff type.
    if (opts?.usingFullFileDiff === false || !opts?.usingFullFileDiff) {
      outcome = await this.modelProvider.handlePartialFileDiff(
        helper,
        editableRegionStartLine,
        editableRegionEndLine,
        startTime,
        llm,
        nextCompletion,
        this.promptMetadata!,
        this.ide,
      );
    } else {
      outcome = await this.modelProvider.handleFullFileDiff(
        helper,
        editableRegionStartLine,
        editableRegionEndLine,
        startTime,
        llm,
        nextCompletion,
        this.promptMetadata!,
        this.ide,
      );
    }

    if (outcome) {
      // Handle NextEditProvider-specific state
      this.previousCompletions.push(outcome);

      // Mark as displayed for JetBrains
      await this._markDisplayedIfJetBrains(helper.input.completionId, outcome);
    }

    return outcome;
  }

  private _calculateOptimalEditableRegion(
    helper: HelperVars,
    heuristic: "fourChars" | "tokenizer" = "tokenizer",
  ): {
    editableRegionStartLine: number;
    editableRegionEndLine: number;
  } {
    const cursorLine = helper.pos.line;
    const fileLines = helper.fileLines;
    const MAX_TOKENS = 512;

    // Initialize with cursor line.
    let editableRegionStartLine = cursorLine;
    let editableRegionEndLine = cursorLine;

    // Get initial content and token count.
    let currentContent = fileLines[cursorLine];
    let totalTokens =
      heuristic === "tokenizer"
        ? countTokens(currentContent, helper.modelName)
        : Math.ceil(currentContent.length / 4);

    // Expand outward alternating between adding lines above and below.
    let addingAbove = true;

    while (totalTokens < MAX_TOKENS) {
      let addedLine = false;

      if (addingAbove) {
        // Try to add a line above.
        if (editableRegionStartLine > 0) {
          editableRegionStartLine--;
          const lineContent = fileLines[editableRegionStartLine];
          const lineTokens =
            heuristic === "tokenizer"
              ? countTokens(lineContent, helper.modelName)
              : Math.ceil(lineContent.length / 4);

          totalTokens += lineTokens;
          addedLine = true;
        }
      } else {
        // Try to add a line below.
        if (editableRegionEndLine < fileLines.length - 1) {
          editableRegionEndLine++;
          const lineContent = fileLines[editableRegionEndLine];
          const lineTokens =
            heuristic === "tokenizer"
              ? countTokens(lineContent, helper.modelName)
              : Math.ceil(lineContent.length / 4);

          totalTokens += lineTokens;
          addedLine = true;
        }
      }

      // If we can't add in the current direction, try the other.
      if (!addedLine) {
        // If we're already at both file boundaries, we're done.
        if (
          editableRegionStartLine === 0 &&
          editableRegionEndLine === fileLines.length - 1
        ) {
          break;
        }

        // If we couldn't add in one direction, force the next attempt in the other direction.
        addingAbove = !addingAbove;
        continue;
      }

      // If we exceeded the token limit, revert the last addition.
      if (totalTokens > MAX_TOKENS) {
        if (addingAbove) {
          editableRegionStartLine++;
        } else {
          editableRegionEndLine--;
        }
        break;
      }

      // Alternate between adding above and below for balanced context.
      addingAbove = !addingAbove;
    }

    return {
      editableRegionStartLine,
      editableRegionEndLine,
    };
  }

<<<<<<< HEAD
=======
  private async _generateFineTunedPrompts(
    helper: HelperVars,
    snippetPayload: SnippetPayload,
    editableRegionStartLine: number,
    editableRegionEndLine: number,
  ): Promise<Prompt[]> {
    const historyDiff = createDiff({
      beforeContent:
        DocumentHistoryTracker.getInstance().getMostRecentDocumentHistory(
          localPathOrUriToPath(helper.filepath),
        ) ?? "",
      afterContent: helper.fileContents,
      filePath: helper.filepath,
      diffType: DiffFormatType.Unified,
      contextLines: 3,
    });

    const modelName = helper.modelName;
    let ctx: any;

    if (
      modelName.includes(NEXT_EDIT_MODELS.MERCURY_CODER) ||
      modelName.includes(NEXT_EDIT_MODELS.MERCURY_CODER_NEXTEDIT)
    ) {
      ctx = {
        recentlyViewedCodeSnippets:
          snippetPayload.recentlyVisitedRangesSnippets.map((snip) => ({
            filepath: snip.filepath,
            content: snip.content,
          })) ?? [],
        currentFileContent: helper.fileContents,
        editableRegionStartLine,
        editableRegionEndLine,
        editDiffHistory: this.diffContext,
        currentFilePath: helper.filepath,
      };
    } else if (modelName.includes(NEXT_EDIT_MODELS.INSTINCT)) {
      // Calculate the window around the cursor position (25 lines above and below).
      const windowStart = Math.max(0, helper.pos.line - 25);
      const windowEnd = Math.min(
        helper.fileLines.length - 1,
        helper.pos.line + 25,
      );

      // // The editable region is defined as: cursor line - 1 to cursor line + 5 (inclusive).
      // const actualEditableStart = Math.max(
      //   0,
      //   helper.pos.line - MODEL_WINDOW_SIZES["instinct"].topMargin,
      // );
      // const actualEditableEnd = Math.min(
      //   helper.fileLines.length - 1,
      //   helper.pos.line + MODEL_WINDOW_SIZES["instinct"].bottomMargin,
      // );

      // Ensure editable region boundaries are within the window.
      const adjustedEditableStart = Math.max(
        windowStart,
        editableRegionStartLine,
      );
      const adjustedEditableEnd = Math.min(windowEnd, editableRegionEndLine);
      ctx = {
        contextSnippets: this.autocompleteContext,
        currentFileContent: helper.fileContents,
        windowStart,
        windowEnd,
        editableRegionStartLine: adjustedEditableStart,
        editableRegionEndLine: adjustedEditableEnd,
        editDiffHistory: this.diffContext,
        currentFilePath: helper.filepath,
        languageShorthand: helper.lang.name,
      };
    } else {
      ctx = {};
    }

    const promptMetadata = await renderPrompt(helper, ctx);
    this.promptMetadata = promptMetadata;

    const systemPrompt: Prompt = {
      role: "system",
      content:
        modelName.includes(NEXT_EDIT_MODELS.MERCURY_CODER) ||
        modelName.includes(NEXT_EDIT_MODELS.MERCURY_CODER_NEXTEDIT)
          ? MERCURY_SYSTEM_PROMPT
          : INSTINCT_SYSTEM_PROMPT,
    };

    return [systemPrompt, promptMetadata.prompt];
  }

  private async _handleDefaultEndpointCompletion(
    helper: HelperVars,
    prompts: Prompt[],
    token: AbortSignal,
    startTime: number,
    editableRegionEndLine: number,
  ): Promise<NextEditOutcome | undefined> {
    const llm = await this._prepareLlm();
    if (!llm) return undefined;

    const msg: ChatMessage = await llm.chat(prompts, token);

    if (typeof msg.content === "string") {
      const nextCompletion = JSON.parse(msg.content).newCode;
      const finalCursorPos: Position = {
        line: editableRegionEndLine,
        character: 0,
      };

      const outcomeNext = await this._createNextEditOutcome({
        helper,
        startTime,
        llm,
        promptContent: prompts.join("\n"),
        completion: nextCompletion,
        finalCursorPosition: finalCursorPos,
        editableRegionStartLine: 0,
        editableRegionEndLine: 0,
        userEdits: "",
        userExcerpts: "",
        originalEditableRange: "",
        diffLines: [],
      });

      // Mark as displayed for JetBrains extension
      await this._markDisplayedIfJetBrains(
        helper.input.completionId,
        outcomeNext,
      );

      return outcomeNext;
    }

    return undefined;
  }

  private async _handleFineTunedEndpointCompletion(
    helper: HelperVars,
    prompts: Prompt[],
    token: AbortSignal,
    startTime: number,
    editableRegionStartLine: number,
    editableRegionEndLine: number,
    opts?: {
      withChain: boolean;
      usingFullFileDiff: boolean;
    },
  ): Promise<NextEditOutcome | undefined> {
    const llm = await this._prepareLlm();
    if (!llm) return undefined;

    // Check for mercury models, and inject unique token for next edit.
    // Capture the unique tokens in llm Inception.ts and apis Inception.ts
    const modelName = helper.modelName;
    if (
      modelName.includes(NEXT_EDIT_MODELS.MERCURY_CODER) ||
      modelName.includes(NEXT_EDIT_MODELS.MERCURY_CODER_NEXTEDIT)
    ) {
      // Inject the unique token to the last prompt's content.
      const lastPrompt = prompts[prompts.length - 1];
      if (lastPrompt && typeof lastPrompt.content === "string") {
        lastPrompt.content += UNIQUE_TOKEN;
      }
    }

    const msg: ChatMessage = await llm.chat([prompts[1]], token, {
      stream: false,
    });

    if (typeof msg.content !== "string") {
      return undefined;
    }

    // NOTE: Keep this in case there is a change in spec.
    // const nextCompletion =
    //   msg.content
    //     .split(`${MERCURY_CODE_TO_EDIT_OPEN}\n`)[1]
    //     .replace(/\n$/, "") ?? msg.content;
    const nextCompletion = msg.content.slice(
      msg.content.indexOf("```\n") + "'''\n".length,
      msg.content.lastIndexOf("\n\n```"),
    );

    if (opts?.usingFullFileDiff === false || !opts?.usingFullFileDiff) {
      return await this._handlePartialFileDiff(
        // we could use fillFileDiff
        helper,
        editableRegionStartLine,
        editableRegionEndLine,
        startTime,
        llm,
        nextCompletion,
      );
    } else {
      return await this._handleFullFileDiff(
        helper,
        editableRegionStartLine,
        editableRegionEndLine,
        startTime,
        llm,
        nextCompletion,
      );
    }
  }

  private async _handlePartialFileDiff(
    helper: HelperVars,
    editableRegionStartLine: number,
    editableRegionEndLine: number,
    startTime: number,
    llm: ILLM,
    nextCompletion: string,
  ): Promise<NextEditOutcome | undefined> {
    const oldEditRangeSlice = helper.fileContents
      .split("\n")
      .slice(editableRegionStartLine, editableRegionEndLine + 1)
      .join("\n");

    const finalCursorPos = calculateFinalCursorPosition(
      helper.pos,
      editableRegionStartLine,
      oldEditRangeSlice,
      nextCompletion,
    );

    const outcomeNext = await this._createNextEditOutcome({
      helper,
      startTime,
      llm,
      promptContent: this.promptMetadata!.prompt.content,
      completion: nextCompletion,
      finalCursorPosition: finalCursorPos,
      editableRegionStartLine,
      editableRegionEndLine,
      userEdits: this.promptMetadata!.userEdits,
      userExcerpts: this.promptMetadata!.userExcerpts,
      originalEditableRange: oldEditRangeSlice,
      diffLines: [],
    });

    this.previousCompletions.push(outcomeNext);

    // Mark as displayed for JetBrains extension
    await this._markDisplayedIfJetBrains(
      helper.input.completionId,
      outcomeNext,
    );

    return outcomeNext;
  }

  private async _handleFullFileDiff(
    helper: HelperVars,
    editableRegionStartLine: number,
    editableRegionEndLine: number,
    startTime: number,
    llm: ILLM,
    nextCompletion: string,
  ): Promise<NextEditOutcome | undefined> {
    const fileSlice = helper.fileLines
      .slice(editableRegionStartLine, editableRegionEndLine + 1)
      .join("\n");
    const diffLines = myersDiff(fileSlice, nextCompletion);
    const diffGroups = groupDiffLines(
      diffLines,
      editableRegionStartLine,
      5,
    ).filter((group) => !isWhitespaceOnlyDeletion(group.lines));
    const currentLine = helper.pos.line;
    const prefetchQueue = PrefetchQueue.getInstance();

    // Process diff groups and find the one containing the cursor
    const cursorLocalDiffGroup = await this._processDiffGroups(
      diffGroups,
      currentLine,
      helper,
      startTime,
      llm,
      prefetchQueue,
    );

    // Handle the diff group containing the cursor if found
    if (cursorLocalDiffGroup) {
      return await this._createOutcomeFromDiffGroup(
        cursorLocalDiffGroup,
        helper,
        startTime,
        llm,
        helper.input.completionId,
        true,
      );
      // } else if (diffGroups.length > 0) {
      //   // Fallback to first diff group if cursor's group not found
      //   return await this._createOutcomeFromDiffGroup(
      //     diffGroups[0],
      //     helper,
      //     startTime,
      //     llm,
      //     helper.input.completionId,
      //     false,
      //   );
    }

    return undefined;
  }

  private async _processDiffGroups(
    diffGroups: DiffGroup[],
    currentLine: number,
    helper: HelperVars,
    startTime: number,
    llm: ILLM,
    prefetchQueue: PrefetchQueue,
  ): Promise<DiffGroup | undefined> {
    let cursorGroup: DiffGroup | undefined;

    console.log("diffGroups:");
    console.log(diffGroups);

    for (const group of diffGroups) {
      if (currentLine >= group.startLine && currentLine <= group.endLine) {
        cursorGroup = group;
      } else {
        // Add non-cursor groups to prefetch queue
        await this._addDiffGroupToPrefetchQueue(
          group,
          helper,
          startTime,
          llm,
          prefetchQueue,
        );
      }
    }

    return cursorGroup;
  }

  private async _addDiffGroupToPrefetchQueue(
    group: DiffGroup,
    helper: HelperVars,
    startTime: number,
    llm: ILLM,
    prefetchQueue: PrefetchQueue,
  ): Promise<void> {
    const groupContent = group.lines
      .filter((l) => l.type !== "old")
      .map((l) => l.line)
      .join("\n");

    // Create a range for this diff group
    const rangeInFile: RangeInFile = {
      filepath: helper.filepath,
      range: {
        start: { line: group.startLine, character: 0 },
        end: {
          line: group.endLine,
          character: group.lines[group.lines.length - 1].line.length,
        },
      },
    };

    const originalContent = group.lines
      .filter((l) => l.type !== "new")
      .map((l) => l.line)
      .join("\n");

    // Build outcome for this diff group
    const groupOutcome = await this._createNextEditOutcome({
      helper,
      startTime,
      llm,
      promptContent: this.promptMetadata!.prompt.content,
      completion: groupContent,
      finalCursorPosition: {
        line: group.endLine,
        character: group.lines[group.lines.length - 1].line.length,
      },
      editableRegionStartLine: group.startLine,
      editableRegionEndLine: group.endLine,
      userEdits: this.promptMetadata!.userEdits,
      userExcerpts: this.promptMetadata!.userExcerpts,
      originalEditableRange: originalContent,
      cursorPosition: { line: group.startLine, character: 0 },
      completionId: uuidv4(), // Generate a new ID for this prefetched item
      diffLines: group.lines,
    });

    // Add to prefetch queue
    prefetchQueue.enqueueProcessed({
      location: rangeInFile,
      outcome: groupOutcome,
    });
  }

  private async _createOutcomeFromDiffGroup(
    diffGroup: DiffGroup,
    helper: HelperVars,
    startTime: number,
    llm: ILLM,
    completionId: string,
    isCurrentCursorGroup: boolean,
  ): Promise<NextEditOutcome> {
    const groupContent = diffGroup.lines
      .filter((l) => l.type !== "old")
      .map((line) => line.line)
      .join("\n");

    const originalContent = diffGroup.lines
      .filter((l) => l.type !== "new")
      .map((l) => l.line)
      .join("\n");

    // Use the actual cursor position if this is the group containing the cursor
    // Otherwise use the start of the diff group
    const cursorPos = isCurrentCursorGroup
      ? helper.pos
      : { line: diffGroup.startLine, character: 0 };

    const finalCursorPos = calculateFinalCursorPosition(
      cursorPos,
      diffGroup.startLine,
      originalContent,
      groupContent,
    );

    const outcomeNext = await this._createNextEditOutcome({
      helper,
      startTime,
      llm,
      promptContent: this.promptMetadata!.prompt.content,
      completion: groupContent,
      finalCursorPosition: finalCursorPos,
      editableRegionStartLine: diffGroup.startLine,
      editableRegionEndLine: diffGroup.endLine,
      userEdits: this.promptMetadata!.userEdits,
      userExcerpts: this.promptMetadata!.userExcerpts,
      originalEditableRange: originalContent,
      cursorPosition: cursorPos,
      completionId,
      diffLines: diffGroup.lines,
    });

    this.previousCompletions.push(outcomeNext);

    // Mark as displayed for JetBrains
    await this._markDisplayedIfJetBrains(completionId, outcomeNext);

    return outcomeNext;
  }

  private async _createNextEditOutcome(outcomeCtx: {
    helper: HelperVars;
    startTime: number;
    llm: ILLM;
    promptContent: string;
    completion: string;
    finalCursorPosition: Position;
    editableRegionStartLine: number;
    editableRegionEndLine: number;
    userEdits: string;
    userExcerpts: string;
    originalEditableRange: string;
    cursorPosition?: Position;
    completionId?: string;
    diffLines: DiffLine[];
  }): Promise<NextEditOutcome> {
    return {
      elapsed: Date.now() - outcomeCtx.startTime,
      modelProvider: outcomeCtx.llm.underlyingProviderName,
      modelName: outcomeCtx.llm.model + ":zetaDataset",
      completionOptions: null,
      completionId:
        outcomeCtx.completionId || outcomeCtx.helper.input.completionId,
      gitRepo: await this.ide.getRepoName(outcomeCtx.helper.filepath),
      uniqueId: await this.ide.getUniqueId(),
      timestamp: Date.now(),
      fileUri: outcomeCtx.helper.filepath,
      workspaceDirUri:
        outcomeCtx.helper.workspaceUris[0] ??
        path.dirname(outcomeCtx.helper.filepath),
      prompt: outcomeCtx.promptContent,
      userEdits: outcomeCtx.userEdits ?? "",
      userExcerpts: outcomeCtx.userExcerpts ?? "",
      originalEditableRange: outcomeCtx.originalEditableRange ?? "",
      completion: outcomeCtx.completion,
      cursorPosition: outcomeCtx.cursorPosition || outcomeCtx.helper.pos,
      finalCursorPosition: outcomeCtx.finalCursorPosition,
      editableRegionStartLine: outcomeCtx.editableRegionStartLine,
      editableRegionEndLine: outcomeCtx.editableRegionEndLine,
      diffLines: outcomeCtx.diffLines,
      ...outcomeCtx.helper.options,
    };
  }

>>>>>>> bdb393ab
  private async _markDisplayedIfJetBrains(
    completionId: string,
    outcome: NextEditOutcome,
  ): Promise<void> {
    const ideType = (await this.ide.getIdeInfo()).ideType;
    if (ideType === "jetbrains") {
      this.markDisplayed(completionId, outcome);
    }
  }

  public async provideInlineCompletionItemsWithChain(
    ctx: {
      completionId: string;
      manuallyPassFileContents?: string;
      manuallyPassPrefix?: string;
      selectedCompletionInfo?: {
        text: string;
        range: Range;
      };
      isUntitledFile: boolean;
      recentlyVisitedRanges: AutocompleteCodeSnippet[];
      recentlyEditedRanges: RecentlyEditedRange[];
    },
    nextEditLocation: RangeInFile,
    token: AbortSignal | undefined,
    usingFullFileDiff: boolean,
  ) {
    try {
      const previousOutcome = this.getPreviousCompletion();
      if (!previousOutcome) {
        console.log("previousOutcome is undefined");
        return undefined;
      }

      // Use the frontmost RangeInFile to build an input.
      const input = this.buildAutocompleteInputFromChain(
        previousOutcome,
        nextEditLocation,
        ctx,
      );
      if (!input) {
        console.log("input is undefined");
        return undefined;
      }

      return await this.provideInlineCompletionItems(input, token, {
        withChain: true,
        usingFullFileDiff,
      });
    } catch (e: any) {
      this.onError(e);
    }
  }

  private buildAutocompleteInputFromChain(
    previousOutcome: NextEditOutcome,
    nextEditableRegion: RangeInFile,
    ctx: {
      completionId: string;
      manuallyPassFileContents?: string;
      manuallyPassPrefix?: string;
      selectedCompletionInfo?: {
        text: string;
        range: Range;
      };
      isUntitledFile: boolean;
      recentlyVisitedRanges: AutocompleteCodeSnippet[];
      recentlyEditedRanges: RecentlyEditedRange[];
    },
  ): AutocompleteInput | undefined {
    const input: AutocompleteInput = {
      pos: {
        line: nextEditableRegion.range.start.line,
        character: nextEditableRegion.range.start.character,
      },
      filepath: previousOutcome.fileUri,
      ...ctx,
    };

    return input;
  }
}<|MERGE_RESOLUTION|>--- conflicted
+++ resolved
@@ -17,11 +17,6 @@
 import AutocompleteLruCache from "../autocomplete/util/AutocompleteLruCache.js";
 import { HelperVars } from "../autocomplete/util/HelperVars.js";
 import { AutocompleteInput } from "../autocomplete/util/types.js";
-<<<<<<< HEAD
-=======
-import { myersDiff } from "../diff/myers.js";
-import { isSecurityConcern } from "../indexing/ignore.js";
->>>>>>> bdb393ab
 import { modelSupportsNextEdit } from "../llm/autodetect.js";
 import { countTokens } from "../llm/countTokens.js";
 import { localPathOrUriToPath } from "../util/pathToUri.js";
@@ -578,503 +573,6 @@
     };
   }
 
-<<<<<<< HEAD
-=======
-  private async _generateFineTunedPrompts(
-    helper: HelperVars,
-    snippetPayload: SnippetPayload,
-    editableRegionStartLine: number,
-    editableRegionEndLine: number,
-  ): Promise<Prompt[]> {
-    const historyDiff = createDiff({
-      beforeContent:
-        DocumentHistoryTracker.getInstance().getMostRecentDocumentHistory(
-          localPathOrUriToPath(helper.filepath),
-        ) ?? "",
-      afterContent: helper.fileContents,
-      filePath: helper.filepath,
-      diffType: DiffFormatType.Unified,
-      contextLines: 3,
-    });
-
-    const modelName = helper.modelName;
-    let ctx: any;
-
-    if (
-      modelName.includes(NEXT_EDIT_MODELS.MERCURY_CODER) ||
-      modelName.includes(NEXT_EDIT_MODELS.MERCURY_CODER_NEXTEDIT)
-    ) {
-      ctx = {
-        recentlyViewedCodeSnippets:
-          snippetPayload.recentlyVisitedRangesSnippets.map((snip) => ({
-            filepath: snip.filepath,
-            content: snip.content,
-          })) ?? [],
-        currentFileContent: helper.fileContents,
-        editableRegionStartLine,
-        editableRegionEndLine,
-        editDiffHistory: this.diffContext,
-        currentFilePath: helper.filepath,
-      };
-    } else if (modelName.includes(NEXT_EDIT_MODELS.INSTINCT)) {
-      // Calculate the window around the cursor position (25 lines above and below).
-      const windowStart = Math.max(0, helper.pos.line - 25);
-      const windowEnd = Math.min(
-        helper.fileLines.length - 1,
-        helper.pos.line + 25,
-      );
-
-      // // The editable region is defined as: cursor line - 1 to cursor line + 5 (inclusive).
-      // const actualEditableStart = Math.max(
-      //   0,
-      //   helper.pos.line - MODEL_WINDOW_SIZES["instinct"].topMargin,
-      // );
-      // const actualEditableEnd = Math.min(
-      //   helper.fileLines.length - 1,
-      //   helper.pos.line + MODEL_WINDOW_SIZES["instinct"].bottomMargin,
-      // );
-
-      // Ensure editable region boundaries are within the window.
-      const adjustedEditableStart = Math.max(
-        windowStart,
-        editableRegionStartLine,
-      );
-      const adjustedEditableEnd = Math.min(windowEnd, editableRegionEndLine);
-      ctx = {
-        contextSnippets: this.autocompleteContext,
-        currentFileContent: helper.fileContents,
-        windowStart,
-        windowEnd,
-        editableRegionStartLine: adjustedEditableStart,
-        editableRegionEndLine: adjustedEditableEnd,
-        editDiffHistory: this.diffContext,
-        currentFilePath: helper.filepath,
-        languageShorthand: helper.lang.name,
-      };
-    } else {
-      ctx = {};
-    }
-
-    const promptMetadata = await renderPrompt(helper, ctx);
-    this.promptMetadata = promptMetadata;
-
-    const systemPrompt: Prompt = {
-      role: "system",
-      content:
-        modelName.includes(NEXT_EDIT_MODELS.MERCURY_CODER) ||
-        modelName.includes(NEXT_EDIT_MODELS.MERCURY_CODER_NEXTEDIT)
-          ? MERCURY_SYSTEM_PROMPT
-          : INSTINCT_SYSTEM_PROMPT,
-    };
-
-    return [systemPrompt, promptMetadata.prompt];
-  }
-
-  private async _handleDefaultEndpointCompletion(
-    helper: HelperVars,
-    prompts: Prompt[],
-    token: AbortSignal,
-    startTime: number,
-    editableRegionEndLine: number,
-  ): Promise<NextEditOutcome | undefined> {
-    const llm = await this._prepareLlm();
-    if (!llm) return undefined;
-
-    const msg: ChatMessage = await llm.chat(prompts, token);
-
-    if (typeof msg.content === "string") {
-      const nextCompletion = JSON.parse(msg.content).newCode;
-      const finalCursorPos: Position = {
-        line: editableRegionEndLine,
-        character: 0,
-      };
-
-      const outcomeNext = await this._createNextEditOutcome({
-        helper,
-        startTime,
-        llm,
-        promptContent: prompts.join("\n"),
-        completion: nextCompletion,
-        finalCursorPosition: finalCursorPos,
-        editableRegionStartLine: 0,
-        editableRegionEndLine: 0,
-        userEdits: "",
-        userExcerpts: "",
-        originalEditableRange: "",
-        diffLines: [],
-      });
-
-      // Mark as displayed for JetBrains extension
-      await this._markDisplayedIfJetBrains(
-        helper.input.completionId,
-        outcomeNext,
-      );
-
-      return outcomeNext;
-    }
-
-    return undefined;
-  }
-
-  private async _handleFineTunedEndpointCompletion(
-    helper: HelperVars,
-    prompts: Prompt[],
-    token: AbortSignal,
-    startTime: number,
-    editableRegionStartLine: number,
-    editableRegionEndLine: number,
-    opts?: {
-      withChain: boolean;
-      usingFullFileDiff: boolean;
-    },
-  ): Promise<NextEditOutcome | undefined> {
-    const llm = await this._prepareLlm();
-    if (!llm) return undefined;
-
-    // Check for mercury models, and inject unique token for next edit.
-    // Capture the unique tokens in llm Inception.ts and apis Inception.ts
-    const modelName = helper.modelName;
-    if (
-      modelName.includes(NEXT_EDIT_MODELS.MERCURY_CODER) ||
-      modelName.includes(NEXT_EDIT_MODELS.MERCURY_CODER_NEXTEDIT)
-    ) {
-      // Inject the unique token to the last prompt's content.
-      const lastPrompt = prompts[prompts.length - 1];
-      if (lastPrompt && typeof lastPrompt.content === "string") {
-        lastPrompt.content += UNIQUE_TOKEN;
-      }
-    }
-
-    const msg: ChatMessage = await llm.chat([prompts[1]], token, {
-      stream: false,
-    });
-
-    if (typeof msg.content !== "string") {
-      return undefined;
-    }
-
-    // NOTE: Keep this in case there is a change in spec.
-    // const nextCompletion =
-    //   msg.content
-    //     .split(`${MERCURY_CODE_TO_EDIT_OPEN}\n`)[1]
-    //     .replace(/\n$/, "") ?? msg.content;
-    const nextCompletion = msg.content.slice(
-      msg.content.indexOf("```\n") + "'''\n".length,
-      msg.content.lastIndexOf("\n\n```"),
-    );
-
-    if (opts?.usingFullFileDiff === false || !opts?.usingFullFileDiff) {
-      return await this._handlePartialFileDiff(
-        // we could use fillFileDiff
-        helper,
-        editableRegionStartLine,
-        editableRegionEndLine,
-        startTime,
-        llm,
-        nextCompletion,
-      );
-    } else {
-      return await this._handleFullFileDiff(
-        helper,
-        editableRegionStartLine,
-        editableRegionEndLine,
-        startTime,
-        llm,
-        nextCompletion,
-      );
-    }
-  }
-
-  private async _handlePartialFileDiff(
-    helper: HelperVars,
-    editableRegionStartLine: number,
-    editableRegionEndLine: number,
-    startTime: number,
-    llm: ILLM,
-    nextCompletion: string,
-  ): Promise<NextEditOutcome | undefined> {
-    const oldEditRangeSlice = helper.fileContents
-      .split("\n")
-      .slice(editableRegionStartLine, editableRegionEndLine + 1)
-      .join("\n");
-
-    const finalCursorPos = calculateFinalCursorPosition(
-      helper.pos,
-      editableRegionStartLine,
-      oldEditRangeSlice,
-      nextCompletion,
-    );
-
-    const outcomeNext = await this._createNextEditOutcome({
-      helper,
-      startTime,
-      llm,
-      promptContent: this.promptMetadata!.prompt.content,
-      completion: nextCompletion,
-      finalCursorPosition: finalCursorPos,
-      editableRegionStartLine,
-      editableRegionEndLine,
-      userEdits: this.promptMetadata!.userEdits,
-      userExcerpts: this.promptMetadata!.userExcerpts,
-      originalEditableRange: oldEditRangeSlice,
-      diffLines: [],
-    });
-
-    this.previousCompletions.push(outcomeNext);
-
-    // Mark as displayed for JetBrains extension
-    await this._markDisplayedIfJetBrains(
-      helper.input.completionId,
-      outcomeNext,
-    );
-
-    return outcomeNext;
-  }
-
-  private async _handleFullFileDiff(
-    helper: HelperVars,
-    editableRegionStartLine: number,
-    editableRegionEndLine: number,
-    startTime: number,
-    llm: ILLM,
-    nextCompletion: string,
-  ): Promise<NextEditOutcome | undefined> {
-    const fileSlice = helper.fileLines
-      .slice(editableRegionStartLine, editableRegionEndLine + 1)
-      .join("\n");
-    const diffLines = myersDiff(fileSlice, nextCompletion);
-    const diffGroups = groupDiffLines(
-      diffLines,
-      editableRegionStartLine,
-      5,
-    ).filter((group) => !isWhitespaceOnlyDeletion(group.lines));
-    const currentLine = helper.pos.line;
-    const prefetchQueue = PrefetchQueue.getInstance();
-
-    // Process diff groups and find the one containing the cursor
-    const cursorLocalDiffGroup = await this._processDiffGroups(
-      diffGroups,
-      currentLine,
-      helper,
-      startTime,
-      llm,
-      prefetchQueue,
-    );
-
-    // Handle the diff group containing the cursor if found
-    if (cursorLocalDiffGroup) {
-      return await this._createOutcomeFromDiffGroup(
-        cursorLocalDiffGroup,
-        helper,
-        startTime,
-        llm,
-        helper.input.completionId,
-        true,
-      );
-      // } else if (diffGroups.length > 0) {
-      //   // Fallback to first diff group if cursor's group not found
-      //   return await this._createOutcomeFromDiffGroup(
-      //     diffGroups[0],
-      //     helper,
-      //     startTime,
-      //     llm,
-      //     helper.input.completionId,
-      //     false,
-      //   );
-    }
-
-    return undefined;
-  }
-
-  private async _processDiffGroups(
-    diffGroups: DiffGroup[],
-    currentLine: number,
-    helper: HelperVars,
-    startTime: number,
-    llm: ILLM,
-    prefetchQueue: PrefetchQueue,
-  ): Promise<DiffGroup | undefined> {
-    let cursorGroup: DiffGroup | undefined;
-
-    console.log("diffGroups:");
-    console.log(diffGroups);
-
-    for (const group of diffGroups) {
-      if (currentLine >= group.startLine && currentLine <= group.endLine) {
-        cursorGroup = group;
-      } else {
-        // Add non-cursor groups to prefetch queue
-        await this._addDiffGroupToPrefetchQueue(
-          group,
-          helper,
-          startTime,
-          llm,
-          prefetchQueue,
-        );
-      }
-    }
-
-    return cursorGroup;
-  }
-
-  private async _addDiffGroupToPrefetchQueue(
-    group: DiffGroup,
-    helper: HelperVars,
-    startTime: number,
-    llm: ILLM,
-    prefetchQueue: PrefetchQueue,
-  ): Promise<void> {
-    const groupContent = group.lines
-      .filter((l) => l.type !== "old")
-      .map((l) => l.line)
-      .join("\n");
-
-    // Create a range for this diff group
-    const rangeInFile: RangeInFile = {
-      filepath: helper.filepath,
-      range: {
-        start: { line: group.startLine, character: 0 },
-        end: {
-          line: group.endLine,
-          character: group.lines[group.lines.length - 1].line.length,
-        },
-      },
-    };
-
-    const originalContent = group.lines
-      .filter((l) => l.type !== "new")
-      .map((l) => l.line)
-      .join("\n");
-
-    // Build outcome for this diff group
-    const groupOutcome = await this._createNextEditOutcome({
-      helper,
-      startTime,
-      llm,
-      promptContent: this.promptMetadata!.prompt.content,
-      completion: groupContent,
-      finalCursorPosition: {
-        line: group.endLine,
-        character: group.lines[group.lines.length - 1].line.length,
-      },
-      editableRegionStartLine: group.startLine,
-      editableRegionEndLine: group.endLine,
-      userEdits: this.promptMetadata!.userEdits,
-      userExcerpts: this.promptMetadata!.userExcerpts,
-      originalEditableRange: originalContent,
-      cursorPosition: { line: group.startLine, character: 0 },
-      completionId: uuidv4(), // Generate a new ID for this prefetched item
-      diffLines: group.lines,
-    });
-
-    // Add to prefetch queue
-    prefetchQueue.enqueueProcessed({
-      location: rangeInFile,
-      outcome: groupOutcome,
-    });
-  }
-
-  private async _createOutcomeFromDiffGroup(
-    diffGroup: DiffGroup,
-    helper: HelperVars,
-    startTime: number,
-    llm: ILLM,
-    completionId: string,
-    isCurrentCursorGroup: boolean,
-  ): Promise<NextEditOutcome> {
-    const groupContent = diffGroup.lines
-      .filter((l) => l.type !== "old")
-      .map((line) => line.line)
-      .join("\n");
-
-    const originalContent = diffGroup.lines
-      .filter((l) => l.type !== "new")
-      .map((l) => l.line)
-      .join("\n");
-
-    // Use the actual cursor position if this is the group containing the cursor
-    // Otherwise use the start of the diff group
-    const cursorPos = isCurrentCursorGroup
-      ? helper.pos
-      : { line: diffGroup.startLine, character: 0 };
-
-    const finalCursorPos = calculateFinalCursorPosition(
-      cursorPos,
-      diffGroup.startLine,
-      originalContent,
-      groupContent,
-    );
-
-    const outcomeNext = await this._createNextEditOutcome({
-      helper,
-      startTime,
-      llm,
-      promptContent: this.promptMetadata!.prompt.content,
-      completion: groupContent,
-      finalCursorPosition: finalCursorPos,
-      editableRegionStartLine: diffGroup.startLine,
-      editableRegionEndLine: diffGroup.endLine,
-      userEdits: this.promptMetadata!.userEdits,
-      userExcerpts: this.promptMetadata!.userExcerpts,
-      originalEditableRange: originalContent,
-      cursorPosition: cursorPos,
-      completionId,
-      diffLines: diffGroup.lines,
-    });
-
-    this.previousCompletions.push(outcomeNext);
-
-    // Mark as displayed for JetBrains
-    await this._markDisplayedIfJetBrains(completionId, outcomeNext);
-
-    return outcomeNext;
-  }
-
-  private async _createNextEditOutcome(outcomeCtx: {
-    helper: HelperVars;
-    startTime: number;
-    llm: ILLM;
-    promptContent: string;
-    completion: string;
-    finalCursorPosition: Position;
-    editableRegionStartLine: number;
-    editableRegionEndLine: number;
-    userEdits: string;
-    userExcerpts: string;
-    originalEditableRange: string;
-    cursorPosition?: Position;
-    completionId?: string;
-    diffLines: DiffLine[];
-  }): Promise<NextEditOutcome> {
-    return {
-      elapsed: Date.now() - outcomeCtx.startTime,
-      modelProvider: outcomeCtx.llm.underlyingProviderName,
-      modelName: outcomeCtx.llm.model + ":zetaDataset",
-      completionOptions: null,
-      completionId:
-        outcomeCtx.completionId || outcomeCtx.helper.input.completionId,
-      gitRepo: await this.ide.getRepoName(outcomeCtx.helper.filepath),
-      uniqueId: await this.ide.getUniqueId(),
-      timestamp: Date.now(),
-      fileUri: outcomeCtx.helper.filepath,
-      workspaceDirUri:
-        outcomeCtx.helper.workspaceUris[0] ??
-        path.dirname(outcomeCtx.helper.filepath),
-      prompt: outcomeCtx.promptContent,
-      userEdits: outcomeCtx.userEdits ?? "",
-      userExcerpts: outcomeCtx.userExcerpts ?? "",
-      originalEditableRange: outcomeCtx.originalEditableRange ?? "",
-      completion: outcomeCtx.completion,
-      cursorPosition: outcomeCtx.cursorPosition || outcomeCtx.helper.pos,
-      finalCursorPosition: outcomeCtx.finalCursorPosition,
-      editableRegionStartLine: outcomeCtx.editableRegionStartLine,
-      editableRegionEndLine: outcomeCtx.editableRegionEndLine,
-      diffLines: outcomeCtx.diffLines,
-      ...outcomeCtx.helper.options,
-    };
-  }
-
->>>>>>> bdb393ab
   private async _markDisplayedIfJetBrains(
     completionId: string,
     outcome: NextEditOutcome,
