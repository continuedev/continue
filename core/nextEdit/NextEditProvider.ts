--- conflicted
+++ resolved
@@ -235,34 +235,12 @@
         this.ide.getWorkspaceDirs(),
       ]);
 
-<<<<<<< HEAD
-      const { prompt, prefix, suffix, completionOptions } = renderPrompt({
-        snippetPayload,
-        workspaceDirs,
-        helper,
-        llm,
-      });
-
-      // Completion
-      let completion: string | undefined = "";
-
-      const cache = await autocompleteCache;
-      const cachedCompletion = helper.options.useCache
-        ? await cache.get(helper.prunedPrefix)
-        : undefined;
-      let cacheHit = false;
-      if (cachedCompletion) {
-        // Cache
-        cacheHit = true;
-        completion = cachedCompletion;
-=======
       // TODO: Toggle between the default endpoint and the finetuned endpoint.
       const prompts: Prompt[] = [];
 
       if (this.endpointType === "default") {
         prompts.push(renderDefaultSystemPrompt());
         prompts.push(renderDefaultUserPrompt(snippetPayload, helper));
->>>>>>> 0938308c
       } else {
         const promptMetadata = renderPrompt(helper, this.diffContext);
         this.promptMetadata = promptMetadata;
