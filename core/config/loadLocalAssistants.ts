--- conflicted
+++ resolved
@@ -96,13 +96,8 @@
 }
 
 /**
-<<<<<<< HEAD
  * This method searches in both ~/.granite-code and workspace .granite-code
- * for all YAML files in the specified subdirctory, for example .granite-code/assistants or .granite-code/prompts
-=======
- * This method searches in both ~/.continue and workspace .continue
- * for all YAML/Markdown files in the specified subdirectory, for example .continue/assistants or .continue/prompts
->>>>>>> 1a9458c3
+ * for all YAML/Markdown files in the specified subdirectory, for example .granite-code/assistants or .granite-code/prompts
  */
 export async function getAllDotContinueDefinitionFiles(
   ide: IDE,
