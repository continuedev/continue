--- conflicted
+++ resolved
@@ -6,18 +6,11 @@
 } from "../";
 
 export const DEFAULT_CHAT_MODEL_CONFIG: ModelDescription = {
-<<<<<<< HEAD
   title: "Jarvis Go",
   model: "sammcj/llama-3-1-8b-smcleod-golang-coder-v3:Q8_0",
   provider: "ollama",
   apiBase: "http://localhost:11434",
   contextLength: 8192
-=======
-  model: "claude-3-5-sonnet-latest",
-  provider: "anthropic",
-  apiKey: "",
-  title: "Claude 3.5 Sonnet",
->>>>>>> 46e45dfb
 };
 
 export const DEFAULT_AUTOCOMPLETE_MODEL_CONFIG: ModelDescription = {
@@ -75,7 +68,6 @@
 
 export const defaultSlashCommandsVscode: SlashCommandDescription[] = [
   {
-<<<<<<< HEAD
     name: "edit",
     description: "Edit selected code",
   },
@@ -86,24 +78,11 @@
   {
     name: "review",
     description: "Review my code",
-=======
-    name: "share",
-    description: "Export the current chat session to markdown",
-  },
-  {
-    name: "cmd",
-    description: "Generate a shell command",
-  },
-  {
-    name: "commit",
-    description: "Generate a git commit message",
->>>>>>> 46e45dfb
   },
 ];
 
 export const defaultSlashCommandsJetBrains = [
   {
-<<<<<<< HEAD
     name: "edit",
     description: "Edit selected code",
   },
@@ -114,14 +93,6 @@
   {
     name: "review",
     description: "Review my code",
-=======
-    name: "share",
-    description: "Export the current chat session to markdown",
-  },
-  {
-    name: "commit",
-    description: "Generate a git commit message",
->>>>>>> 46e45dfb
   },
 ];
 
