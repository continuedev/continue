import { execSync } from "child_process";
import * as fs from "fs";
import os from "os";
import path from "path";

import {
  ConfigResult,
  ConfigValidationError,
  ModelRole,
} from "@continuedev/config-yaml";
import { fetchwithRequestOptions } from "@continuedev/fetch";
import * as JSONC from "comment-json";
import * as tar from "tar";

import {
  BrowserSerializedContinueConfig,
  Config,
  ContextProviderWithParams,
  ContinueConfig,
  ContinueRcJson,
  CustomContextProvider,
  CustomLLM,
  EmbeddingsProviderDescription,
  IContextProvider,
  IDE,
  IdeInfo,
  IdeSettings,
  IdeType,
  ILLM,
  LLMOptions,
  MCPOptions,
  ModelDescription,
  RerankerDescription,
  SerializedContinueConfig,
  SlashCommand,
} from "..";
import {
  slashCommandFromDescription,
  slashFromCustomCommand,
} from "../commands/index";
import { AllRerankers } from "../context/allRerankers";
import { MCPManagerSingleton } from "../context/mcp";
import CodebaseContextProvider from "../context/providers/CodebaseContextProvider";
import ContinueProxyContextProvider from "../context/providers/ContinueProxyContextProvider";
import CustomContextProviderClass from "../context/providers/CustomContextProvider";
import FileContextProvider from "../context/providers/FileContextProvider";
import { contextProviderClassFromName } from "../context/providers/index";
import PromptFilesContextProvider from "../context/providers/PromptFilesContextProvider";
import { useHub } from "../control-plane/env";
import { allEmbeddingsProviders } from "../indexing/allEmbeddingsProviders";
import { BaseLLM } from "../llm";
import { llmFromDescription } from "../llm/llms";
import CustomLLMClass from "../llm/llms/CustomLLM";
import FreeTrial from "../llm/llms/FreeTrial";
import { LLMReranker } from "../llm/llms/llm";
import TransformersJsEmbeddingsProvider from "../llm/llms/TransformersJsEmbeddingsProvider";
import { slashCommandFromPromptFileV1 } from "../promptFiles/v1/slashCommandFromPromptFile";
import { getAllPromptFiles } from "../promptFiles/v2/getPromptFiles";
import { allTools } from "../tools";
import { copyOf } from "../util";
import { GlobalContext } from "../util/GlobalContext";
import mergeJson from "../util/merge";
import {
  DEFAULT_CONFIG_TS_CONTENTS,
  getConfigJsonPath,
  getConfigJsonPathForRemote,
  getConfigJsPath,
  getConfigJsPathForRemote,
  getConfigTsPath,
  getContinueDotEnv,
  getContinueGlobalPath,
  getEsbuildBinaryPath,
} from "../util/paths";
import { localPathToUri } from "../util/pathToUri";

import {
  defaultConfigGraniteLarge,
  defaultConfigGraniteSmall,
  defaultContextProvidersJetBrains,
  defaultContextProvidersVsCode,
  defaultSlashCommandsJetBrains,
  defaultSlashCommandsVscode,
} from "./default";
import { getSystemPromptDotFile } from "./getSystemPromptDotFile";
import { modifyAnyConfigWithSharedConfig } from "./sharedConfig";
import { getModelByRole, isSupportedLanceDbCpuTargetForLinux } from "./util";
import { validateConfig } from "./validation.js";

export function resolveSerializedConfig(
  filepath: string,
): Partial<SerializedContinueConfig> {
  let content = fs.readFileSync(filepath, "utf8");
  const config = JSONC.parse(
    content,
  ) as unknown as Partial<SerializedContinueConfig>;
  if (config.env && Array.isArray(config.env)) {
    const env = {
      ...process.env,
      ...getContinueDotEnv(),
    };

    config.env.forEach((envVar) => {
      if (envVar in env) {
        content = (content as any).replaceAll(
          new RegExp(`"${envVar}"`, "g"),
          `"${env[envVar]}"`,
        );
      }
    });
  }

  return JSONC.parse(content) as unknown as Partial<SerializedContinueConfig>;
}

const configMergeKeys = {
  models: (a: any, b: any) => a.title === b.title,
  contextProviders: (a: any, b: any) => a.name === b.name,
  slashCommands: (a: any, b: any) => a.name === b.name,
  customCommands: (a: any, b: any) => a.name === b.name,
};

function getBaseConfig(
  ideSettings: IdeSettings,
  ideType: IdeType,
): SerializedContinueConfig {
  let config;

  if (ideSettings.localModelSize == "small") config = defaultConfigGraniteSmall;
  else config = defaultConfigGraniteLarge;

  try {
    const configJson = resolveSerializedConfig(getConfigJsonPath(ideType));
    config = mergeJson(config, configJson, "merge", configMergeKeys);

    // Granite.Code: for the e2e tests for the vscode extension, we need to have
    // the test LLM first so it is selected instead of the Granite models that
    // naturally end up first in the array after the merge.
    const test_model = config.models.find(
      (m: ModelDescription) => m.title == "TEST LLM",
    );
    if (test_model)
      config.models = [
        test_model,
        ...config.models.filter((m: ModelDescription) => m.title != "TEST LLM"),
      ];
  } catch (e) {
    throw new Error(`Failed to parse config.json: ${e}`);
  }

  return config;
}

function loadSerializedConfig(
  workspaceConfigs: ContinueRcJson[],
  ideSettings: IdeSettings,
  ideType: IdeType,
  overrideConfigJson: SerializedContinueConfig | undefined,
  ide: IDE,
): ConfigResult<SerializedContinueConfig> {
  let config: SerializedContinueConfig = overrideConfigJson!;
  if (!config) {
    config = getBaseConfig(ideSettings, ideType);
  }

  const errors = validateConfig(config);

  if (errors?.some((error) => error.fatal)) {
    return {
      errors,
      config: undefined,
      configLoadInterrupted: true,
    };
  }

  if (config.allowAnonymousTelemetry === undefined) {
    config.allowAnonymousTelemetry = true;
  }

  if (ideSettings.remoteConfigServerUrl) {
    try {
      const remoteConfigJson = resolveSerializedConfig(
        getConfigJsonPathForRemote(ideSettings.remoteConfigServerUrl),
      );
      config = mergeJson(config, remoteConfigJson, "merge", configMergeKeys);
    } catch (e) {
      console.warn("Error loading remote config: ", e);
    }
  }

  for (const workspaceConfig of workspaceConfigs) {
    config = mergeJson(
      config,
      workspaceConfig,
      workspaceConfig.mergeBehavior,
      configMergeKeys,
    );
  }

  // Set defaults if undefined (this lets us keep config.json uncluttered for new users)
  config.contextProviders ??=
    ideType === "vscode"
      ? [...defaultContextProvidersVsCode]
      : [...defaultContextProvidersJetBrains];
  config.slashCommands ??=
    ideType === "vscode"
      ? [...defaultSlashCommandsVscode]
      : [...defaultSlashCommandsJetBrains];

  if (os.platform() === "linux" && !isSupportedLanceDbCpuTargetForLinux(ide)) {
    config.disableIndexing = true;
  }

  return { config, errors, configLoadInterrupted: false };
}

/**
 * This is Granite.Code specific - it overwrites the Continue config
 * with the combination of the Granite.Code autogenerated configuration
 * and the user's override config.json. The purpose of this is to
 * allow a Granite.Code contributor who wants to work on an upstream
 * Continue feature to switch to the upstream Continue extension.
 */
function writeContinueConfig(ideSettings: IdeSettings, ideType: IdeType) {
  const config = getBaseConfig(ideSettings, ideType);
  const parsed = path.parse(getContinueGlobalPath());
  const dir = path.join(
    parsed.dir,
    parsed.name.replace("granite-code", "continue"),
  );
  if (!fs.existsSync(dir)) fs.mkdirSync(dir);
  const p = path.join(dir, "config.json");
  fs.writeFileSync(p, JSON.stringify(config, null, 2));
}

async function serializedToIntermediateConfig(
  initial: SerializedContinueConfig,
  ide: IDE,
): Promise<Config> {
  // DEPRECATED - load custom slash commands
  const slashCommands: SlashCommand[] = [];
  for (const command of initial.slashCommands || []) {
    const newCommand = slashCommandFromDescription(command);
    if (newCommand) {
      slashCommands.push(newCommand);
    }
  }
  for (const command of initial.customCommands || []) {
    slashCommands.push(slashFromCustomCommand(command));
  }

  // DEPRECATED - load slash commands from v1 prompt files
  // NOTE: still checking the v1 default .prompts folder for slash commands
  const promptFiles = await getAllPromptFiles(
    ide,
    initial.experimental?.promptPath,
    true,
  );

  for (const file of promptFiles) {
    const slashCommand = slashCommandFromPromptFileV1(file.path, file.content);
    if (slashCommand) {
      slashCommands.push(slashCommand);
    }
  }

  const config: Config = {
    ...initial,
    slashCommands,
    contextProviders: initial.contextProviders || [],
  };

  return config;
}

function isModelDescription(
  llm: ModelDescription | CustomLLM,
): llm is ModelDescription {
  return (llm as ModelDescription).title !== undefined;
}

export function isContextProviderWithParams(
  contextProvider: CustomContextProvider | ContextProviderWithParams,
): contextProvider is ContextProviderWithParams {
  return (contextProvider as ContextProviderWithParams).name !== undefined;
}

/** Only difference between intermediate and final configs is the `models` array */
async function intermediateToFinalConfig(
  config: Config,
  ide: IDE,
  ideSettings: IdeSettings,
  ideInfo: IdeInfo,
  uniqueId: string,
  writeLog: (log: string) => Promise<void>,
  workOsAccessToken: string | undefined,
  loadPromptFiles: boolean = true,
  allowFreeTrial: boolean = true,
): Promise<{ config: ContinueConfig; errors: ConfigValidationError[] }> {
  const errors: ConfigValidationError[] = [];

  // Auto-detect models
  let models: BaseLLM[] = [];
  for (const desc of config.models) {
    if (isModelDescription(desc)) {
      const llm = await llmFromDescription(
        desc,
        ide.readFile.bind(ide),
        uniqueId,
        ideSettings,
        writeLog,
        config.completionOptions,
        config.systemMessage,
      );
      if (!llm) {
        continue;
      }

      if (llm.model === "AUTODETECT") {
        try {
          const modelNames = await llm.listModels();
          const detectedModels = await Promise.all(
            modelNames.map(async (modelName) => {
              return await llmFromDescription(
                {
                  ...desc,
                  model: modelName,
                  title: modelName,
                },
                ide.readFile.bind(ide),
                uniqueId,
                ideSettings,
                writeLog,
                copyOf(config.completionOptions),
                config.systemMessage,
              );
            }),
          );
          models.push(
            ...(detectedModels.filter(
              (x) => typeof x !== "undefined",
            ) as BaseLLM[]),
          );
        } catch (e) {
          console.warn("Error listing models: ", e);
        }
      } else {
        models.push(llm);
      }
    } else {
      const llm = new CustomLLMClass({
        ...desc,
        options: { ...desc.options, writeLog } as any,
      });
      if (llm.model === "AUTODETECT") {
        try {
          const modelNames = await llm.listModels();
          const models = modelNames.map(
            (modelName) =>
              new CustomLLMClass({
                ...desc,
                options: { ...desc.options, model: modelName, writeLog },
              }),
          );

          models.push(...models);
        } catch (e) {
          console.warn("Error listing models: ", e);
        }
      } else {
        models.push(llm);
      }
    }
  }

  // Prepare models
  for (const model of models) {
    model.requestOptions = {
      ...model.requestOptions,
      ...config.requestOptions,
    };
    model.roles = model.roles ?? ["chat", "apply", "edit", "summarize"]; // Default to chat role if not specified
  }

  if (allowFreeTrial) {
    // Obtain auth token (iff free trial being used)
    const freeTrialModels = models.filter(
      (model) => model.providerName === "free-trial",
    );
    if (freeTrialModels.length > 0) {
      const ghAuthToken = await ide.getGitHubAuthToken({});
      for (const model of freeTrialModels) {
        (model as FreeTrial).setupGhAuthToken(ghAuthToken);
      }
    }
  } else {
    // Remove free trial models
    models = models.filter((model) => model.providerName !== "free-trial");
  }

  // Tab autocomplete model
  let tabAutocompleteModels: BaseLLM[] = [];
  if (config.tabAutocompleteModel) {
    tabAutocompleteModels = (
      await Promise.all(
        (Array.isArray(config.tabAutocompleteModel)
          ? config.tabAutocompleteModel
          : [config.tabAutocompleteModel]
        ).map(async (desc) => {
          if (isModelDescription(desc)) {
            const llm = await llmFromDescription(
              desc,
              ide.readFile.bind(ide),
              uniqueId,
              ideSettings,
              writeLog,
              config.completionOptions,
              config.systemMessage,
            );

            if (llm?.providerName === "free-trial") {
              if (!allowFreeTrial) {
                // This shouldn't happen
                throw new Error("Free trial cannot be used with control plane");
              }
              const ghAuthToken = await ide.getGitHubAuthToken({});
              (llm as FreeTrial).setupGhAuthToken(ghAuthToken);
            }
            return llm;
          } else {
            return new CustomLLMClass(desc);
          }
        }),
      )
    ).filter((x) => x !== undefined) as BaseLLM[];
  }

  // These context providers are always included, regardless of what, if anything,
  // the user has configured in config.json

  const codebaseContextParams =
    (
      (config.contextProviders || [])
        .filter(isContextProviderWithParams)
        .find((cp) => cp.name === "codebase") as
        | ContextProviderWithParams
        | undefined
    )?.params || {};

  const DEFAULT_CONTEXT_PROVIDERS = [
    new FileContextProvider({}),
    // Add codebase provider if indexing is enabled
    ...(!config.disableIndexing
      ? [new CodebaseContextProvider(codebaseContextParams)]
      : []),
    // Add prompt files provider if enabled
    ...(loadPromptFiles ? [new PromptFilesContextProvider({})] : []),
  ];

  const DEFAULT_CONTEXT_PROVIDERS_TITLES = DEFAULT_CONTEXT_PROVIDERS.map(
    ({ description: { title } }) => title,
  );

  // Context providers
  const contextProviders: IContextProvider[] = DEFAULT_CONTEXT_PROVIDERS;

  for (const provider of config.contextProviders || []) {
    if (isContextProviderWithParams(provider)) {
      const cls = contextProviderClassFromName(provider.name) as any;
      if (!cls) {
        if (!DEFAULT_CONTEXT_PROVIDERS_TITLES.includes(provider.name)) {
          console.warn(`Unknown context provider ${provider.name}`);
        }

        continue;
      }
      const instance: IContextProvider = new cls(provider.params);

      // Handle continue-proxy
      if (instance.description.title === "continue-proxy") {
        (instance as ContinueProxyContextProvider).workOsAccessToken =
          workOsAccessToken;
      }

      contextProviders.push(instance);
    } else {
      contextProviders.push(new CustomContextProviderClass(provider));
    }
  }

  // Embeddings Provider
  function getEmbeddingsILLM(
    embedConfig: EmbeddingsProviderDescription | ILLM | undefined,
  ): ILLM | null {
    if (!embedConfig) {
      return null;
    }
    if ("providerName" in embedConfig) {
      return embedConfig;
    }
    const { provider, ...options } = embedConfig;
    const embeddingsProviderClass = allEmbeddingsProviders[provider];
    if (embeddingsProviderClass) {
      if (
        embeddingsProviderClass.name === "_TransformersJsEmbeddingsProvider"
      ) {
        return new embeddingsProviderClass();
      } else {
        const llmOptions: LLMOptions = {
          model: options.model ?? "UNSPECIFIED",
          ...options,
        };
        return new embeddingsProviderClass(
          llmOptions,
          (url: string | URL, init: any) =>
            fetchwithRequestOptions(url, init, {
              ...config.requestOptions,
              ...options.requestOptions,
            }),
        );
      }
    } else {
      errors.push({
        fatal: false,
        message: `Embeddings provider ${provider} not found. Using default`,
      });
    }
    return null;
  }
  const newEmbedder = getEmbeddingsILLM(config.embeddingsProvider);

  // Reranker
  function getRerankingILLM(
    rerankingConfig: ILLM | RerankerDescription | undefined,
  ): ILLM | null {
    if (!rerankingConfig) {
      return null;
    }
    if ("providerName" in rerankingConfig) {
      return rerankingConfig;
    }
    const { name, params } = config.reranker as RerankerDescription;
    const rerankerClass = AllRerankers[name];

    if (name === "llm") {
      const llm = models.find((model) => model.title === params?.modelTitle);
      if (!llm) {
        errors.push({
          fatal: false,
          message: `Unknown reranking model ${params?.modelTitle}`,
        });
        return null;
      } else {
        return new LLMReranker(llm);
      }
    } else if (rerankerClass) {
      const llmOptions: LLMOptions = {
        model: "rerank-2",
        ...params,
      };
      return new rerankerClass(llmOptions, (url: string | URL, init: any) =>
        fetchwithRequestOptions(url, init, {
          ...params?.requestOptions,
        }),
      );
    }
    return null;
  }
  const newReranker = getRerankingILLM(config.reranker);

  const continueConfig: ContinueConfig = {
    ...config,
    contextProviders,
    models,
    tools: allTools,
    modelsByRole: {
      chat: models,
      edit: models,
      apply: models,
      summarize: models,
      autocomplete: [...tabAutocompleteModels],
      embed: newEmbedder ? [newEmbedder] : [],
      rerank: newReranker ? [newReranker] : [],
    },
    selectedModelByRole: {
      chat: null, // Not implemented (uses GUI defaultModel)
      edit: null,
      apply: null,
      embed: newEmbedder ?? null,
      autocomplete: null,
      rerank: newReranker ?? null,
      summarize: null, // Not implemented
    },
  };

  // Apply MCP if specified
  const mcpManager = MCPManagerSingleton.getInstance();
  function getMcpId(options: MCPOptions) {
    return JSON.stringify(options);
  }
  if (config.experimental?.modelContextProtocolServers) {
    await mcpManager.removeUnusedConnections(
      config.experimental.modelContextProtocolServers.map(getMcpId),
    );
  }

  if (config.experimental?.modelContextProtocolServers) {
    const abortController = new AbortController();
    const mcpConnectionTimeout = setTimeout(
      () => abortController.abort(),
      5000,
    );

    await Promise.allSettled(
      config.experimental.modelContextProtocolServers?.map(
        async (server, index) => {
          try {
            const mcpId = getMcpId(server);
            const mcpConnection = mcpManager.createConnection(mcpId, server);
            await mcpConnection.modifyConfig(
              continueConfig,
              mcpId,
              abortController.signal,
              "MCP Server",
              server.faviconUrl,
            );
          } catch (e) {
            let errorMessage = "Failed to load MCP server";
            if (e instanceof Error) {
              errorMessage += ": " + e.message;
            }
            errors.push({
              fatal: false,
              message: errorMessage,
            });
          } finally {
            clearTimeout(mcpConnectionTimeout);
          }
        },
      ) || [],
    );
  }

  // Handle experimental modelRole config values for apply and edit
  const inlineEditModel = getModelByRole(continueConfig, "inlineEdit")?.title;
  if (inlineEditModel) {
    const match = continueConfig.models.find(
      (m) => m.title === inlineEditModel,
    );
    if (match) {
      continueConfig.selectedModelByRole.edit = match;
      continueConfig.modelsByRole.edit = [match]; // The only option if inlineEdit role is set
    } else {
      errors.push({
        fatal: false,
        message: `experimental.modelRoles.inlineEdit model title ${inlineEditModel} not found in models array`,
      });
    }
  }

  const applyBlockModel = getModelByRole(
    continueConfig,
    "applyCodeBlock",
  )?.title;
  if (applyBlockModel) {
    const match = continueConfig.models.find(
      (m) => m.title === applyBlockModel,
    );
    if (match) {
      continueConfig.selectedModelByRole.apply = match;
      continueConfig.modelsByRole.apply = [match]; // The only option if applyCodeBlock role is set
    } else {
      errors.push({
        fatal: false,
        message: `experimental.modelRoles.applyCodeBlock model title ${inlineEditModel} not found in models array`,
      });
    }
  }

  // Add transformers JS to the embed models list if not already added
  if (
    ideInfo.ideType === "vscode" &&
    !continueConfig.modelsByRole.embed.find(
      (m) => m.providerName === "transformers.js",
    )
  ) {
    continueConfig.modelsByRole.embed.push(
      new TransformersJsEmbeddingsProvider(),
    );
  }

  return { config: continueConfig, errors };
}

function llmToSerializedModelDescription(llm: ILLM): ModelDescription {
  return {
    provider: llm.providerName,
    model: llm.model,
    title: llm.title ?? llm.model,
    apiKey: llm.apiKey,
    apiBase: llm.apiBase,
    contextLength: llm.contextLength,
    template: llm.template,
    completionOptions: llm.completionOptions,
    systemMessage: llm.systemMessage,
    requestOptions: llm.requestOptions,
    promptTemplates: llm.promptTemplates as any,
    capabilities: llm.capabilities,
    roles: llm.roles,
  };
}

async function finalToBrowserConfig(
  final: ContinueConfig,
  ide: IDE,
): Promise<BrowserSerializedContinueConfig> {
  return {
    allowAnonymousTelemetry: final.allowAnonymousTelemetry,
    models: final.models.map(llmToSerializedModelDescription),
    systemMessage: final.systemMessage,
    completionOptions: final.completionOptions,
    slashCommands: final.slashCommands?.map((s) => ({
      name: s.name,
      description: s.description,
      params: s.params, // TODO: is this why params aren't referenced properly by slash commands?
    })),
    contextProviders: final.contextProviders?.map((c) => c.description),
    disableIndexing: final.disableIndexing,
    disableSessionTitles: final.disableSessionTitles,
    userToken: final.userToken,
    ui: final.ui,
    experimental: final.experimental,
    docs: final.docs,
    tools: final.tools,
    tabAutocompleteOptions: final.tabAutocompleteOptions,
    usePlatform: await useHub(ide.getIdeSettings()),
    modelsByRole: Object.fromEntries(
      Object.entries(final.modelsByRole).map(([k, v]) => [
        k,
        v.map(llmToSerializedModelDescription),
      ]),
    ) as Record<ModelRole, ModelDescription[]>, // TODO better types here
    selectedModelByRole: Object.fromEntries(
      Object.entries(final.selectedModelByRole).map(([k, v]) => [
        k,
        v ? llmToSerializedModelDescription(v) : null,
      ]),
    ) as Record<ModelRole, ModelDescription | null>, // TODO better types here
    // data not included here because client doesn't need
  };
}

function escapeSpacesInPath(p: string): string {
  return p.replace(/ /g, "\\ ");
}

async function handleEsbuildInstallation(ide: IDE, ideType: IdeType) {
  // JetBrains is currently the only IDE that we've reached the plugin size limit and
  // therefore need to install esbuild manually to reduce the size
  if (ideType !== "jetbrains") {
    return;
  }

  const globalContext = new GlobalContext();
  if (globalContext.get("hasDismissedConfigTsNoticeJetBrains")) {
    return;
  }

  const esbuildPath = getEsbuildBinaryPath();

  if (fs.existsSync(esbuildPath)) {
    return;
  }

  console.debug("No esbuild binary detected");

  const shouldInstall = await promptEsbuildInstallation(ide);

  if (shouldInstall) {
    await downloadAndInstallEsbuild(ide);
  }
}

async function promptEsbuildInstallation(ide: IDE): Promise<boolean> {
  const installMsg = "Install esbuild";
  const dismissMsg = "Dismiss";

  const res = await ide.showToast(
    "warning",
    "You're using a custom 'config.ts' file, which requires 'esbuild' to be installed. Would you like to install it now?",
    dismissMsg,
    installMsg,
  );

  if (res === dismissMsg) {
    const globalContext = new GlobalContext();
    globalContext.update("hasDismissedConfigTsNoticeJetBrains", true);
    return false;
  }

  return res === installMsg;
}

/**
 * The download logic is adapted from here: https://esbuild.github.io/getting-started/#download-a-build
 */
async function downloadAndInstallEsbuild(ide: IDE) {
  const esbuildPath = getEsbuildBinaryPath();
  const tempDir = fs.mkdtempSync(path.join(os.tmpdir(), "esbuild-"));

  try {
    const target = `${os.platform()}-${os.arch()}`;
    const version = "0.19.11";
    const url = `https://registry.npmjs.org/@esbuild/${target}/-/${target}-${version}.tgz`;
    const tgzPath = path.join(tempDir, `esbuild-${version}.tgz`);

    console.debug(`Downloading esbuild from: ${url}`);
    execSync(`curl -fo "${tgzPath}" "${url}"`);

    console.debug(`Extracting tgz file to: ${tempDir}`);
    await tar.x({
      file: tgzPath,
      cwd: tempDir,
      strip: 2, // Remove the top two levels of directories
    });

    // Ensure the destination directory exists
    const destDir = path.dirname(esbuildPath);
    if (!fs.existsSync(destDir)) {
      fs.mkdirSync(destDir, { recursive: true });
    }

    // Move the file
    const extractedBinaryPath = path.join(tempDir, "esbuild");
    fs.renameSync(extractedBinaryPath, esbuildPath);

    // Ensure the binary is executable (not needed on Windows)
    if (os.platform() !== "win32") {
      fs.chmodSync(esbuildPath, 0o755);
    }

    // Clean up
    fs.unlinkSync(tgzPath);
    fs.rmSync(tempDir, { recursive: true });

    await ide.showToast(
      "info",
      `'esbuild' successfully installed to ${esbuildPath}`,
    );
  } catch (error) {
    console.error("Error downloading or saving esbuild binary:", error);
    throw error;
  }
}

async function tryBuildConfigTs() {
  try {
    if (process.env.IS_BINARY === "true") {
      await buildConfigTsWithBinary();
    } else {
      await buildConfigTsWithNodeModule();
    }
  } catch (e) {
    console.log(
      `Build error. Please check your ~/.continue/config.ts file: ${e}`,
    );
  }
}

async function buildConfigTsWithBinary() {
  const cmd = [
    escapeSpacesInPath(getEsbuildBinaryPath()),
    escapeSpacesInPath(getConfigTsPath()),
    "--bundle",
    `--outfile=${escapeSpacesInPath(getConfigJsPath())}`,
    "--platform=node",
    "--format=cjs",
    "--sourcemap",
    "--external:fetch",
    "--external:fs",
    "--external:path",
    "--external:os",
    "--external:child_process",
  ].join(" ");

  execSync(cmd);
}

async function buildConfigTsWithNodeModule() {
  const { build } = await import("esbuild");

  await build({
    entryPoints: [getConfigTsPath()],
    bundle: true,
    platform: "node",
    format: "cjs",
    outfile: getConfigJsPath(),
    external: ["fetch", "fs", "path", "os", "child_process"],
    sourcemap: true,
  });
}

function readConfigJs(): string | undefined {
  const configJsPath = getConfigJsPath();

  if (!fs.existsSync(configJsPath)) {
    return undefined;
  }

  return fs.readFileSync(configJsPath, "utf8");
}

async function buildConfigTsandReadConfigJs(ide: IDE, ideType: IdeType) {
  const configTsPath = getConfigTsPath();

  if (!fs.existsSync(configTsPath)) {
    return;
  }

  const currentContent = fs.readFileSync(configTsPath, "utf8");

  // If the user hasn't modified the default config.ts, don't bother building
  if (currentContent.trim() === DEFAULT_CONFIG_TS_CONTENTS.trim()) {
    return;
  }

  await handleEsbuildInstallation(ide, ideType);
  await tryBuildConfigTs();

  return readConfigJs();
}

async function loadContinueConfigFromJson(
  ide: IDE,
  workspaceConfigs: ContinueRcJson[],
  ideSettings: IdeSettings,
  ideInfo: IdeInfo,
  uniqueId: string,
  writeLog: (log: string) => Promise<void>,
  workOsAccessToken: string | undefined,
  overrideConfigJson: SerializedContinueConfig | undefined,
): Promise<ConfigResult<ContinueConfig>> {
  // Serialized config
  let {
    config: serialized,
    errors,
    configLoadInterrupted,
  } = loadSerializedConfig(
    workspaceConfigs,
    ideSettings,
    ideInfo.ideType,
    overrideConfigJson,
    ide,
  );

  if (!serialized || configLoadInterrupted) {
    return { errors, config: undefined, configLoadInterrupted: true };
  }

  const systemPromptDotFile = await getSystemPromptDotFile(ide);
  if (systemPromptDotFile) {
    serialized.systemMessage = systemPromptDotFile;
  }

  // Apply shared config
  // TODO: override several of these values with user/org shared config
  const sharedConfig = new GlobalContext().getSharedConfig();
  const withShared = modifyAnyConfigWithSharedConfig(serialized, sharedConfig);

  // Convert serialized to intermediate config
  let intermediate = await serializedToIntermediateConfig(withShared, ide);

  // Apply config.ts to modify intermediate config
  const configJsContents = await buildConfigTsandReadConfigJs(
    ide,
    ideInfo.ideType,
  );
  if (configJsContents) {
    try {
      // Try config.ts first
      const configJsPath = getConfigJsPath();
      let module: any;

      try {
        module = await import(configJsPath);
      } catch (e) {
        console.log(e);
        console.log(
          "Could not load config.ts as absolute path, retrying as file url ...",
        );
        try {
          module = await import(localPathToUri(configJsPath));
        } catch (e) {
          throw new Error("Could not load config.ts as file url either", {
            cause: e,
          });
        }
      }

      if (typeof require !== "undefined") {
        delete require.cache[require.resolve(configJsPath)];
      }
      if (!module.modifyConfig) {
        throw new Error("config.ts does not export a modifyConfig function.");
      }
      intermediate = module.modifyConfig(intermediate);
    } catch (e) {
      console.log("Error loading config.ts: ", e);
    }
  }

  // Apply remote config.js to modify intermediate config
  if (ideSettings.remoteConfigServerUrl) {
    try {
      const configJsPathForRemote = getConfigJsPathForRemote(
        ideSettings.remoteConfigServerUrl,
      );
      const module = await import(configJsPathForRemote);
      if (typeof require !== "undefined") {
        delete require.cache[require.resolve(configJsPathForRemote)];
      }
      if (!module.modifyConfig) {
        throw new Error("config.ts does not export a modifyConfig function.");
      }
      intermediate = module.modifyConfig(intermediate);
    } catch (e) {
      console.log("Error loading remotely set config.js: ", e);
    }
  }

  // Convert to final config format
  const { config: finalConfig, errors: finalErrors } =
    await intermediateToFinalConfig(
      intermediate,
      ide,
      ideSettings,
      ideInfo,
      uniqueId,
      writeLog,
      workOsAccessToken,
    );
  return {
    config: finalConfig,
    errors: [...(errors ?? []), ...finalErrors],
    configLoadInterrupted: false,
  };
}

export {
  finalToBrowserConfig,
  intermediateToFinalConfig,
  loadContinueConfigFromJson,
<<<<<<< HEAD
  writeContinueConfig,
=======
>>>>>>> b153548d
  type BrowserSerializedContinueConfig,
};<|MERGE_RESOLUTION|>--- conflicted
+++ resolved
@@ -1049,9 +1049,6 @@
   finalToBrowserConfig,
   intermediateToFinalConfig,
   loadContinueConfigFromJson,
-<<<<<<< HEAD
   writeContinueConfig,
-=======
->>>>>>> b153548d
   type BrowserSerializedContinueConfig,
 };