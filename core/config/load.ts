import { execSync } from "child_process";
import * as fs from "fs";
import os from "os";
import path from "path";

import {
  ConfigResult,
  ConfigValidationError,
  ModelRole,
} from "@continuedev/config-yaml";
import { fetchwithRequestOptions } from "@continuedev/fetch";
import * as JSONC from "comment-json";
import * as tar from "tar";

import {
  BrowserSerializedContinueConfig,
  Config,
  ContextProviderWithParams,
  ContinueConfig,
  ContinueRcJson,
  CustomContextProvider,
  CustomLLM,
  EmbeddingsProviderDescription,
  IContextProvider,
  IDE,
  IdeInfo,
  IdeSettings,
  IdeType,
  ILLM,
  LLMOptions,
  ModelDescription,
  RerankerDescription,
  SerializedContinueConfig,
  SlashCommand,
} from "..";
import {
  slashCommandFromDescription,
  slashFromCustomCommand,
} from "../commands/index";
import { AllRerankers } from "../context/allRerankers";
import { MCPManagerSingleton } from "../context/mcp";
import CodebaseContextProvider from "../context/providers/CodebaseContextProvider";
import ContinueProxyContextProvider from "../context/providers/ContinueProxyContextProvider";
import CustomContextProviderClass from "../context/providers/CustomContextProvider";
import FileContextProvider from "../context/providers/FileContextProvider";
import { contextProviderClassFromName } from "../context/providers/index";
import PromptFilesContextProvider from "../context/providers/PromptFilesContextProvider";
import { useHub } from "../control-plane/env";
import { allEmbeddingsProviders } from "../indexing/allEmbeddingsProviders";
import { BaseLLM } from "../llm";
import { llmFromDescription } from "../llm/llms";
import CustomLLMClass from "../llm/llms/CustomLLM";
import FreeTrial from "../llm/llms/FreeTrial";
import { LLMReranker } from "../llm/llms/llm";
import TransformersJsEmbeddingsProvider from "../llm/llms/TransformersJsEmbeddingsProvider";
import { slashCommandFromPromptFileV1 } from "../promptFiles/v1/slashCommandFromPromptFile";
import { getAllPromptFiles } from "../promptFiles/v2/getPromptFiles";
import { allTools } from "../tools";
import { copyOf } from "../util";
import { GlobalContext } from "../util/GlobalContext";
import mergeJson from "../util/merge";
import {
  DEFAULT_CONFIG_TS_CONTENTS,
  getConfigJsonPath,
  getConfigJsonPathForRemote,
  getConfigJsPath,
  getConfigJsPathForRemote,
  getConfigTsPath,
  getContinueDotEnv,
  getContinueGlobalPath,
  getEsbuildBinaryPath,
} from "../util/paths";
import { localPathToUri } from "../util/pathToUri";

import {
  defaultConfigGraniteLarge,
  defaultConfigGraniteSmall,
  defaultContextProvidersJetBrains,
  defaultContextProvidersVsCode,
  defaultSlashCommandsJetBrains,
  defaultSlashCommandsVscode,
} from "./default";
import { getSystemPromptDotFile } from "./getSystemPromptDotFile";
import { modifyAnyConfigWithSharedConfig } from "./sharedConfig";
import { getModelByRole, isSupportedLanceDbCpuTargetForLinux } from "./util";
import { validateConfig } from "./validation.js";

export function resolveSerializedConfig(
  filepath: string,
): Partial<SerializedContinueConfig> {
  let content = fs.readFileSync(filepath, "utf8");
  const config = JSONC.parse(
    content,
  ) as unknown as Partial<SerializedContinueConfig>;
  if (config.env && Array.isArray(config.env)) {
    const env = {
      ...process.env,
      ...getContinueDotEnv(),
    };

    config.env.forEach((envVar) => {
      if (envVar in env) {
        content = (content as any).replaceAll(
          new RegExp(`"${envVar}"`, "g"),
          `"${env[envVar]}"`,
        );
      }
    });
  }

  return JSONC.parse(content) as unknown as Partial<SerializedContinueConfig>;
}

const configMergeKeys = {
  models: (a: any, b: any) => a.title === b.title,
  contextProviders: (a: any, b: any) => a.name === b.name,
  slashCommands: (a: any, b: any) => a.name === b.name,
  customCommands: (a: any, b: any) => a.name === b.name,
};

function getBaseConfig(
  ideSettings: IdeSettings,
  ideType: IdeType,
): SerializedContinueConfig {
  let config;

  if (ideSettings.localModelSize == "small") config = defaultConfigGraniteSmall;
  else config = defaultConfigGraniteLarge;

  try {
    const configJson = resolveSerializedConfig(getConfigJsonPath(ideType));
    config = mergeJson(config, configJson, "merge", configMergeKeys);

    // Granite.Code: for the e2e tests for the vscode extension, we need to have
    // the test LLM first so it is selected instead of the Granite models that
    // naturally end up first in the array after the merge.
    const test_model = config.models.find(
      (m: ModelDescription) => m.title == "TEST LLM",
    );
    if (test_model)
      config.models = [
        test_model,
        ...config.models.filter((m: ModelDescription) => m.title != "TEST LLM"),
      ];
  } catch (e) {
    throw new Error(`Failed to parse config.json: ${e}`);
  }

  return config;
}

function loadSerializedConfig(
  workspaceConfigs: ContinueRcJson[],
  ideSettings: IdeSettings,
  ideType: IdeType,
  overrideConfigJson: SerializedContinueConfig | undefined,
  ide: IDE,
): ConfigResult<SerializedContinueConfig> {
  let config: SerializedContinueConfig = overrideConfigJson!;
  if (!config) {
    config = getBaseConfig(ideSettings, ideType);
  }

  const errors = validateConfig(config);

  if (errors?.some((error) => error.fatal)) {
    return {
      errors,
      config: undefined,
      configLoadInterrupted: true,
    };
  }

  if (config.allowAnonymousTelemetry === undefined) {
    config.allowAnonymousTelemetry = true;
  }

  if (ideSettings.remoteConfigServerUrl) {
    try {
      const remoteConfigJson = resolveSerializedConfig(
        getConfigJsonPathForRemote(ideSettings.remoteConfigServerUrl),
      );
      config = mergeJson(config, remoteConfigJson, "merge", configMergeKeys);
    } catch (e) {
      console.warn("Error loading remote config: ", e);
    }
  }

  for (const workspaceConfig of workspaceConfigs) {
    config = mergeJson(
      config,
      workspaceConfig,
      workspaceConfig.mergeBehavior,
      configMergeKeys,
    );
  }

  // Set defaults if undefined (this lets us keep config.json uncluttered for new users)
  config.contextProviders ??=
    ideType === "vscode"
      ? [...defaultContextProvidersVsCode]
      : [...defaultContextProvidersJetBrains];
  config.slashCommands ??=
    ideType === "vscode"
      ? [...defaultSlashCommandsVscode]
      : [...defaultSlashCommandsJetBrains];

  if (os.platform() === "linux" && !isSupportedLanceDbCpuTargetForLinux(ide)) {
    config.disableIndexing = true;
  }

  return { config, errors, configLoadInterrupted: false };
}

/**
 * This is Granite.Code specific - it overwrites the Continue config
 * with the combination of the Granite.Code autogenerated configuration
 * and the user's override config.json. The purpose of this is to
 * allow a Granite.Code contributor who wants to work on an upstream
 * Continue feature to switch to the upstream Continue extension.
 */
function writeContinueConfig(ideSettings: IdeSettings, ideType: IdeType) {
  const config = getBaseConfig(ideSettings, ideType);
  const parsed = path.parse(getContinueGlobalPath());
  const dir = path.join(
    parsed.dir,
    parsed.name.replace("granite-code", "continue"),
  );
  if (!fs.existsSync(dir)) fs.mkdirSync(dir);
  const p = path.join(dir, "config.json");
  fs.writeFileSync(p, JSON.stringify(config, null, 2));
}

async function serializedToIntermediateConfig(
  initial: SerializedContinueConfig,
  ide: IDE,
): Promise<Config> {
  // DEPRECATED - load custom slash commands
  const slashCommands: SlashCommand[] = [];
  for (const command of initial.slashCommands || []) {
    const newCommand = slashCommandFromDescription(command);
    if (newCommand) {
      slashCommands.push(newCommand);
    }
  }
  for (const command of initial.customCommands || []) {
    slashCommands.push(slashFromCustomCommand(command));
  }

  // DEPRECATED - load slash commands from v1 prompt files
  // NOTE: still checking the v1 default .prompts folder for slash commands
  const promptFiles = await getAllPromptFiles(
    ide,
    initial.experimental?.promptPath,
    true,
  );

  for (const file of promptFiles) {
    const slashCommand = slashCommandFromPromptFileV1(file.path, file.content);
    if (slashCommand) {
      slashCommands.push(slashCommand);
    }
  }

  const config: Config = {
    ...initial,
    slashCommands,
    contextProviders: initial.contextProviders || [],
  };

  return config;
}

function isModelDescription(
  llm: ModelDescription | CustomLLM,
): llm is ModelDescription {
  return (llm as ModelDescription).title !== undefined;
}

export function isContextProviderWithParams(
  contextProvider: CustomContextProvider | ContextProviderWithParams,
): contextProvider is ContextProviderWithParams {
  return (contextProvider as ContextProviderWithParams).name !== undefined;
}

/** Only difference between intermediate and final configs is the `models` array */
async function intermediateToFinalConfig(
  config: Config,
  ide: IDE,
  ideSettings: IdeSettings,
  ideInfo: IdeInfo,
  uniqueId: string,
  writeLog: (log: string) => Promise<void>,
  workOsAccessToken: string | undefined,
  loadPromptFiles: boolean = true,
  allowFreeTrial: boolean = true,
): Promise<{ config: ContinueConfig; errors: ConfigValidationError[] }> {
  const errors: ConfigValidationError[] = [];

  // Auto-detect models
  let models: BaseLLM[] = [];
  for (const desc of config.models) {
    if (isModelDescription(desc)) {
      const llm = await llmFromDescription(
        desc,
        ide.readFile.bind(ide),
        uniqueId,
        ideSettings,
        writeLog,
        config.completionOptions,
        config.systemMessage,
      );
      if (!llm) {
        continue;
      }

      if (llm.model === "AUTODETECT") {
        try {
          const modelNames = await llm.listModels();
          const detectedModels = await Promise.all(
            modelNames.map(async (modelName) => {
              return await llmFromDescription(
                {
                  ...desc,
                  model: modelName,
                  title: modelName,
                },
                ide.readFile.bind(ide),
                uniqueId,
                ideSettings,
                writeLog,
                copyOf(config.completionOptions),
                config.systemMessage,
              );
            }),
          );
          models.push(
            ...(detectedModels.filter(
              (x) => typeof x !== "undefined",
            ) as BaseLLM[]),
          );
        } catch (e) {
          console.warn("Error listing models: ", e);
        }
      } else {
        models.push(llm);
      }
    } else {
      const llm = new CustomLLMClass({
        ...desc,
        options: { ...desc.options, writeLog } as any,
      });
      if (llm.model === "AUTODETECT") {
        try {
          const modelNames = await llm.listModels();
          const models = modelNames.map(
            (modelName) =>
              new CustomLLMClass({
                ...desc,
                options: { ...desc.options, model: modelName, writeLog },
              }),
          );

          models.push(...models);
        } catch (e) {
          console.warn("Error listing models: ", e);
        }
      } else {
        models.push(llm);
      }
    }
  }

  // Prepare models
  for (const model of models) {
    model.requestOptions = {
      ...model.requestOptions,
      ...config.requestOptions,
    };
    model.roles = model.roles ?? ["chat", "apply", "edit", "summarize"]; // Default to chat role if not specified
  }

  if (allowFreeTrial) {
    // Obtain auth token (iff free trial being used)
    const freeTrialModels = models.filter(
      (model) => model.providerName === "free-trial",
    );
    if (freeTrialModels.length > 0) {
      const ghAuthToken = await ide.getGitHubAuthToken({});
      for (const model of freeTrialModels) {
        (model as FreeTrial).setupGhAuthToken(ghAuthToken);
      }
    }
  } else {
    // Remove free trial models
    models = models.filter((model) => model.providerName !== "free-trial");
  }

  // Tab autocomplete model
  let tabAutocompleteModels: BaseLLM[] = [];
  if (config.tabAutocompleteModel) {
    tabAutocompleteModels = (
      await Promise.all(
        (Array.isArray(config.tabAutocompleteModel)
          ? config.tabAutocompleteModel
          : [config.tabAutocompleteModel]
        ).map(async (desc) => {
          if (isModelDescription(desc)) {
            const llm = await llmFromDescription(
              desc,
              ide.readFile.bind(ide),
              uniqueId,
              ideSettings,
              writeLog,
              config.completionOptions,
              config.systemMessage,
            );

            if (llm?.providerName === "free-trial") {
              if (!allowFreeTrial) {
                // This shouldn't happen
                throw new Error("Free trial cannot be used with control plane");
              }
              const ghAuthToken = await ide.getGitHubAuthToken({});
              (llm as FreeTrial).setupGhAuthToken(ghAuthToken);
            }
            return llm;
          } else {
            return new CustomLLMClass(desc);
          }
        }),
      )
    ).filter((x) => x !== undefined) as BaseLLM[];
  }

  // These context providers are always included, regardless of what, if anything,
  // the user has configured in config.json

  const codebaseContextParams =
    (
      (config.contextProviders || [])
        .filter(isContextProviderWithParams)
        .find((cp) => cp.name === "codebase") as
        | ContextProviderWithParams
        | undefined
    )?.params || {};

  const DEFAULT_CONTEXT_PROVIDERS = [
    new FileContextProvider({}),
    // Add codebase provider if indexing is enabled
    ...(!config.disableIndexing
      ? [new CodebaseContextProvider(codebaseContextParams)]
      : []),
    // Add prompt files provider if enabled
    ...(loadPromptFiles ? [new PromptFilesContextProvider({})] : []),
  ];

  const DEFAULT_CONTEXT_PROVIDERS_TITLES = DEFAULT_CONTEXT_PROVIDERS.map(
    ({ description: { title } }) => title,
  );

  // Context providers
  const contextProviders: IContextProvider[] = DEFAULT_CONTEXT_PROVIDERS;

  for (const provider of config.contextProviders || []) {
    if (isContextProviderWithParams(provider)) {
      const cls = contextProviderClassFromName(provider.name) as any;
      if (!cls) {
        if (!DEFAULT_CONTEXT_PROVIDERS_TITLES.includes(provider.name)) {
          console.warn(`Unknown context provider ${provider.name}`);
        }

        continue;
      }
      const instance: IContextProvider = new cls(provider.params);

      // Handle continue-proxy
      if (instance.description.title === "continue-proxy") {
        (instance as ContinueProxyContextProvider).workOsAccessToken =
          workOsAccessToken;
      }

      contextProviders.push(instance);
    } else {
      contextProviders.push(new CustomContextProviderClass(provider));
    }
  }

  // Embeddings Provider
  function getEmbeddingsILLM(
    embedConfig: EmbeddingsProviderDescription | ILLM | undefined,
  ): ILLM | null {
    if (!embedConfig) {
      return null;
    }
    if ("providerName" in embedConfig) {
      return embedConfig;
    }
    const { provider, ...options } = embedConfig;
    const embeddingsProviderClass = allEmbeddingsProviders[provider];
    if (embeddingsProviderClass) {
      if (
        embeddingsProviderClass.name === "_TransformersJsEmbeddingsProvider"
      ) {
        return new embeddingsProviderClass();
      } else {
        const llmOptions: LLMOptions = {
          model: options.model ?? "UNSPECIFIED",
          ...options,
        };
        return new embeddingsProviderClass(
          llmOptions,
          (url: string | URL, init: any) =>
            fetchwithRequestOptions(url, init, {
              ...config.requestOptions,
              ...options.requestOptions,
            }),
        );
      }
    } else {
      errors.push({
        fatal: false,
        message: `Embeddings provider ${provider} not found. Using default`,
      });
    }
    return null;
  }
  const newEmbedder = getEmbeddingsILLM(config.embeddingsProvider);

  // Reranker
  function getRerankingILLM(
    rerankingConfig: ILLM | RerankerDescription | undefined,
  ): ILLM | null {
    if (!rerankingConfig) {
      return null;
    }
    if ("providerName" in rerankingConfig) {
      return rerankingConfig;
    }
    const { name, params } = config.reranker as RerankerDescription;
    const rerankerClass = AllRerankers[name];

    if (name === "llm") {
      const llm = models.find((model) => model.title === params?.modelTitle);
      if (!llm) {
        errors.push({
          fatal: false,
          message: `Unknown reranking model ${params?.modelTitle}`,
        });
        return null;
      } else {
        return new LLMReranker(llm);
      }
    } else if (rerankerClass) {
      const llmOptions: LLMOptions = {
        model: "rerank-2",
        ...params,
      };
      return new rerankerClass(llmOptions, (url: string | URL, init: any) =>
        fetchwithRequestOptions(url, init, {
          ...params?.requestOptions,
        }),
      );
    }
    return null;
  }
  const newReranker = getRerankingILLM(config.reranker);

  const continueConfig: ContinueConfig = {
    ...config,
    contextProviders,
    models,
    tools: allTools,
    modelsByRole: {
      chat: models,
      edit: models,
      apply: models,
      summarize: models,
      autocomplete: [...tabAutocompleteModels],
      embed: newEmbedder ? [newEmbedder] : [],
      rerank: newReranker ? [newReranker] : [],
    },
    selectedModelByRole: {
      chat: null, // Not implemented (uses GUI defaultModel)
      edit: null,
      apply: null,
      embed: newEmbedder ?? null,
      autocomplete: null,
      rerank: newReranker ?? null,
      summarize: null, // Not implemented
    },
  };

  // Apply MCP if specified
  const mcpManager = MCPManagerSingleton.getInstance();
  if (config.experimental?.modelContextProtocolServers) {
    const abortController = new AbortController();
    const mcpConnectionTimeout = setTimeout(
      () => abortController.abort(),
      4000,
    );

    await Promise.allSettled(
      config.experimental.modelContextProtocolServers?.map(
        async (server, index) => {
          try {
            const mcpId = index.toString();
            const mcpConnection = mcpManager.createConnection(mcpId, server);
            if (!mcpConnection) {
              return;
            }
            const mcpError = await mcpConnection.modifyConfig(
              continueConfig,
              mcpId,
              abortController.signal,
              "MCP Server",
              server.faviconUrl,
            );
            if (mcpError) {
              errors.push(mcpError);
            }
          } catch (e) {
            let errorMessage = "Failed to load MCP server";
            if (e instanceof Error) {
              if (e.name === "AbortError") {
                errorMessage += ": connection timed out";
              } else {
                errorMessage += ": " + e.message;
              }
            }
            errors.push({
              fatal: false,
              message: errorMessage,
            });
          } finally {
            clearTimeout(mcpConnectionTimeout);
          }
        },
      ) || [],
    );
  }

  // Handle experimental modelRole config values for apply and edit
  const inlineEditModel = getModelByRole(continueConfig, "inlineEdit")?.title;
  if (inlineEditModel) {
    const match = continueConfig.models.find(
      (m) => m.title === inlineEditModel,
    );
    if (match) {
      continueConfig.selectedModelByRole.edit = match;
      continueConfig.modelsByRole.edit = [match]; // The only option if inlineEdit role is set
    } else {
      errors.push({
        fatal: false,
        message: `experimental.modelRoles.inlineEdit model title ${inlineEditModel} not found in models array`,
      });
    }
  }

  const applyBlockModel = getModelByRole(
    continueConfig,
    "applyCodeBlock",
  )?.title;
  if (applyBlockModel) {
    const match = continueConfig.models.find(
      (m) => m.title === applyBlockModel,
    );
    if (match) {
      continueConfig.selectedModelByRole.apply = match;
      continueConfig.modelsByRole.apply = [match]; // The only option if applyCodeBlock role is set
    } else {
      errors.push({
        fatal: false,
        message: `experimental.modelRoles.applyCodeBlock model title ${inlineEditModel} not found in models array`,
      });
    }
  }

  // Add transformers JS to the embed models list if not already added
  if (
    ideInfo.ideType === "vscode" &&
    !continueConfig.modelsByRole.embed.find(
      (m) => m.providerName === "transformers.js",
    )
  ) {
    continueConfig.modelsByRole.embed.push(
      new TransformersJsEmbeddingsProvider(),
    );
  }

  return { config: continueConfig, errors };
}

function llmToSerializedModelDescription(llm: ILLM): ModelDescription {
  return {
    provider: llm.providerName,
    model: llm.model,
    title: llm.title ?? llm.model,
    apiKey: llm.apiKey,
    apiBase: llm.apiBase,
    contextLength: llm.contextLength,
    template: llm.template,
    completionOptions: llm.completionOptions,
    systemMessage: llm.systemMessage,
    requestOptions: llm.requestOptions,
    promptTemplates: llm.promptTemplates as any,
    capabilities: llm.capabilities,
    roles: llm.roles,
  };
}

async function finalToBrowserConfig(
  final: ContinueConfig,
  ide: IDE,
): Promise<BrowserSerializedContinueConfig> {
  return {
    allowAnonymousTelemetry: final.allowAnonymousTelemetry,
    models: final.models.map(llmToSerializedModelDescription),
    systemMessage: final.systemMessage,
    completionOptions: final.completionOptions,
    slashCommands: final.slashCommands?.map((s) => ({
      name: s.name,
      description: s.description,
      params: s.params, // TODO: is this why params aren't referenced properly by slash commands?
    })),
    contextProviders: final.contextProviders?.map((c) => c.description),
    disableIndexing: final.disableIndexing,
    disableSessionTitles: final.disableSessionTitles,
    userToken: final.userToken,
    ui: final.ui,
    experimental: final.experimental,
    docs: final.docs,
    tools: final.tools,
    tabAutocompleteOptions: final.tabAutocompleteOptions,
    usePlatform: await useHub(ide.getIdeSettings()),
    modelsByRole: Object.fromEntries(
      Object.entries(final.modelsByRole).map(([k, v]) => [
        k,
        v.map(llmToSerializedModelDescription),
      ]),
    ) as Record<ModelRole, ModelDescription[]>, // TODO better types here
    selectedModelByRole: Object.fromEntries(
      Object.entries(final.selectedModelByRole).map(([k, v]) => [
        k,
        v ? llmToSerializedModelDescription(v) : null,
      ]),
    ) as Record<ModelRole, ModelDescription | null>, // TODO better types here
    // data not included here because client doesn't need
  };
}

function escapeSpacesInPath(p: string): string {
  return p.replace(/ /g, "\\ ");
}

async function handleEsbuildInstallation(ide: IDE, ideType: IdeType) {
  // JetBrains is currently the only IDE that we've reached the plugin size limit and
  // therefore need to install esbuild manually to reduce the size
  if (ideType !== "jetbrains") {
    return;
  }

  const globalContext = new GlobalContext();
  if (globalContext.get("hasDismissedConfigTsNoticeJetBrains")) {
    return;
  }

  const esbuildPath = getEsbuildBinaryPath();

  if (fs.existsSync(esbuildPath)) {
    return;
  }

  console.debug("No esbuild binary detected");

  const shouldInstall = await promptEsbuildInstallation(ide);

  if (shouldInstall) {
    await downloadAndInstallEsbuild(ide);
  }
}

async function promptEsbuildInstallation(ide: IDE): Promise<boolean> {
  const installMsg = "Install esbuild";
  const dismissMsg = "Dismiss";

  const res = await ide.showToast(
    "warning",
    "You're using a custom 'config.ts' file, which requires 'esbuild' to be installed. Would you like to install it now?",
    dismissMsg,
    installMsg,
  );

  if (res === dismissMsg) {
    const globalContext = new GlobalContext();
    globalContext.update("hasDismissedConfigTsNoticeJetBrains", true);
    return false;
  }

  return res === installMsg;
}

/**
 * The download logic is adapted from here: https://esbuild.github.io/getting-started/#download-a-build
 */
async function downloadAndInstallEsbuild(ide: IDE) {
  const esbuildPath = getEsbuildBinaryPath();
  const tempDir = fs.mkdtempSync(path.join(os.tmpdir(), "esbuild-"));

  try {
    const target = `${os.platform()}-${os.arch()}`;
    const version = "0.19.11";
    const url = `https://registry.npmjs.org/@esbuild/${target}/-/${target}-${version}.tgz`;
    const tgzPath = path.join(tempDir, `esbuild-${version}.tgz`);

    console.debug(`Downloading esbuild from: ${url}`);
    execSync(`curl -fo "${tgzPath}" "${url}"`);

    console.debug(`Extracting tgz file to: ${tempDir}`);
    await tar.x({
      file: tgzPath,
      cwd: tempDir,
      strip: 2, // Remove the top two levels of directories
    });

    // Ensure the destination directory exists
    const destDir = path.dirname(esbuildPath);
    if (!fs.existsSync(destDir)) {
      fs.mkdirSync(destDir, { recursive: true });
    }

    // Move the file
    const extractedBinaryPath = path.join(tempDir, "esbuild");
    fs.renameSync(extractedBinaryPath, esbuildPath);

    // Ensure the binary is executable (not needed on Windows)
    if (os.platform() !== "win32") {
      fs.chmodSync(esbuildPath, 0o755);
    }

    // Clean up
    fs.unlinkSync(tgzPath);
    fs.rmSync(tempDir, { recursive: true });

    await ide.showToast(
      "info",
      `'esbuild' successfully installed to ${esbuildPath}`,
    );
  } catch (error) {
    console.error("Error downloading or saving esbuild binary:", error);
    throw error;
  }
}

async function tryBuildConfigTs() {
  try {
    if (process.env.IS_BINARY === "true") {
      await buildConfigTsWithBinary();
    } else {
      await buildConfigTsWithNodeModule();
    }
  } catch (e) {
    console.log(
      `Build error. Please check your ~/.continue/config.ts file: ${e}`,
    );
  }
}

async function buildConfigTsWithBinary() {
  const cmd = [
    escapeSpacesInPath(getEsbuildBinaryPath()),
    escapeSpacesInPath(getConfigTsPath()),
    "--bundle",
    `--outfile=${escapeSpacesInPath(getConfigJsPath())}`,
    "--platform=node",
    "--format=cjs",
    "--sourcemap",
    "--external:fetch",
    "--external:fs",
    "--external:path",
    "--external:os",
    "--external:child_process",
  ].join(" ");

  execSync(cmd);
}

async function buildConfigTsWithNodeModule() {
  const { build } = await import("esbuild");

  await build({
    entryPoints: [getConfigTsPath()],
    bundle: true,
    platform: "node",
    format: "cjs",
    outfile: getConfigJsPath(),
    external: ["fetch", "fs", "path", "os", "child_process"],
    sourcemap: true,
  });
}

function readConfigJs(): string | undefined {
  const configJsPath = getConfigJsPath();

  if (!fs.existsSync(configJsPath)) {
    return undefined;
  }

  return fs.readFileSync(configJsPath, "utf8");
}

async function buildConfigTsandReadConfigJs(ide: IDE, ideType: IdeType) {
  const configTsPath = getConfigTsPath();

  if (!fs.existsSync(configTsPath)) {
    return;
  }

  const currentContent = fs.readFileSync(configTsPath, "utf8");

  // If the user hasn't modified the default config.ts, don't bother building
  if (currentContent.trim() === DEFAULT_CONFIG_TS_CONTENTS.trim()) {
    return;
  }

  await handleEsbuildInstallation(ide, ideType);
  await tryBuildConfigTs();

  return readConfigJs();
}

async function loadContinueConfigFromJson(
  ide: IDE,
  workspaceConfigs: ContinueRcJson[],
  ideSettings: IdeSettings,
  ideInfo: IdeInfo,
  uniqueId: string,
  writeLog: (log: string) => Promise<void>,
  workOsAccessToken: string | undefined,
  overrideConfigJson: SerializedContinueConfig | undefined,
): Promise<ConfigResult<ContinueConfig>> {
  // Serialized config
  let {
    config: serialized,
    errors,
    configLoadInterrupted,
  } = loadSerializedConfig(
    workspaceConfigs,
    ideSettings,
    ideInfo.ideType,
    overrideConfigJson,
    ide,
  );

  if (!serialized || configLoadInterrupted) {
    return { errors, config: undefined, configLoadInterrupted: true };
  }

  const systemPromptDotFile = await getSystemPromptDotFile(ide);
  if (systemPromptDotFile) {
    serialized.systemMessage = systemPromptDotFile;
  }

  // Apply shared config
  // TODO: override several of these values with user/org shared config
  const sharedConfig = new GlobalContext().getSharedConfig();
  const withShared = modifyAnyConfigWithSharedConfig(serialized, sharedConfig);

  // Convert serialized to intermediate config
  let intermediate = await serializedToIntermediateConfig(withShared, ide);

  // Apply config.ts to modify intermediate config
  const configJsContents = await buildConfigTsandReadConfigJs(
    ide,
    ideInfo.ideType,
  );
  if (configJsContents) {
    try {
      // Try config.ts first
      const configJsPath = getConfigJsPath();
      let module: any;

      try {
        module = await import(configJsPath);
      } catch (e) {
        console.log(e);
        console.log(
          "Could not load config.ts as absolute path, retrying as file url ...",
        );
        try {
          module = await import(localPathToUri(configJsPath));
        } catch (e) {
          throw new Error("Could not load config.ts as file url either", {
            cause: e,
          });
        }
      }

      if (typeof require !== "undefined") {
        delete require.cache[require.resolve(configJsPath)];
      }
      if (!module.modifyConfig) {
        throw new Error("config.ts does not export a modifyConfig function.");
      }
      intermediate = module.modifyConfig(intermediate);
    } catch (e) {
      console.log("Error loading config.ts: ", e);
    }
  }

  // Apply remote config.js to modify intermediate config
  if (ideSettings.remoteConfigServerUrl) {
    try {
      const configJsPathForRemote = getConfigJsPathForRemote(
        ideSettings.remoteConfigServerUrl,
      );
      const module = await import(configJsPathForRemote);
      if (typeof require !== "undefined") {
        delete require.cache[require.resolve(configJsPathForRemote)];
      }
      if (!module.modifyConfig) {
        throw new Error("config.ts does not export a modifyConfig function.");
      }
      intermediate = module.modifyConfig(intermediate);
    } catch (e) {
      console.log("Error loading remotely set config.js: ", e);
    }
  }

  // Convert to final config format
  const { config: finalConfig, errors: finalErrors } =
    await intermediateToFinalConfig(
      intermediate,
      ide,
      ideSettings,
      ideInfo,
      uniqueId,
      writeLog,
      workOsAccessToken,
    );
  return {
    config: finalConfig,
    errors: [...(errors ?? []), ...finalErrors],
    configLoadInterrupted: false,
  };
}

export {
  finalToBrowserConfig,
  intermediateToFinalConfig,
  loadContinueConfigFromJson,
<<<<<<< HEAD
  writeContinueConfig,
  type BrowserSerializedContinueConfig,
};
=======
  type BrowserSerializedContinueConfig
};
>>>>>>> 8a688cd8
<|MERGE_RESOLUTION|>--- conflicted
+++ resolved
@@ -1049,11 +1049,6 @@
   finalToBrowserConfig,
   intermediateToFinalConfig,
   loadContinueConfigFromJson,
-<<<<<<< HEAD
   writeContinueConfig,
   type BrowserSerializedContinueConfig,
-};
-=======
-  type BrowserSerializedContinueConfig
-};
->>>>>>> 8a688cd8
+};