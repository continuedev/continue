import * as fs from "fs";
import path from "path";
import {
  slashCommandFromDescription,
  slashFromCustomCommand,
} from "../commands/index.js";
import CustomContextProviderClass from "../context/providers/CustomContextProvider.js";
import FileContextProvider from "../context/providers/FileContextProvider.js";
import { contextProviderClassFromName } from "../context/providers/index.js";
import { AllRerankers } from "../context/rerankers/index.js";
import { LLMReranker } from "../context/rerankers/llm.js";
import {
  BrowserSerializedContinueConfig,
  Config,
  ContextProviderWithParams,
  ContinueConfig,
  ContinueRcJson,
  CustomContextProvider,
  CustomLLM,
  EmbeddingsProviderDescription,
  IContextProvider,
  IDE,
  IdeType,
  ModelDescription,
  Reranker,
  RerankerDescription,
  SerializedContinueConfig,
  SlashCommand,
} from "../index.js";
import TransformersJsEmbeddingsProvider from "../indexing/embeddings/TransformersJsEmbeddingsProvider.js";
import { AllEmbeddingsProviders } from "../indexing/embeddings/index.js";
import { BaseLLM } from "../llm/index.js";
import CustomLLMClass from "../llm/llms/CustomLLM.js";
import FreeTrial from "../llm/llms/FreeTrial.js";
import { llmFromDescription } from "../llm/llms/index.js";
import { IdeSettings } from "../protocol/ideWebview.js";
import { fetchwithRequestOptions } from "../util/fetchWithOptions.js";
import { copyOf } from "../util/index.js";
import mergeJson from "../util/merge.js";
import {
  getConfigJsPath,
  getConfigJsPathForRemote,
  getConfigJsonPath,
  getConfigJsonPathForRemote,
  getConfigTsPath,
  getContinueDotEnv,
  readAllGlobalPromptFiles,
} from "../util/paths.js";
import {
  defaultContextProvidersJetBrains,
  defaultContextProvidersVsCode,
  defaultSlashCommandsJetBrains,
  defaultSlashCommandsVscode,
} from "./default.js";
import { getPromptFiles, slashCommandFromPromptFile } from "./promptFile.js";
const { execSync } = require("child_process");

function resolveSerializedConfig(filepath: string): SerializedContinueConfig {
  let content = fs.readFileSync(filepath, "utf8");
  const config = JSON.parse(content) as SerializedContinueConfig;
  if (config.env && Array.isArray(config.env)) {
    const env = {
      ...process.env,
      ...getContinueDotEnv(),
    };

    config.env.forEach((envVar) => {
      if (envVar in env) {
        content = (content as any).replaceAll(
          new RegExp(`"${envVar}"`, "g"),
          `"${env[envVar]}"`,
        );
      }
    });
  }

  return JSON.parse(content);
}

const configMergeKeys = {
  models: (a: any, b: any) => a.title === b.title,
  contextProviders: (a: any, b: any) => a.name === b.name,
  slashCommands: (a: any, b: any) => a.name === b.name,
  customCommands: (a: any, b: any) => a.name === b.name,
};

function loadSerializedConfig(
  workspaceConfigs: ContinueRcJson[],
  ideSettings: IdeSettings,
  ideType: IdeType,
): SerializedContinueConfig {
  const configPath = getConfigJsonPath(ideType);
  let config: SerializedContinueConfig;
  try {
    config = resolveSerializedConfig(configPath);
  } catch (e) {
    throw new Error(`Failed to parse config.json: ${e}`);
  }

  if (config.allowAnonymousTelemetry === undefined) {
    config.allowAnonymousTelemetry = true;
  }

  if (ideSettings.remoteConfigServerUrl) {
    try {
      const remoteConfigJson = resolveSerializedConfig(
        getConfigJsonPathForRemote(ideSettings.remoteConfigServerUrl),
      );
      config = mergeJson(config, remoteConfigJson, "merge", configMergeKeys);
    } catch (e) {
      console.warn("Error loading remote config: ", e);
    }
  }

  for (const workspaceConfig of workspaceConfigs) {
    config = mergeJson(
      config,
      workspaceConfig,
      workspaceConfig.mergeBehavior,
      configMergeKeys,
    );
  }

  // Set defaults if undefined (this lets us keep config.json uncluttered for new users)
  config.contextProviders ??=
    ideType === "vscode"
      ? defaultContextProvidersVsCode
      : defaultContextProvidersJetBrains;
  config.slashCommands ??=
    ideType === "vscode"
      ? defaultSlashCommandsVscode
      : defaultSlashCommandsJetBrains;

  return config;
}

async function serializedToIntermediateConfig(
  initial: SerializedContinueConfig,
  ide: IDE,
): Promise<Config> {
  const slashCommands: SlashCommand[] = [];
  for (const command of initial.slashCommands || []) {
    const newCommand = slashCommandFromDescription(command);
    if (newCommand) {
      slashCommands.push(newCommand);
    }
  }
  for (const command of initial.customCommands || []) {
    slashCommands.push(slashFromCustomCommand(command));
  }

  const workspaceDirs = await ide.getWorkspaceDirs();
  const promptFolder = initial.experimental?.promptPath;

  if (promptFolder) {
    const promptFiles = (
      await Promise.all(
        workspaceDirs.map((dir) => getPromptFiles(ide, promptFolder)),
      )
    )
<<<<<<< HEAD
  )
    .flat()
    .filter(({ path }) => path.endsWith(".prompt"));

  // Also read from ~/.continue/.prompts
  promptFiles.push(...readAllGlobalPromptFiles());

  for (const file of promptFiles) {
    slashCommands.push(slashCommandFromPromptFile(file.path, file.content));
=======
      .flat()
      .filter(({ path }) => path.endsWith(".prompt"));
    for (const file of promptFiles) {
      slashCommands.push(slashCommandFromPromptFile(file.path, file.content));
    }
>>>>>>> 99126d8d
  }

  const config: Config = {
    ...initial,
    slashCommands,
    contextProviders: initial.contextProviders || [],
  };

  return config;
}

function isModelDescription(
  llm: ModelDescription | CustomLLM,
): llm is ModelDescription {
  return (llm as ModelDescription).title !== undefined;
}

function isContextProviderWithParams(
  contextProvider: CustomContextProvider | ContextProviderWithParams,
): contextProvider is ContextProviderWithParams {
  return (contextProvider as ContextProviderWithParams).name !== undefined;
}

/** Only difference between intermediate and final configs is the `models` array */
async function intermediateToFinalConfig(
  config: Config,
  ide: IDE,
  ideSettings: IdeSettings,
  uniqueId: string,
  writeLog: (log: string) => Promise<void>,
): Promise<ContinueConfig> {
  // Auto-detect models
  const models: BaseLLM[] = [];
  for (const desc of config.models) {
    if (isModelDescription(desc)) {
      const llm = await llmFromDescription(
        desc,
        ide.readFile.bind(ide),
        uniqueId,
        ideSettings,
        writeLog,
        config.completionOptions,
        config.systemMessage,
      );
      if (!llm) {
        continue;
      }

      if (llm.model === "AUTODETECT") {
        try {
          const modelNames = await llm.listModels();
          const detectedModels = await Promise.all(
            modelNames.map(async (modelName) => {
              return await llmFromDescription(
                {
                  ...desc,
                  model: modelName,
                  title: `${llm.title} - ${modelName}`,
                },
                ide.readFile.bind(ide),
                uniqueId,
                ideSettings,
                writeLog,
                copyOf(config.completionOptions),
                config.systemMessage,
              );
            }),
          );
          models.push(
            ...(detectedModels.filter(
              (x) => typeof x !== "undefined",
            ) as BaseLLM[]),
          );
        } catch (e) {
          console.warn("Error listing models: ", e);
        }
      } else {
        models.push(llm);
      }
    } else {
      const llm = new CustomLLMClass({
        ...desc,
        options: { ...desc.options, writeLog } as any,
      });
      if (llm.model === "AUTODETECT") {
        try {
          const modelNames = await llm.listModels();
          const models = modelNames.map(
            (modelName) =>
              new CustomLLMClass({
                ...desc,
                options: { ...desc.options, model: modelName, writeLog },
              }),
          );

          models.push(...models);
        } catch (e) {
          console.warn("Error listing models: ", e);
        }
      } else {
        models.push(llm);
      }
    }
  }

  // Prepare models
  for (const model of models) {
    model.requestOptions = {
      ...model.requestOptions,
      ...config.requestOptions,
    };
  }

  // Obtain auth token (only if free trial being used)
  const freeTrialModels = models.filter(
    (model) => model.providerName === "free-trial",
  );
  if (freeTrialModels.length > 0) {
    const ghAuthToken = await ide.getGitHubAuthToken();
    for (const model of freeTrialModels) {
      (model as FreeTrial).setupGhAuthToken(ghAuthToken);
    }
  }

  // Tab autocomplete model
  let autocompleteLlm: BaseLLM | undefined = undefined;
  if (config.tabAutocompleteModel) {
    if (isModelDescription(config.tabAutocompleteModel)) {
      autocompleteLlm = await llmFromDescription(
        config.tabAutocompleteModel,
        ide.readFile.bind(ide),
        uniqueId,
        ideSettings,
        writeLog,
        config.completionOptions,
        config.systemMessage,
      );

      if (autocompleteLlm?.providerName === "free-trial") {
        const ghAuthToken = await ide.getGitHubAuthToken();
        (autocompleteLlm as FreeTrial).setupGhAuthToken(ghAuthToken);
      }
    } else {
      autocompleteLlm = new CustomLLMClass(config.tabAutocompleteModel);
    }
  }

  // Context providers
  const contextProviders: IContextProvider[] = [new FileContextProvider({})];
  for (const provider of config.contextProviders || []) {
    if (isContextProviderWithParams(provider)) {
      const cls = contextProviderClassFromName(provider.name) as any;
      if (!cls) {
        console.warn(`Unknown context provider ${provider.name}`);
        continue;
      }
      contextProviders.push(new cls(provider.params));
    } else {
      contextProviders.push(new CustomContextProviderClass(provider));
    }
  }

  // Embeddings Provider
  const embeddingsProviderDescription = config.embeddingsProvider as
    | EmbeddingsProviderDescription
    | undefined;
  if (embeddingsProviderDescription?.provider) {
    const { provider, ...options } = embeddingsProviderDescription;
    const embeddingsProviderClass = AllEmbeddingsProviders[provider];
    if (embeddingsProviderClass) {
      if (
        embeddingsProviderClass.name === "_TransformersJsEmbeddingsProvider"
      ) {
        config.embeddingsProvider = new embeddingsProviderClass();
      } else {
        config.embeddingsProvider = new embeddingsProviderClass(
          options,
          (url: string | URL, init: any) =>
            fetchwithRequestOptions(url, init, {
              ...config.requestOptions,
              ...options.requestOptions,
            }),
        );
      }
    }
  }

  if (!config.embeddingsProvider) {
    config.embeddingsProvider = new TransformersJsEmbeddingsProvider();
  }

  // Reranker
  if (config.reranker && !(config.reranker as Reranker | undefined)?.rerank) {
    const { name, params } = config.reranker as RerankerDescription;
    const rerankerClass = AllRerankers[name];

    if (name === "llm") {
      const llm = models.find((model) => model.title === params?.modelTitle);
      if (!llm) {
        console.warn(`Unknown model ${params?.modelTitle}`);
      } else {
        config.reranker = new LLMReranker(llm);
      }
    } else if (rerankerClass) {
      config.reranker = new rerankerClass(params);
    }
  }

  return {
    ...config,
    contextProviders,
    models,
    embeddingsProvider: config.embeddingsProvider as any,
    tabAutocompleteModel: autocompleteLlm,
    reranker: config.reranker as any,
  };
}

function finalToBrowserConfig(
  final: ContinueConfig,
): BrowserSerializedContinueConfig {
  return {
    allowAnonymousTelemetry: final.allowAnonymousTelemetry,
    models: final.models.map((m) => ({
      provider: m.providerName,
      model: m.model,
      title: m.title ?? m.model,
      apiKey: m.apiKey,
      apiBase: m.apiBase,
      contextLength: m.contextLength,
      template: m.template,
      completionOptions: m.completionOptions,
      systemMessage: m.systemMessage,
      requestOptions: m.requestOptions,
      promptTemplates: m.promptTemplates,
    })),
    systemMessage: final.systemMessage,
    completionOptions: final.completionOptions,
    slashCommands: final.slashCommands?.map((s) => ({
      name: s.name,
      description: s.description,
      params: s.params, //PZTODO: is this why params aren't referenced properly by slash commands?
    })),
    contextProviders: final.contextProviders?.map((c) => c.description),
    disableIndexing: final.disableIndexing,
    disableSessionTitles: final.disableSessionTitles,
    userToken: final.userToken,
    embeddingsProvider: final.embeddingsProvider?.id,
    ui: final.ui,
    experimental: final.experimental,
  };
}

function getTarget() {
  const os =
    {
      aix: "linux",
      darwin: "darwin",
      freebsd: "linux",
      linux: "linux",
      openbsd: "linux",
      sunos: "linux",
      win32: "win32",
    }[process.platform as string] ?? "linux";
  const arch = {
    arm: "arm64",
    arm64: "arm64",
    ia32: "x64",
    loong64: "arm64",
    mips: "arm64",
    mipsel: "arm64",
    ppc: "x64",
    ppc64: "x64",
    riscv64: "arm64",
    s390: "x64",
    s390x: "x64",
    x64: "x64",
  }[process.arch];

  return `${os}-${arch}`;
}

function escapeSpacesInPath(p: string): string {
  return p.replace(/ /g, "\\ ");
}

async function buildConfigTs() {
  if (!fs.existsSync(getConfigTsPath())) {
    return undefined;
  }

  try {
    if (process.env.IS_BINARY === "true") {
      execSync(
        `${escapeSpacesInPath(path.dirname(process.execPath))}/esbuild${
          getTarget().startsWith("win32") ? ".exe" : ""
        } ${escapeSpacesInPath(
          getConfigTsPath(),
        )} --bundle --outfile=${escapeSpacesInPath(
          getConfigJsPath(),
        )} --platform=node --format=cjs --sourcemap --external:fetch --external:fs --external:path --external:os --external:child_process`,
      );
    } else {
      // Dynamic import esbuild so potentially disastrous errors can be caught
      const esbuild = require("esbuild");

      await esbuild.build({
        entryPoints: [getConfigTsPath()],
        bundle: true,
        platform: "node",
        format: "cjs",
        outfile: getConfigJsPath(),
        external: ["fetch", "fs", "path", "os", "child_process"],
        sourcemap: true,
      });
    }
  } catch (e) {
    console.log(
      `Build error. Please check your ~/.continue/config.ts file: ${e}`,
    );
    return undefined;
  }

  if (!fs.existsSync(getConfigJsPath())) {
    return undefined;
  }
  return fs.readFileSync(getConfigJsPath(), "utf8");
}

async function loadFullConfigNode(
  ide: IDE,
  workspaceConfigs: ContinueRcJson[],
  ideSettings: IdeSettings,
  ideType: IdeType,
  uniqueId: string,
  writeLog: (log: string) => Promise<void>,
): Promise<ContinueConfig> {
  let serialized = loadSerializedConfig(workspaceConfigs, ideSettings, ideType);
  let intermediate = await serializedToIntermediateConfig(serialized, ide);

  const configJsContents = await buildConfigTs();
  if (configJsContents) {
    try {
      // Try config.ts first
      const configJsPath = getConfigJsPath();
      const module = await require(configJsPath);
      delete require.cache[require.resolve(configJsPath)];
      if (!module.modifyConfig) {
        throw new Error("config.ts does not export a modifyConfig function.");
      }
      intermediate = module.modifyConfig(intermediate);
    } catch (e) {
      console.log("Error loading config.ts: ", e);
    }
  }

  // Remote config.js
  if (ideSettings.remoteConfigServerUrl) {
    try {
      const configJsPathForRemote = getConfigJsPathForRemote(
        ideSettings.remoteConfigServerUrl,
      );
      const module = await require(configJsPathForRemote);
      delete require.cache[require.resolve(configJsPathForRemote)];
      if (!module.modifyConfig) {
        throw new Error("config.ts does not export a modifyConfig function.");
      }
      intermediate = module.modifyConfig(intermediate);
    } catch (e) {
      console.log("Error loading remotely set config.js: ", e);
    }
  }

  const finalConfig = await intermediateToFinalConfig(
    intermediate,
    ide,
    ideSettings,
    uniqueId,
    writeLog,
  );
  return finalConfig;
}

export {
  finalToBrowserConfig,
  intermediateToFinalConfig,
  loadFullConfigNode,
  serializedToIntermediateConfig,
  type BrowserSerializedContinueConfig,
};<|MERGE_RESOLUTION|>--- conflicted
+++ resolved
@@ -152,29 +152,22 @@
   const workspaceDirs = await ide.getWorkspaceDirs();
   const promptFolder = initial.experimental?.promptPath;
 
+  let promptFiles: { path: string; content: string }[] = [];
   if (promptFolder) {
-    const promptFiles = (
+    promptFiles = (
       await Promise.all(
         workspaceDirs.map((dir) => getPromptFiles(ide, promptFolder)),
       )
     )
-<<<<<<< HEAD
-  )
-    .flat()
-    .filter(({ path }) => path.endsWith(".prompt"));
+      .flat()
+      .filter(({ path }) => path.endsWith(".prompt"));
+  }
 
   // Also read from ~/.continue/.prompts
   promptFiles.push(...readAllGlobalPromptFiles());
 
   for (const file of promptFiles) {
     slashCommands.push(slashCommandFromPromptFile(file.path, file.content));
-=======
-      .flat()
-      .filter(({ path }) => path.endsWith(".prompt"));
-    for (const file of promptFiles) {
-      slashCommands.push(slashCommandFromPromptFile(file.path, file.content));
-    }
->>>>>>> 99126d8d
   }
 
   const config: Config = {
