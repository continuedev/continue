import { execSync } from "child_process";
import * as fs from "fs";
import os from "os";
import path from "path";

import {
  ConfigResult,
  ConfigValidationError,
  ModelRole,
} from "@continuedev/config-yaml";
import { fetchwithRequestOptions } from "@continuedev/fetch";
import * as JSONC from "comment-json";
import * as tar from "tar";

import {
  BrowserSerializedContinueConfig,
  Config,
  ContextProviderWithParams,
  ContinueConfig,
  ContinueRcJson,
  CustomContextProvider,
  CustomLLM,
  EmbeddingsProviderDescription,
  IContextProvider,
  IDE,
  IdeInfo,
  IdeSettings,
  IdeType,
  ILLM,
  LLMOptions,
  ModelDescription,
  RerankerDescription,
  SerializedContinueConfig,
  SlashCommand,
} from "..";
import {
  slashCommandFromDescription,
  slashFromCustomCommand,
} from "../commands/index";
import { AllRerankers } from "../context/allRerankers";
import { MCPManagerSingleton } from "../context/mcp";
import CodebaseContextProvider from "../context/providers/CodebaseContextProvider";
import ContinueProxyContextProvider from "../context/providers/ContinueProxyContextProvider";
import CustomContextProviderClass from "../context/providers/CustomContextProvider";
import FileContextProvider from "../context/providers/FileContextProvider";
import { contextProviderClassFromName } from "../context/providers/index";
import { useHub } from "../control-plane/env";
import { allEmbeddingsProviders } from "../indexing/allEmbeddingsProviders";
import { BaseLLM } from "../llm";
import { llmFromDescription } from "../llm/llms";
import CustomLLMClass from "../llm/llms/CustomLLM";
import FreeTrial from "../llm/llms/FreeTrial";
import { LLMReranker } from "../llm/llms/llm";
import TransformersJsEmbeddingsProvider from "../llm/llms/TransformersJsEmbeddingsProvider";
import { slashCommandFromPromptFileV1 } from "../promptFiles/v1/slashCommandFromPromptFile";
import { getAllPromptFiles } from "../promptFiles/v2/getPromptFiles";
import { allTools } from "../tools";
import { copyOf } from "../util";
import { GlobalContext } from "../util/GlobalContext";
import mergeJson from "../util/merge";
import {
  DEFAULT_CONFIG_TS_CONTENTS,
  getConfigJsonPath,
  getConfigJsonPathForRemote,
  getConfigJsPath,
  getConfigJsPathForRemote,
  getConfigTsPath,
  getContinueDotEnv,
  getContinueGlobalPath,
  getEsbuildBinaryPath,
} from "../util/paths";
import { localPathToUri } from "../util/pathToUri";

<<<<<<< HEAD
import {
  defaultConfigGraniteLarge,
  defaultConfigGraniteSmall,
  defaultContextProvidersJetBrains,
  defaultContextProvidersVsCode,
  defaultSlashCommandsJetBrains,
  defaultSlashCommandsVscode,
} from "./default";
=======
>>>>>>> c887e6bd
import { getSystemPromptDotFile } from "./getSystemPromptDotFile";
import { modifyAnyConfigWithSharedConfig } from "./sharedConfig";
import { getModelByRole, isSupportedLanceDbCpuTargetForLinux } from "./util";
import { validateConfig } from "./validation.js";

export function resolveSerializedConfig(
  filepath: string,
): Partial<SerializedContinueConfig> {
  let content = fs.readFileSync(filepath, "utf8");
  const config = JSONC.parse(
    content,
  ) as unknown as Partial<SerializedContinueConfig>;
  if (config.env && Array.isArray(config.env)) {
    const env = {
      ...process.env,
      ...getContinueDotEnv(),
    };

    config.env.forEach((envVar) => {
      if (envVar in env) {
        content = (content as any).replaceAll(
          new RegExp(`"${envVar}"`, "g"),
          `"${env[envVar]}"`,
        );
      }
    });
  }

  return JSONC.parse(content) as unknown as Partial<SerializedContinueConfig>;
}

const configMergeKeys = {
  models: (a: any, b: any) => a.title === b.title,
  contextProviders: (a: any, b: any) => a.name === b.name,
  slashCommands: (a: any, b: any) => a.name === b.name,
  customCommands: (a: any, b: any) => a.name === b.name,
};

function getBaseConfig(
  ideSettings: IdeSettings,
  ideType: IdeType,
): SerializedContinueConfig {
  let config;

  if (ideSettings.localModelSize == "small") config = defaultConfigGraniteSmall;
  else config = defaultConfigGraniteLarge;

  try {
    const configJson = resolveSerializedConfig(getConfigJsonPath(ideType));
    config = mergeJson(config, configJson, "merge", configMergeKeys);

    // Granite.Code: for the e2e tests for the vscode extension, we need to have
    // the test LLM first so it is selected instead of the Granite models that
    // naturally end up first in the array after the merge.
    const test_model = config.models.find(
      (m: ModelDescription) => m.title == "TEST LLM",
    );
    if (test_model)
      config.models = [
        test_model,
        ...config.models.filter((m: ModelDescription) => m.title != "TEST LLM"),
      ];
  } catch (e) {
    throw new Error(`Failed to parse config.json: ${e}`);
  }

  return config;
}

function loadSerializedConfig(
  workspaceConfigs: ContinueRcJson[],
  ideSettings: IdeSettings,
  ideType: IdeType,
  overrideConfigJson: SerializedContinueConfig | undefined,
  ide: IDE,
): ConfigResult<SerializedContinueConfig> {
  let config: SerializedContinueConfig = overrideConfigJson!;
  if (!config) {
<<<<<<< HEAD
    config = getBaseConfig(ideSettings, ideType);
=======
    try {
      config = resolveSerializedConfig(getConfigJsonPath());
    } catch (e) {
      throw new Error(`Failed to parse config.json: ${e}`);
    }
>>>>>>> c887e6bd
  }

  const errors = validateConfig(config);

  if (errors?.some((error) => error.fatal)) {
    return {
      errors,
      config: undefined,
      configLoadInterrupted: true,
    };
  }

  if (config.allowAnonymousTelemetry === undefined) {
    config.allowAnonymousTelemetry = true;
  }

  if (ideSettings.remoteConfigServerUrl) {
    try {
      const remoteConfigJson = resolveSerializedConfig(
        getConfigJsonPathForRemote(ideSettings.remoteConfigServerUrl),
      );
      config = mergeJson(config, remoteConfigJson, "merge", configMergeKeys);
    } catch (e) {
      console.warn("Error loading remote config: ", e);
    }
  }

  for (const workspaceConfig of workspaceConfigs) {
    config = mergeJson(
      config,
      workspaceConfig,
      workspaceConfig.mergeBehavior,
      configMergeKeys,
    );
  }

  if (os.platform() === "linux" && !isSupportedLanceDbCpuTargetForLinux(ide)) {
    config.disableIndexing = true;
  }

  return { config, errors, configLoadInterrupted: false };
}

/**
 * This is Granite.Code specific - it overwrites the Continue config
 * with the combination of the Granite.Code autogenerated configuration
 * and the user's override config.json. The purpose of this is to
 * allow a Granite.Code contributor who wants to work on an upstream
 * Continue feature to switch to the upstream Continue extension.
 */
function writeContinueConfig(ideSettings: IdeSettings, ideType: IdeType) {
  const config = getBaseConfig(ideSettings, ideType);
  const parsed = path.parse(getContinueGlobalPath());
  const dir = path.join(
    parsed.dir,
    parsed.name.replace("granite-code", "continue"),
  );
  if (!fs.existsSync(dir)) fs.mkdirSync(dir);
  const p = path.join(dir, "config.json");
  fs.writeFileSync(p, JSON.stringify(config, null, 2));
}

async function serializedToIntermediateConfig(
  initial: SerializedContinueConfig,
  ide: IDE,
): Promise<Config> {
  // DEPRECATED - load custom slash commands
  const slashCommands: SlashCommand[] = [];
  for (const command of initial.slashCommands || []) {
    const newCommand = slashCommandFromDescription(command);
    if (newCommand) {
      slashCommands.push(newCommand);
    }
  }
  for (const command of initial.customCommands || []) {
    slashCommands.push(slashFromCustomCommand(command));
  }

  // DEPRECATED - load slash commands from v1 prompt files
  // NOTE: still checking the v1 default .prompts folder for slash commands
  const promptFiles = await getAllPromptFiles(
    ide,
    initial.experimental?.promptPath,
    true,
  );

  for (const file of promptFiles) {
    const slashCommand = slashCommandFromPromptFileV1(file.path, file.content);
    if (slashCommand) {
      slashCommands.push(slashCommand);
    }
  }

  const config: Config = {
    ...initial,
    slashCommands,
    contextProviders: initial.contextProviders || [],
  };

  return config;
}

function isModelDescription(
  llm: ModelDescription | CustomLLM,
): llm is ModelDescription {
  return (llm as ModelDescription).title !== undefined;
}

export function isContextProviderWithParams(
  contextProvider: CustomContextProvider | ContextProviderWithParams,
): contextProvider is ContextProviderWithParams {
  return (contextProvider as ContextProviderWithParams).name !== undefined;
}

/** Only difference between intermediate and final configs is the `models` array */
async function intermediateToFinalConfig(
  config: Config,
  ide: IDE,
  ideSettings: IdeSettings,
  ideInfo: IdeInfo,
  uniqueId: string,
  writeLog: (log: string) => Promise<void>,
  workOsAccessToken: string | undefined,
  loadPromptFiles: boolean = true,
  allowFreeTrial: boolean = true,
): Promise<{ config: ContinueConfig; errors: ConfigValidationError[] }> {
  const errors: ConfigValidationError[] = [];

  // Auto-detect models
  let models: BaseLLM[] = [];
  for (const desc of config.models) {
    if (isModelDescription(desc)) {
      const llm = await llmFromDescription(
        desc,
        ide.readFile.bind(ide),
        uniqueId,
        ideSettings,
        writeLog,
        config.completionOptions,
        config.systemMessage,
      );
      if (!llm) {
        continue;
      }

      if (llm.model === "AUTODETECT") {
        try {
          const modelNames = await llm.listModels();
          const detectedModels = await Promise.all(
            modelNames.map(async (modelName) => {
              return await llmFromDescription(
                {
                  ...desc,
                  model: modelName,
                  title: modelName,
                },
                ide.readFile.bind(ide),
                uniqueId,
                ideSettings,
                writeLog,
                copyOf(config.completionOptions),
                config.systemMessage,
              );
            }),
          );
          models.push(
            ...(detectedModels.filter(
              (x) => typeof x !== "undefined",
            ) as BaseLLM[]),
          );
        } catch (e) {
          console.warn("Error listing models: ", e);
        }
      } else {
        models.push(llm);
      }
    } else {
      const llm = new CustomLLMClass({
        ...desc,
        options: { ...desc.options, writeLog } as any,
      });
      if (llm.model === "AUTODETECT") {
        try {
          const modelNames = await llm.listModels();
          const models = modelNames.map(
            (modelName) =>
              new CustomLLMClass({
                ...desc,
                options: { ...desc.options, model: modelName, writeLog },
              }),
          );

          models.push(...models);
        } catch (e) {
          console.warn("Error listing models: ", e);
        }
      } else {
        models.push(llm);
      }
    }
  }

  // Prepare models
  for (const model of models) {
    model.requestOptions = {
      ...model.requestOptions,
      ...config.requestOptions,
    };
    model.roles = model.roles ?? ["chat", "apply", "edit", "summarize"]; // Default to chat role if not specified
  }

  if (allowFreeTrial) {
    // Obtain auth token (iff free trial being used)
    const freeTrialModels = models.filter(
      (model) => model.providerName === "free-trial",
    );
    if (freeTrialModels.length > 0) {
      const ghAuthToken = await ide.getGitHubAuthToken({});
      for (const model of freeTrialModels) {
        (model as FreeTrial).setupGhAuthToken(ghAuthToken);
      }
    }
  } else {
    // Remove free trial models
    models = models.filter((model) => model.providerName !== "free-trial");
  }

  // Tab autocomplete model
  let tabAutocompleteModels: BaseLLM[] = [];
  if (config.tabAutocompleteModel) {
    tabAutocompleteModels = (
      await Promise.all(
        (Array.isArray(config.tabAutocompleteModel)
          ? config.tabAutocompleteModel
          : [config.tabAutocompleteModel]
        ).map(async (desc) => {
          if (isModelDescription(desc)) {
            const llm = await llmFromDescription(
              desc,
              ide.readFile.bind(ide),
              uniqueId,
              ideSettings,
              writeLog,
              config.completionOptions,
              config.systemMessage,
            );

            if (llm?.providerName === "free-trial") {
              if (!allowFreeTrial) {
                // This shouldn't happen
                throw new Error("Free trial cannot be used with control plane");
              }
              const ghAuthToken = await ide.getGitHubAuthToken({});
              (llm as FreeTrial).setupGhAuthToken(ghAuthToken);
            }
            return llm;
          } else {
            return new CustomLLMClass(desc);
          }
        }),
      )
    ).filter((x) => x !== undefined) as BaseLLM[];
  }

  // These context providers are always included, regardless of what, if anything,
  // the user has configured in config.json

  const codebaseContextParams =
    (
      (config.contextProviders || [])
        .filter(isContextProviderWithParams)
        .find((cp) => cp.name === "codebase") as
        | ContextProviderWithParams
        | undefined
    )?.params || {};

  const DEFAULT_CONTEXT_PROVIDERS = [
    new FileContextProvider({}),
    // Add codebase provider if indexing is enabled
    ...(!config.disableIndexing
      ? [new CodebaseContextProvider(codebaseContextParams)]
      : []),
  ];

  const DEFAULT_CONTEXT_PROVIDERS_TITLES = DEFAULT_CONTEXT_PROVIDERS.map(
    ({ description: { title } }) => title,
  );

  // Context providers
  const contextProviders: IContextProvider[] = DEFAULT_CONTEXT_PROVIDERS;

  for (const provider of config.contextProviders || []) {
    if (isContextProviderWithParams(provider)) {
      const cls = contextProviderClassFromName(provider.name) as any;
      if (!cls) {
        if (!DEFAULT_CONTEXT_PROVIDERS_TITLES.includes(provider.name)) {
          console.warn(`Unknown context provider ${provider.name}`);
        }

        continue;
      }
      const instance: IContextProvider = new cls(provider.params);

      // Handle continue-proxy
      if (instance.description.title === "continue-proxy") {
        (instance as ContinueProxyContextProvider).workOsAccessToken =
          workOsAccessToken;
      }

      contextProviders.push(instance);
    } else {
      contextProviders.push(new CustomContextProviderClass(provider));
    }
  }

  // Embeddings Provider
  function getEmbeddingsILLM(
    embedConfig: EmbeddingsProviderDescription | ILLM | undefined,
  ): ILLM | null {
    if (!embedConfig) {
      return null;
    }
    if ("providerName" in embedConfig) {
      return embedConfig;
    }
    const { provider, ...options } = embedConfig;
    const embeddingsProviderClass = allEmbeddingsProviders[provider];
    if (embeddingsProviderClass) {
      if (
        embeddingsProviderClass.name === "_TransformersJsEmbeddingsProvider"
      ) {
        return new embeddingsProviderClass();
      } else {
        const llmOptions: LLMOptions = {
          model: options.model ?? "UNSPECIFIED",
          ...options,
        };
        return new embeddingsProviderClass(
          llmOptions,
          (url: string | URL, init: any) =>
            fetchwithRequestOptions(url, init, {
              ...config.requestOptions,
              ...options.requestOptions,
            }),
        );
      }
    } else {
      errors.push({
        fatal: false,
        message: `Embeddings provider ${provider} not found. Using default`,
      });
    }
    return null;
  }
  const newEmbedder = getEmbeddingsILLM(config.embeddingsProvider);

  // Reranker
  function getRerankingILLM(
    rerankingConfig: ILLM | RerankerDescription | undefined,
  ): ILLM | null {
    if (!rerankingConfig) {
      return null;
    }
    if ("providerName" in rerankingConfig) {
      return rerankingConfig;
    }
    const { name, params } = config.reranker as RerankerDescription;
    const rerankerClass = AllRerankers[name];

    if (name === "llm") {
      const llm = models.find((model) => model.title === params?.modelTitle);
      if (!llm) {
        errors.push({
          fatal: false,
          message: `Unknown reranking model ${params?.modelTitle}`,
        });
        return null;
      } else {
        return new LLMReranker(llm);
      }
    } else if (rerankerClass) {
      const llmOptions: LLMOptions = {
        model: "rerank-2",
        ...params,
      };
      return new rerankerClass(llmOptions, (url: string | URL, init: any) =>
        fetchwithRequestOptions(url, init, {
          ...params?.requestOptions,
        }),
      );
    }
    return null;
  }
  const newReranker = getRerankingILLM(config.reranker);

  const continueConfig: ContinueConfig = {
    ...config,
    contextProviders,
    models,
    tools: [...allTools],
    mcpServerStatuses: [],
    slashCommands: config.slashCommands ?? [],
    modelsByRole: {
      chat: models,
      edit: models,
      apply: models,
      summarize: models,
      autocomplete: [...tabAutocompleteModels],
      embed: newEmbedder ? [newEmbedder] : [],
      rerank: newReranker ? [newReranker] : [],
    },
    selectedModelByRole: {
      chat: null, // Not implemented (uses GUI defaultModel)
      edit: null,
      apply: null,
      embed: newEmbedder ?? null,
      autocomplete: null,
      rerank: newReranker ?? null,
      summarize: null, // Not implemented
    },
  };

  // Trigger MCP server refreshes (Config is reloaded again once connected!)
  const mcpManager = MCPManagerSingleton.getInstance();
  mcpManager.setConnections(
    (config.experimental?.modelContextProtocolServers ?? []).map(
      (server, index) => ({
        id: `continue-mcp-server-${index + 1}`,
        name: `MCP Server`,
        ...server,
      }),
    ),
    false,
  );

  // Handle experimental modelRole config values for apply and edit
  const inlineEditModel = getModelByRole(continueConfig, "inlineEdit")?.title;
  if (inlineEditModel) {
    const match = continueConfig.models.find(
      (m) => m.title === inlineEditModel,
    );
    if (match) {
      continueConfig.selectedModelByRole.edit = match;
      continueConfig.modelsByRole.edit = [match]; // The only option if inlineEdit role is set
    } else {
      errors.push({
        fatal: false,
        message: `experimental.modelRoles.inlineEdit model title ${inlineEditModel} not found in models array`,
      });
    }
  }

  const applyBlockModel = getModelByRole(
    continueConfig,
    "applyCodeBlock",
  )?.title;
  if (applyBlockModel) {
    const match = continueConfig.models.find(
      (m) => m.title === applyBlockModel,
    );
    if (match) {
      continueConfig.selectedModelByRole.apply = match;
      continueConfig.modelsByRole.apply = [match]; // The only option if applyCodeBlock role is set
    } else {
      errors.push({
        fatal: false,
        message: `experimental.modelRoles.applyCodeBlock model title ${inlineEditModel} not found in models array`,
      });
    }
  }

  // Add transformers JS to the embed models list if not already added
  if (
    ideInfo.ideType === "vscode" &&
    !continueConfig.modelsByRole.embed.find(
      (m) => m.providerName === "transformers.js",
    )
  ) {
    continueConfig.modelsByRole.embed.push(
      new TransformersJsEmbeddingsProvider(),
    );
  }

  return { config: continueConfig, errors };
}

function llmToSerializedModelDescription(llm: ILLM): ModelDescription {
  return {
    provider: llm.providerName,
    model: llm.model,
    title: llm.title ?? llm.model,
    apiKey: llm.apiKey,
    apiBase: llm.apiBase,
    contextLength: llm.contextLength,
    template: llm.template,
    completionOptions: llm.completionOptions,
    systemMessage: llm.systemMessage,
    requestOptions: llm.requestOptions,
    promptTemplates: llm.promptTemplates as any,
    capabilities: llm.capabilities,
    roles: llm.roles,
  };
}

async function finalToBrowserConfig(
  final: ContinueConfig,
  ide: IDE,
): Promise<BrowserSerializedContinueConfig> {
  return {
    allowAnonymousTelemetry: final.allowAnonymousTelemetry,
    models: final.models.map(llmToSerializedModelDescription),
    systemMessage: final.systemMessage,
    completionOptions: final.completionOptions,
    slashCommands: final.slashCommands?.map(
      ({ run, ...slashCommandDescription }) => slashCommandDescription,
    ),
    contextProviders: final.contextProviders?.map((c) => c.description),
    disableIndexing: final.disableIndexing,
    disableSessionTitles: final.disableSessionTitles,
    userToken: final.userToken,
    ui: final.ui,
    experimental: final.experimental,
    rules: final.rules,
    docs: final.docs,
    tools: final.tools,
    mcpServerStatuses: final.mcpServerStatuses,
    tabAutocompleteOptions: final.tabAutocompleteOptions,
    usePlatform: await useHub(ide.getIdeSettings()),
    modelsByRole: Object.fromEntries(
      Object.entries(final.modelsByRole).map(([k, v]) => [
        k,
        v.map(llmToSerializedModelDescription),
      ]),
    ) as Record<ModelRole, ModelDescription[]>, // TODO better types here
    selectedModelByRole: Object.fromEntries(
      Object.entries(final.selectedModelByRole).map(([k, v]) => [
        k,
        v ? llmToSerializedModelDescription(v) : null,
      ]),
    ) as Record<ModelRole, ModelDescription | null>, // TODO better types here
    // data not included here because client doesn't need
  };
}

function escapeSpacesInPath(p: string): string {
  return p.replace(/ /g, "\\ ");
}

async function handleEsbuildInstallation(ide: IDE, ideType: IdeType) {
  // JetBrains is currently the only IDE that we've reached the plugin size limit and
  // therefore need to install esbuild manually to reduce the size
  if (ideType !== "jetbrains") {
    return;
  }

  const globalContext = new GlobalContext();
  if (globalContext.get("hasDismissedConfigTsNoticeJetBrains")) {
    return;
  }

  const esbuildPath = getEsbuildBinaryPath();

  if (fs.existsSync(esbuildPath)) {
    return;
  }

  console.debug("No esbuild binary detected");

  const shouldInstall = await promptEsbuildInstallation(ide);

  if (shouldInstall) {
    await downloadAndInstallEsbuild(ide);
  }
}

async function promptEsbuildInstallation(ide: IDE): Promise<boolean> {
  const installMsg = "Install esbuild";
  const dismissMsg = "Dismiss";

  const res = await ide.showToast(
    "warning",
    "You're using a custom 'config.ts' file, which requires 'esbuild' to be installed. Would you like to install it now?",
    dismissMsg,
    installMsg,
  );

  if (res === dismissMsg) {
    const globalContext = new GlobalContext();
    globalContext.update("hasDismissedConfigTsNoticeJetBrains", true);
    return false;
  }

  return res === installMsg;
}

/**
 * The download logic is adapted from here: https://esbuild.github.io/getting-started/#download-a-build
 */
async function downloadAndInstallEsbuild(ide: IDE) {
  const esbuildPath = getEsbuildBinaryPath();
  const tempDir = fs.mkdtempSync(path.join(os.tmpdir(), "esbuild-"));

  try {
    const target = `${os.platform()}-${os.arch()}`;
    const version = "0.19.11";
    const url = `https://registry.npmjs.org/@esbuild/${target}/-/${target}-${version}.tgz`;
    const tgzPath = path.join(tempDir, `esbuild-${version}.tgz`);

    console.debug(`Downloading esbuild from: ${url}`);
    execSync(`curl -fo "${tgzPath}" "${url}"`);

    console.debug(`Extracting tgz file to: ${tempDir}`);
    await tar.x({
      file: tgzPath,
      cwd: tempDir,
      strip: 2, // Remove the top two levels of directories
    });

    // Ensure the destination directory exists
    const destDir = path.dirname(esbuildPath);
    if (!fs.existsSync(destDir)) {
      fs.mkdirSync(destDir, { recursive: true });
    }

    // Move the file
    const extractedBinaryPath = path.join(tempDir, "esbuild");
    fs.renameSync(extractedBinaryPath, esbuildPath);

    // Ensure the binary is executable (not needed on Windows)
    if (os.platform() !== "win32") {
      fs.chmodSync(esbuildPath, 0o755);
    }

    // Clean up
    fs.unlinkSync(tgzPath);
    fs.rmSync(tempDir, { recursive: true });

    await ide.showToast(
      "info",
      `'esbuild' successfully installed to ${esbuildPath}`,
    );
  } catch (error) {
    console.error("Error downloading or saving esbuild binary:", error);
    throw error;
  }
}

async function tryBuildConfigTs() {
  try {
    if (process.env.IS_BINARY === "true") {
      await buildConfigTsWithBinary();
    } else {
      await buildConfigTsWithNodeModule();
    }
  } catch (e) {
    console.log(
      `Build error. Please check your ~/.continue/config.ts file: ${e}`,
    );
  }
}

async function buildConfigTsWithBinary() {
  const cmd = [
    escapeSpacesInPath(getEsbuildBinaryPath()),
    escapeSpacesInPath(getConfigTsPath()),
    "--bundle",
    `--outfile=${escapeSpacesInPath(getConfigJsPath())}`,
    "--platform=node",
    "--format=cjs",
    "--sourcemap",
    "--external:fetch",
    "--external:fs",
    "--external:path",
    "--external:os",
    "--external:child_process",
  ].join(" ");

  execSync(cmd);
}

async function buildConfigTsWithNodeModule() {
  const { build } = await import("esbuild");

  await build({
    entryPoints: [getConfigTsPath()],
    bundle: true,
    platform: "node",
    format: "cjs",
    outfile: getConfigJsPath(),
    external: ["fetch", "fs", "path", "os", "child_process"],
    sourcemap: true,
  });
}

function readConfigJs(): string | undefined {
  const configJsPath = getConfigJsPath();

  if (!fs.existsSync(configJsPath)) {
    return undefined;
  }

  return fs.readFileSync(configJsPath, "utf8");
}

async function buildConfigTsandReadConfigJs(ide: IDE, ideType: IdeType) {
  const configTsPath = getConfigTsPath();

  if (!fs.existsSync(configTsPath)) {
    return;
  }

  const currentContent = fs.readFileSync(configTsPath, "utf8");

  // If the user hasn't modified the default config.ts, don't bother building
  if (currentContent.trim() === DEFAULT_CONFIG_TS_CONTENTS.trim()) {
    return;
  }

  await handleEsbuildInstallation(ide, ideType);
  await tryBuildConfigTs();

  return readConfigJs();
}

async function loadContinueConfigFromJson(
  ide: IDE,
  workspaceConfigs: ContinueRcJson[],
  ideSettings: IdeSettings,
  ideInfo: IdeInfo,
  uniqueId: string,
  writeLog: (log: string) => Promise<void>,
  workOsAccessToken: string | undefined,
  overrideConfigJson: SerializedContinueConfig | undefined,
): Promise<ConfigResult<ContinueConfig>> {
  // Serialized config
  let {
    config: serialized,
    errors,
    configLoadInterrupted,
  } = loadSerializedConfig(
    workspaceConfigs,
    ideSettings,
    ideInfo.ideType,
    overrideConfigJson,
    ide,
  );

  if (!serialized || configLoadInterrupted) {
    return { errors, config: undefined, configLoadInterrupted: true };
  }

  const systemPromptDotFile = await getSystemPromptDotFile(ide);
  if (systemPromptDotFile) {
    serialized.systemMessage = systemPromptDotFile;
  }

  // Apply shared config
  // TODO: override several of these values with user/org shared config
  const sharedConfig = new GlobalContext().getSharedConfig();
  const withShared = modifyAnyConfigWithSharedConfig(serialized, sharedConfig);

  // Convert serialized to intermediate config
  let intermediate = await serializedToIntermediateConfig(withShared, ide);

  // Apply config.ts to modify intermediate config
  const configJsContents = await buildConfigTsandReadConfigJs(
    ide,
    ideInfo.ideType,
  );
  if (configJsContents) {
    try {
      // Try config.ts first
      const configJsPath = getConfigJsPath();
      let module: any;

      try {
        module = await import(configJsPath);
      } catch (e) {
        console.log(e);
        console.log(
          "Could not load config.ts as absolute path, retrying as file url ...",
        );
        try {
          module = await import(localPathToUri(configJsPath));
        } catch (e) {
          throw new Error("Could not load config.ts as file url either", {
            cause: e,
          });
        }
      }

      if (typeof require !== "undefined") {
        delete require.cache[require.resolve(configJsPath)];
      }
      if (!module.modifyConfig) {
        throw new Error("config.ts does not export a modifyConfig function.");
      }
      intermediate = module.modifyConfig(intermediate);
    } catch (e) {
      console.log("Error loading config.ts: ", e);
    }
  }

  // Apply remote config.js to modify intermediate config
  if (ideSettings.remoteConfigServerUrl) {
    try {
      const configJsPathForRemote = getConfigJsPathForRemote(
        ideSettings.remoteConfigServerUrl,
      );
      const module = await import(configJsPathForRemote);
      if (typeof require !== "undefined") {
        delete require.cache[require.resolve(configJsPathForRemote)];
      }
      if (!module.modifyConfig) {
        throw new Error("config.ts does not export a modifyConfig function.");
      }
      intermediate = module.modifyConfig(intermediate);
    } catch (e) {
      console.log("Error loading remotely set config.js: ", e);
    }
  }

  // Convert to final config format
  const { config: finalConfig, errors: finalErrors } =
    await intermediateToFinalConfig(
      intermediate,
      ide,
      ideSettings,
      ideInfo,
      uniqueId,
      writeLog,
      workOsAccessToken,
    );
  return {
    config: finalConfig,
    errors: [...(errors ?? []), ...finalErrors],
    configLoadInterrupted: false,
  };
}

export {
  finalToBrowserConfig,
  intermediateToFinalConfig,
  loadContinueConfigFromJson,
<<<<<<< HEAD
  writeContinueConfig,
=======
>>>>>>> c887e6bd
  type BrowserSerializedContinueConfig,
};<|MERGE_RESOLUTION|>--- conflicted
+++ resolved
@@ -66,22 +66,10 @@
   getConfigJsPathForRemote,
   getConfigTsPath,
   getContinueDotEnv,
-  getContinueGlobalPath,
   getEsbuildBinaryPath,
 } from "../util/paths";
 import { localPathToUri } from "../util/pathToUri";
 
-<<<<<<< HEAD
-import {
-  defaultConfigGraniteLarge,
-  defaultConfigGraniteSmall,
-  defaultContextProvidersJetBrains,
-  defaultContextProvidersVsCode,
-  defaultSlashCommandsJetBrains,
-  defaultSlashCommandsVscode,
-} from "./default";
-=======
->>>>>>> c887e6bd
 import { getSystemPromptDotFile } from "./getSystemPromptDotFile";
 import { modifyAnyConfigWithSharedConfig } from "./sharedConfig";
 import { getModelByRole, isSupportedLanceDbCpuTargetForLinux } from "./util";
@@ -89,11 +77,9 @@
 
 export function resolveSerializedConfig(
   filepath: string,
-): Partial<SerializedContinueConfig> {
+): SerializedContinueConfig {
   let content = fs.readFileSync(filepath, "utf8");
-  const config = JSONC.parse(
-    content,
-  ) as unknown as Partial<SerializedContinueConfig>;
+  const config = JSONC.parse(content) as unknown as SerializedContinueConfig;
   if (config.env && Array.isArray(config.env)) {
     const env = {
       ...process.env,
@@ -110,7 +96,7 @@
     });
   }
 
-  return JSONC.parse(content) as unknown as Partial<SerializedContinueConfig>;
+  return JSONC.parse(content) as unknown as SerializedContinueConfig;
 }
 
 const configMergeKeys = {
@@ -119,37 +105,6 @@
   slashCommands: (a: any, b: any) => a.name === b.name,
   customCommands: (a: any, b: any) => a.name === b.name,
 };
-
-function getBaseConfig(
-  ideSettings: IdeSettings,
-  ideType: IdeType,
-): SerializedContinueConfig {
-  let config;
-
-  if (ideSettings.localModelSize == "small") config = defaultConfigGraniteSmall;
-  else config = defaultConfigGraniteLarge;
-
-  try {
-    const configJson = resolveSerializedConfig(getConfigJsonPath(ideType));
-    config = mergeJson(config, configJson, "merge", configMergeKeys);
-
-    // Granite.Code: for the e2e tests for the vscode extension, we need to have
-    // the test LLM first so it is selected instead of the Granite models that
-    // naturally end up first in the array after the merge.
-    const test_model = config.models.find(
-      (m: ModelDescription) => m.title == "TEST LLM",
-    );
-    if (test_model)
-      config.models = [
-        test_model,
-        ...config.models.filter((m: ModelDescription) => m.title != "TEST LLM"),
-      ];
-  } catch (e) {
-    throw new Error(`Failed to parse config.json: ${e}`);
-  }
-
-  return config;
-}
 
 function loadSerializedConfig(
   workspaceConfigs: ContinueRcJson[],
@@ -160,15 +115,11 @@
 ): ConfigResult<SerializedContinueConfig> {
   let config: SerializedContinueConfig = overrideConfigJson!;
   if (!config) {
-<<<<<<< HEAD
-    config = getBaseConfig(ideSettings, ideType);
-=======
     try {
       config = resolveSerializedConfig(getConfigJsonPath());
     } catch (e) {
       throw new Error(`Failed to parse config.json: ${e}`);
     }
->>>>>>> c887e6bd
   }
 
   const errors = validateConfig(config);
@@ -220,15 +171,7 @@
  * Continue feature to switch to the upstream Continue extension.
  */
 function writeContinueConfig(ideSettings: IdeSettings, ideType: IdeType) {
-  const config = getBaseConfig(ideSettings, ideType);
-  const parsed = path.parse(getContinueGlobalPath());
-  const dir = path.join(
-    parsed.dir,
-    parsed.name.replace("granite-code", "continue"),
-  );
-  if (!fs.existsSync(dir)) fs.mkdirSync(dir);
-  const p = path.join(dir, "config.json");
-  fs.writeFileSync(p, JSON.stringify(config, null, 2));
+  /* FIXME: make this work again */
 }
 
 async function serializedToIntermediateConfig(
@@ -1013,9 +956,6 @@
   finalToBrowserConfig,
   intermediateToFinalConfig,
   loadContinueConfigFromJson,
-<<<<<<< HEAD
   writeContinueConfig,
-=======
->>>>>>> c887e6bd
   type BrowserSerializedContinueConfig,
 };