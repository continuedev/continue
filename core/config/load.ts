--- conflicted
+++ resolved
@@ -43,11 +43,8 @@
   getConfigJsonPathForRemote,
   getConfigTsPath,
   getContinueDotEnv,
-<<<<<<< HEAD
   migrate,
-=======
   readAllGlobalPromptFiles,
->>>>>>> 53b61288
 } from "../util/paths.js";
 import {
   defaultContextProvidersJetBrains,
