--- conflicted
+++ resolved
@@ -71,7 +71,6 @@
   defaultSlashCommandsVscode,
 } from "./default";
 import { getSystemPromptDotFile } from "./getSystemPromptDotFile";
-<<<<<<< HEAD
 import { ConfigValidationError, validateConfig } from "./validation.js";
 
 export interface ConfigResult<T> {
@@ -82,10 +81,6 @@
 // import { isSupportedLanceDbCpuTarget } from "./util";
 // eslint-disable-next-line import/order
 import { localPathToUri } from "../util/pathToUri";
-=======
-// import { isSupportedLanceDbCpuTarget } from "./util";
-import { validateConfig } from "./validation.js";
->>>>>>> a2422780
 
 function resolveSerializedConfig(filepath: string): SerializedContinueConfig {
   let content = fs.readFileSync(filepath, "utf8");
@@ -184,10 +179,6 @@
       ? [...defaultSlashCommandsVscode]
       : [...defaultSlashCommandsJetBrains];
 
-<<<<<<< HEAD
-=======
-  // Temporarily disabling this check until we can verify the commands are accuarate
->>>>>>> a2422780
   // if (!isSupportedLanceDbCpuTarget(ide)) {
   //   config.disableIndexing = true;
   // }
