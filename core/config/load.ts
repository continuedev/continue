--- conflicted
+++ resolved
@@ -987,11 +987,6 @@
   finalToBrowserConfig,
   intermediateToFinalConfig,
   loadContinueConfigFromJson,
-<<<<<<< HEAD
   writeContinueConfig,
-  type BrowserSerializedContinueConfig
-};
-=======
   type BrowserSerializedContinueConfig,
-};
->>>>>>> 3c5332ac
+};