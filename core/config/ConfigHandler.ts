import { ConfigResult, FullSlug } from "@continuedev/config-yaml";

import {
  ControlPlaneClient,
  ControlPlaneSessionInfo,
} from "../control-plane/client.js";
import { getControlPlaneEnv, useHub } from "../control-plane/env.js";
import {
  BrowserSerializedContinueConfig,
  ContinueConfig,
  IContextProvider,
  IDE,
  IdeSettings,
  ILLM,
} from "../index.js";
import Ollama from "../llm/llms/Ollama.js";
import { GlobalContext } from "../util/GlobalContext.js";
<<<<<<< HEAD
import { getConfigJsonPath, getConfigYamlPath } from "../util/paths.js";
import { localPathToUri } from "../util/pathToUri.js";
import { writeContinueConfig } from "./load.js";
=======
>>>>>>> 8a688cd8

import { getAllAssistantFiles } from "./loadLocalAssistants.js";
import {
  LOCAL_ONBOARDING_CHAT_MODEL,
  LOCAL_ONBOARDING_PROVIDER_TITLE,
} from "./onboarding.js";
import ControlPlaneProfileLoader from "./profile/ControlPlaneProfileLoader.js";
import LocalProfileLoader from "./profile/LocalProfileLoader.js";
import PlatformProfileLoader from "./profile/PlatformProfileLoader.js";
import {
  ProfileDescription,
  ProfileLifecycleManager,
} from "./ProfileLifecycleManager.js";

export type { ProfileDescription };

type ConfigUpdateFunction = (payload: ConfigResult<ContinueConfig>) => void;

// Separately manages saving/reloading each profile

export class ConfigHandler {
  private readonly globalContext = new GlobalContext();
  private additionalContextProviders: IContextProvider[] = [];
  private profiles: ProfileLifecycleManager[] | null = null; // null until profiles are loaded
  private selectedProfileId: string | null = null;
  private localProfileManager: ProfileLifecycleManager;
  controlPlaneClient: ControlPlaneClient;

  initializedPromise: Promise<void>;

  constructor(
    private readonly ide: IDE,
    private ideSettingsPromise: Promise<IdeSettings>,
    private readonly writeLog: (text: string) => Promise<void>,
    sessionInfoPromise: Promise<ControlPlaneSessionInfo | undefined>,
    private readonly didSelectOrganization?: (orgId: string | null) => void,
  ) {
    this.ide = ide;
    this.ideSettingsPromise = ideSettingsPromise;
    this.writeLog = writeLog;
    this.controlPlaneClient = new ControlPlaneClient(
      sessionInfoPromise,
      ideSettingsPromise,
    );

    // Set local profile as default
    const localProfileLoader = new LocalProfileLoader(
      ide,
      this.controlPlaneClient,
      writeLog,
    );
    this.localProfileManager = new ProfileLifecycleManager(
      localProfileLoader,
      this.ide,
    );

    // Profiles are loaded asynchronously
    this.initializedPromise = new Promise((resolve, reject) => {
      this.init()
        .then(() => {
          resolve();
        })
        .catch((e) => {
          reject(e);
        });
    });
  }

  /**
   * Users can define as many local assistants as they want in a `.continue/assistants` folder
   */
  private async getLocalAssistantProfiles() {
    const assistantFiles = await getAllAssistantFiles(this.ide);
    const profiles = assistantFiles.map((assistant) => {
      return new LocalProfileLoader(
        this.ide,
        this.ideSettingsPromise,
        this.controlPlaneClient,
        this.writeLog,
        assistant,
      );
    });
    return profiles.map(
      (profile) => new ProfileLifecycleManager(profile, this.ide),
    );
  }

  /**
   * Retrieves the titles of additional context providers that are of type "submenu".
   *
   * @returns {string[]} An array of titles of the additional context providers that have a description type of "submenu".
   */
  getAdditionalSubmenuContextProviders(): string[] {
    return this.additionalContextProviders
      .filter((provider) => provider.description.type === "submenu")
      .map((provider) => provider.description.title);
  }

  private async init() {
    try {
      await this.fetchControlPlaneProfiles();
    } catch (e) {
      // If this fails, make sure at least local profile is loaded
      console.error("Failed to fetch control plane profiles in init: ", e);
      await this.loadLocalProfilesOnly();
    }

    try {
      const configResult = await this.loadConfig();
      this.notifyConfigListeners(configResult);
    } catch (e) {
      console.error("Failed to load config: ", e);
    }
  }

  get currentProfile() {
    if (!this.selectedProfileId) {
      return null;
    }
    // IMPORTANT
    // We must fall back to null, not the first or local profiles
    // Because GUI must be the source of truth for selected profile
    return (
      this.profiles?.find(
        (p) => p.profileDescription.id === this.selectedProfileId,
      ) ?? null
    );
  }

  get inactiveProfiles() {
    return (this.profiles ?? []).filter(
      (p) => p.profileDescription.id !== this.selectedProfileId,
    );
  }

  async openConfigProfile(profileId?: string) {
    let openProfileId = profileId || this.selectedProfileId;
    const profile = this.profiles?.find(
      (p) => p.profileDescription.id === openProfileId,
    );
    if (profile?.profileDescription.profileType === "local") {
      const ideInfo = await this.ide.getIdeInfo();
      await this.ide.openFile(profile.profileDescription.uri);
    } else {
      const env = await getControlPlaneEnv(this.ide.getIdeSettings());
      await this.ide.openUrl(`${env.APP_URL}${openProfileId}`);
    }
  }

  async listOrganizations() {
    return await this.controlPlaneClient.listOrganizations();
  }

  async loadAssistantsForSelectedOrg() {
    // Get the profiles and create their lifecycle managers
    const userId = await this.controlPlaneClient.userId;
    const selectedOrgId = await this.getSelectedOrgId();

    let profiles: ProfileLifecycleManager[] | null = null;
    if (!userId) {
      // Not logged in
      const allLocalProfiles = await this.getAllLocalProfiles();
      profiles = [...allLocalProfiles];
    } else {
      // Logged in
      const assistants =
        await this.controlPlaneClient.listAssistants(selectedOrgId);

      const hubProfiles = await Promise.all(
        assistants.map(async (assistant) => {
          const profileLoader = await PlatformProfileLoader.create(
            {
              ...assistant.configResult,
              config: assistant.configResult.config,
            },
            assistant.ownerSlug,
            assistant.packageSlug,
            assistant.iconUrl,
            assistant.configResult.config?.version ?? "latest",
            this.controlPlaneClient,
            this.ide,
            this.ideSettingsPromise,
            this.writeLog,
            this.reloadConfig.bind(this),
          );

          return new ProfileLifecycleManager(profileLoader, this.ide);
        }),
      );

      if (selectedOrgId === null) {
        // Personal
        const allLocalProfiles = await this.getAllLocalProfiles();
        profiles = [...hubProfiles, ...allLocalProfiles];
      } else {
        // Organization
        profiles = hubProfiles;
      }
    }

    await this.updateAvailableProfiles(profiles);
  }

  private async getAllLocalProfiles() {
    const localAssistantProfiles = await this.getLocalAssistantProfiles();
    return [this.localProfileManager, ...localAssistantProfiles];
  }

  private async loadLocalProfilesOnly() {
    const allLocalProfiles = await this.getAllLocalProfiles();
    await this.updateAvailableProfiles(allLocalProfiles);
  }

  private async updateAvailableProfiles(profiles: ProfileLifecycleManager[]) {
    this.profiles = profiles;

    // If the last selected profile is in the list choose that
    // Otherwise, choose the first profile
    const previouslySelectedProfileId =
      await this.getPersistedSelectedProfileId();

    // Check if the previously selected profile exists in the current profiles
    const profileExists = profiles.some(
      (profile) =>
        profile.profileDescription.id === previouslySelectedProfileId,
    );

    const selectedProfileId = profileExists
      ? previouslySelectedProfileId
      : (profiles[0]?.profileDescription.id ?? null);

    // Notify listeners
    const profileDescriptions = profiles.map(
      (profile) => profile.profileDescription,
    );
    this.notifyProfileListeners(profileDescriptions, selectedProfileId);
    await this.setSelectedProfile(selectedProfileId);
  }

  private platformProfilesRefreshInterval: NodeJS.Timeout | undefined;
  // We use this to keep track of whether we should reload the assistants
  private lastFullSlugsList: FullSlug[] = [];

  private fullSlugsListsDiffer(a: FullSlug[], b: FullSlug[]): boolean {
    if (a.length !== b.length) {
      return true;
    }
    for (let i = 0; i < a.length; i++) {
      if (a[i].ownerSlug !== b[i].ownerSlug) {
        return true;
      }
      if (a[i].packageSlug !== b[i].packageSlug) {
        return true;
      }
      if (a[i].versionSlug !== b[i].versionSlug) {
        return true;
      }
    }
    return false;
  }

  private async reloadHubAssistants() {
    const selectedOrgId = await this.getSelectedOrgId();
    const newFullSlugsList =
      await this.controlPlaneClient.listAssistantFullSlugs(selectedOrgId);

    if (newFullSlugsList) {
      const shouldReload = this.fullSlugsListsDiffer(
        newFullSlugsList,
        this.lastFullSlugsList,
      );
      if (shouldReload) {
        await this.loadAssistantsForSelectedOrg();
      }
      this.lastFullSlugsList = newFullSlugsList;
    }
  }

  private async fetchControlPlaneProfiles() {
    if (await useHub(this.ideSettingsPromise)) {
      clearInterval(this.platformProfilesRefreshInterval);
      await this.loadAssistantsForSelectedOrg();

      // Every 5 seconds we ask the platform whether there are any assistant updates in the last 5 seconds
      // If so, we do the full (more expensive) reload
      this.platformProfilesRefreshInterval = setInterval(
        this.reloadHubAssistants.bind(this),
        PlatformProfileLoader.RELOAD_INTERVAL,
      );
    } else {
      try {
        const workspaces = await this.controlPlaneClient.listWorkspaces();
        const profiles = await this.getAllLocalProfiles();
        workspaces.forEach((workspace) => {
          const profileLoader = new ControlPlaneProfileLoader(
            workspace.id,
            workspace.name,
            this.controlPlaneClient,
            this.ide,
            this.writeLog,
            this.reloadConfig.bind(this),
          );

          profiles.push(new ProfileLifecycleManager(profileLoader, this.ide));
        });

        await this.updateAvailableProfiles(profiles);
      } catch (e: any) {
        console.error("Failed to load profiles: ", e);
        await this.loadLocalProfilesOnly();
      }
    }
  }

  async getPersistedSelectedProfileId(): Promise<string | null> {
    const workspaceId = await this.getWorkspaceId();
    const lastSelectedIds =
      this.globalContext.get("lastSelectedProfileForWorkspace") ?? {};
    return lastSelectedIds[workspaceId] ?? null;
  }

  async getSelectedOrgId(): Promise<string | null> {
    const selectedOrgs =
      this.globalContext.get("lastSelectedOrgIdForWorkspace") ?? {};
    const workspaceId = await this.getWorkspaceId();
    return selectedOrgs[workspaceId] ?? null;
  }

  async setSelectedOrgId(orgId: string | null) {
    const selectedOrgs =
      this.globalContext.get("lastSelectedOrgIdForWorkspace") ?? {};
    selectedOrgs[await this.getWorkspaceId()] = orgId;
    this.globalContext.update("lastSelectedOrgIdForWorkspace", selectedOrgs);
    this.didSelectOrganization?.(orgId);
  }

  async setSelectedProfile(profileId: string | null) {
    console.log(
      `Changing selected profile from ${this.selectedProfileId} to ${profileId}`,
    );
    this.selectedProfileId = profileId;
    const result = await this.loadConfig();
    this.notifyConfigListeners(result);
    const selectedProfiles =
      this.globalContext.get("lastSelectedProfileForWorkspace") ?? {};
    selectedProfiles[await this.getWorkspaceId()] = profileId;
    this.globalContext.update(
      "lastSelectedProfileForWorkspace",
      selectedProfiles,
    );
  }

  // A unique ID for the current workspace, built from folder names
  private async getWorkspaceId(): Promise<string> {
    const dirs = await this.ide.getWorkspaceDirs();
    return dirs.join("&");
  }

  // Automatically refresh config when Continue-related IDE (e.g. VS Code) settings are changed
  updateIdeSettings(ideSettings: IdeSettings) {
    this.ideSettingsPromise = Promise.resolve(ideSettings);
    void this.reloadConfig();
  }

  async updateControlPlaneSessionInfo(
    sessionInfo: ControlPlaneSessionInfo | undefined,
  ) {
    this.controlPlaneClient = new ControlPlaneClient(
      Promise.resolve(sessionInfo),
      this.ideSettingsPromise,
    );

    // After login, default to the first org as the selected org
    try {
      const orgs = await this.controlPlaneClient.listOrganizations();
      if (orgs.length) {
        await this.setSelectedOrgId(orgs[0].id);
      }
    } catch (e) {
      console.error("Failed to fetch control plane profiles: ", e);
    }

    this.fetchControlPlaneProfiles().catch(async (e) => {
      console.error("Failed to fetch control plane profiles: ", e);
      await this.loadLocalProfilesOnly();
      await this.reloadConfig();
    });
  }

  private profilesListeners: ((
    profiles: ProfileDescription[],
    selectedProfileId: string | null,
  ) => void)[] = [];
  onDidChangeAvailableProfiles(
    listener: (
      profiles: ProfileDescription[],
      selectedProfileId: string | null,
    ) => void,
  ) {
    this.profilesListeners.push(listener);
  }

  private notifyProfileListeners(
    profiles: ProfileDescription[],
    selectedProfileId: string | null,
  ) {
    for (const listener of this.profilesListeners) {
      listener(profiles, selectedProfileId);
    }
  }

  private notifyConfigListeners(result: ConfigResult<ContinueConfig>) {
    // Notify listeners that config changed
    for (const listener of this.updateListeners) {
      listener(result);
    }
  }

  private updateListeners = new Set<ConfigUpdateFunction>();

  onConfigUpdate(listener: ConfigUpdateFunction) {
    this.updateListeners.add(listener);

    return () => {
      this.updateListeners.delete(listener);
    };
  }

  // TODO: this isn't right, there are two different senses in which you want to "reload"
  async reloadConfig() {
    if (!this.currentProfile) {
      return {
        config: undefined,
        errors: [],
        configLoadInterrupted: true,
      };
    }

    const { config, errors, configLoadInterrupted } =
      await this.currentProfile.reloadConfig(
        this.additionalContextProviders,
        this.ideSettingsPromise,
      );

    if (config) {
      this.inactiveProfiles.forEach((profile) => profile.clearConfig());
    }

    this.notifyConfigListeners({ config, errors, configLoadInterrupted });
    return { config, errors, configLoadInterrupted };
  }

  async getSerializedConfig(): Promise<
    ConfigResult<BrowserSerializedContinueConfig>
  > {
    if (!this.currentProfile) {
      return {
        config: undefined,
        errors: [],
        configLoadInterrupted: true,
      };
    }
    return await this.currentProfile.getSerializedConfig(
      this.ideSettingsPromise,
      this.additionalContextProviders,
    );
  }

  listProfiles(): ProfileDescription[] | null {
    return this.profiles?.map((p) => p.profileDescription) ?? null;
  }

  async loadConfig(): Promise<ConfigResult<ContinueConfig>> {
    if (!this.currentProfile) {
      return {
        config: undefined,
        errors: [],
        configLoadInterrupted: true,
      };
    }
    return this.currentProfile.loadConfig(
      this.additionalContextProviders,
      this.ideSettingsPromise,
    );
  }

  async llmFromTitle(title?: string): Promise<ILLM> {
    const { config } = await this.loadConfig();
    const model = config?.models.find((m) => m.title === title);
    if (!model) {
      if (title === LOCAL_ONBOARDING_PROVIDER_TITLE) {
        // Special case, make calls to Ollama before we have it in the config
        const ollama = new Ollama({
          model: LOCAL_ONBOARDING_CHAT_MODEL,
        });
        return ollama;
      } else if (config?.models?.length) {
        return config?.models[0];
      }

      throw new Error("No model found");
    }

    return model;
  }

  registerCustomContextProvider(contextProvider: IContextProvider) {
    this.additionalContextProviders.push(contextProvider);
    void this.reloadConfig();
  }

  /**
   * This is Granite.Code specific - it overwrites the Continue config
   * with the combination of the Granite.Code autogenerated configuration
   * and the user's override config.json. The purpose of this is to
   * allow a Granite.Code contributor who wants to work on an upstream
   * Continue feature to switch to the upstream Continue extension.
   */
  async writeContinueConfig() {
    const ideType = (await this.ide.getIdeInfo()).ideType;
    let ideSettings = await this.ideSettingsPromise;
    writeContinueConfig(ideSettings, ideType);
  }
}<|MERGE_RESOLUTION|>--- conflicted
+++ resolved
@@ -15,12 +15,7 @@
 } from "../index.js";
 import Ollama from "../llm/llms/Ollama.js";
 import { GlobalContext } from "../util/GlobalContext.js";
-<<<<<<< HEAD
-import { getConfigJsonPath, getConfigYamlPath } from "../util/paths.js";
-import { localPathToUri } from "../util/pathToUri.js";
 import { writeContinueConfig } from "./load.js";
-=======
->>>>>>> 8a688cd8
 
 import { getAllAssistantFiles } from "./loadLocalAssistants.js";
 import {
@@ -97,7 +92,6 @@
     const profiles = assistantFiles.map((assistant) => {
       return new LocalProfileLoader(
         this.ide,
-        this.ideSettingsPromise,
         this.controlPlaneClient,
         this.writeLog,
         assistant,
