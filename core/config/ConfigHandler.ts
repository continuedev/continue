--- conflicted
+++ resolved
@@ -121,39 +121,7 @@
     return this.profiles.filter((p) => p.profileId !== this.selectedProfileId);
   }
 
-<<<<<<< HEAD
-  constructor(
-    private readonly ide: IDE,
-    private ideSettingsPromise: Promise<IdeSettings>,
-    private readonly writeLog: (text: string) => Promise<void>,
-    private readonly controlPlaneClient: ControlPlaneClient,
-  ) {
-    this.ide = ide;
-    this.ideSettingsPromise = ideSettingsPromise;
-    this.writeLog = writeLog;
-
-    // Set local profile as default
-    const localProfileLoader = new LocalProfileLoader(
-      ide,
-      ideSettingsPromise,
-      controlPlaneClient,
-      writeLog,
-    );
-    this.profiles = [new ProfileLifecycleManager(localProfileLoader)];
-    this.selectedProfileId = localProfileLoader.profileId;
-
-    // Always load local profile immediately in case control plane doesn't load
-    try {
-      this.loadConfig();
-    } catch (e) {
-      console.error("Failed to load config: ", e);
-    }
-
-    // Load control plane profiles
-    // TODO
-=======
   private async fetchControlPlaneProfiles() {
->>>>>>> 699063f9
     // Get the profiles and create their lifecycle managers
     this.controlPlaneClient.listWorkspaces().then(async (workspaces) => {
       this.profiles = this.profiles.filter(
@@ -209,6 +177,7 @@
     const localProfileLoader = new LocalProfileLoader(
       ide,
       ideSettingsPromise,
+      controlPlaneClient,
       writeLog,
     );
     this.profiles = [new ProfileLifecycleManager(localProfileLoader)];
