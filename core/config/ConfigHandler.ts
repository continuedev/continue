import { ConfigResult } from "@continuedev/config-yaml";

import {
  ControlPlaneClient,
  ControlPlaneSessionInfo,
} from "../control-plane/client.js";
import { getControlPlaneEnv } from "../control-plane/env.js";
import {
  BrowserSerializedContinueConfig,
  ContinueConfig,
  IContextProvider,
  IDE,
  IdeSettings,
  ILLMLogger,
} from "../index.js";
import { GlobalContext } from "../util/GlobalContext.js";
import { writeContinueConfig } from "./load.js";

import { logger } from "../util/logger.js";
import {
  ASSISTANTS,
  getAllDotContinueYamlFiles,
  LoadAssistantFilesOptions,
} from "./loadLocalAssistants.js";
import LocalProfileLoader from "./profile/LocalProfileLoader.js";
import PlatformProfileLoader from "./profile/PlatformProfileLoader.js";
import {
  OrganizationDescription,
  OrgWithProfiles,
  ProfileDescription,
  ProfileLifecycleManager,
  SerializedOrgWithProfiles,
} from "./ProfileLifecycleManager.js";

export type { ProfileDescription };

type ConfigUpdateFunction = (payload: ConfigResult<ContinueConfig>) => void;

export class ConfigHandler {
  controlPlaneClient: ControlPlaneClient;
  private readonly globalContext = new GlobalContext();
  private globalLocalProfileManager: ProfileLifecycleManager;

  private organizations: OrgWithProfiles[] = [];
  currentProfile: ProfileLifecycleManager | null;
  currentOrg: OrgWithProfiles;

  constructor(
    private readonly ide: IDE,
    private ideSettingsPromise: Promise<IdeSettings>,
    private llmLogger: ILLMLogger,
    sessionInfoPromise: Promise<ControlPlaneSessionInfo | undefined>,
  ) {
    this.ide = ide;
    this.ideSettingsPromise = ideSettingsPromise;
    this.controlPlaneClient = new ControlPlaneClient(
      sessionInfoPromise,
      ideSettingsPromise,
    );

    // This profile manager will always be available
    this.globalLocalProfileManager = new ProfileLifecycleManager(
      new LocalProfileLoader(ide, this.controlPlaneClient, this.llmLogger),
      this.ide,
    );

    // Just to be safe, always force a default personal org with local profile manager
    this.currentProfile = this.globalLocalProfileManager;
    const personalOrg: OrgWithProfiles = {
      currentProfile: this.globalLocalProfileManager,
      profiles: [this.globalLocalProfileManager],
      ...this.PERSONAL_ORG_DESC,
    };

    this.currentOrg = personalOrg;
    this.organizations = [personalOrg];

    void this.cascadeInit();
  }

  private workspaceDirs: string[] | null = null;
  async getWorkspaceId() {
    if (!this.workspaceDirs) {
      this.workspaceDirs = await this.ide.getWorkspaceDirs();
    }
    return this.workspaceDirs.join("&");
  }

  async getProfileKey(orgId: string) {
    const workspaceId = await this.getWorkspaceId();
    return `${workspaceId}:::${orgId}`;
  }

  private async cascadeInit() {
    this.workspaceDirs = null; // forces workspace dirs reload

    const orgs = await this.getOrgs();

    // Figure out selected org
    const workspaceId = await this.getWorkspaceId();
    const selectedOrgs =
      this.globalContext.get("lastSelectedOrgIdForWorkspace") ?? {};
    const currentSelection = selectedOrgs[workspaceId];

    const firstNonPersonal = orgs.find(
      (org) => org.id !== this.PERSONAL_ORG_DESC.id,
    );
    const fallback = firstNonPersonal ?? orgs[0];
    // note, ignoring case of zero orgs since should never happen

    let selectedOrg: OrgWithProfiles;
    if (!currentSelection) {
      selectedOrg = fallback;
    } else {
      const match = orgs.find((org) => org.id === currentSelection);
      if (match) {
        selectedOrg = match;
      } else {
        selectedOrg = fallback;
      }
    }

    this.globalContext.update("lastSelectedOrgIdForWorkspace", {
      ...selectedOrgs,
      [workspaceId]: selectedOrg.id,
    });

    this.organizations = orgs;
    this.currentOrg = selectedOrg;
    this.currentProfile = selectedOrg.currentProfile;
    await this.reloadConfig();
  }

  private async getOrgs(): Promise<OrgWithProfiles[]> {
    const userId = await this.controlPlaneClient.userId;
    if (userId) {
      const orgDescs = await this.controlPlaneClient.listOrganizations();
      const personalHubOrg = await this.getPersonalHubOrg();
      const hubOrgs = await Promise.all(
        orgDescs.map((org) => this.getNonPersonalHubOrg(org)),
      );
      return [...hubOrgs, personalHubOrg];
    } else {
      return [await this.getLocalOrg()];
    }
  }

  getSerializedOrgs(): SerializedOrgWithProfiles[] {
    return this.organizations.map((org) => ({
      iconUrl: org.iconUrl,
      id: org.id,
      name: org.name,
      slug: org.slug,
      profiles: org.profiles.map((profile) => profile.profileDescription),
      selectedProfileId: org.currentProfile?.profileDescription.id || null,
    }));
  }

  private async getHubProfiles(orgScopeId: string | null) {
    const assistants = await this.controlPlaneClient.listAssistants(orgScopeId);

    return await Promise.all(
      assistants.map(async (assistant) => {
        const profileLoader = await PlatformProfileLoader.create({
          configResult: {
            ...assistant.configResult,
            config: assistant.configResult.config,
          },
          ownerSlug: assistant.ownerSlug,
          packageSlug: assistant.packageSlug,
          iconUrl: assistant.iconUrl,
          versionSlug: assistant.configResult.config?.version ?? "latest",
          controlPlaneClient: this.controlPlaneClient,
          ide: this.ide,
          ideSettingsPromise: this.ideSettingsPromise,
          llmLogger: this.llmLogger,
          rawYaml: assistant.rawYaml,
          orgScopeId: orgScopeId,
        });

        return new ProfileLifecycleManager(profileLoader, this.ide);
      }),
    );
  }

  private async getNonPersonalHubOrg(
    org: OrganizationDescription,
  ): Promise<OrgWithProfiles> {
    const localProfiles = await this.getLocalProfiles({
      includeGlobal: false,
      includeWorkspace: true,
    });
    const profiles = [...(await this.getHubProfiles(org.id)), ...localProfiles];
    return this.rectifyProfilesForOrg(org, profiles);
  }

  private PERSONAL_ORG_DESC: OrganizationDescription = {
    iconUrl: "",
    id: "personal",
    name: "Personal",
    slug: undefined,
  };
  private async getPersonalHubOrg() {
    const localProfiles = await this.getLocalProfiles({
      includeGlobal: true,
      includeWorkspace: true,
    });
    const hubProfiles = await this.getHubProfiles(null);
    const profiles = [...hubProfiles, ...localProfiles];
    return this.rectifyProfilesForOrg(this.PERSONAL_ORG_DESC, profiles);
  }

  private async getLocalOrg() {
<<<<<<< HEAD
    const allLocalProfiles = await this.getAllLocalProfiles();
    return this.rectifyProfilesForOrg(this.PERSONAL_ORG_DESC, allLocalProfiles);
  }

  async getTeamsOrg(org: OrganizationDescription): Promise<OrgWithProfiles> {
    const workspaces = await this.controlPlaneClient.listWorkspaces();
    const profiles = await this.getAllLocalProfiles();
    workspaces.forEach((workspace) => {
      const profileLoader = new ControlPlaneProfileLoader(
        workspace.id,
        workspace.name,
        this.controlPlaneClient,
        this.ide,
        this.llmLogger,
        this.reloadConfig.bind(this),
      );

      profiles.push(new ProfileLifecycleManager(profileLoader, this.ide));
=======
    const localProfiles = await this.getLocalProfiles({
      includeGlobal: true,
      includeWorkspace: true,
>>>>>>> 8b418165
    });
    return this.rectifyProfilesForOrg(this.PERSONAL_ORG_DESC, localProfiles);
  }

  private async rectifyProfilesForOrg(
    org: OrganizationDescription,
    profiles: ProfileLifecycleManager[],
  ): Promise<OrgWithProfiles> {
    const profileKey = await this.getProfileKey(org.id);
    const selectedProfiles =
      this.globalContext.get("lastSelectedProfileForWorkspace") ?? {};

    const currentSelection = selectedProfiles[profileKey];

    const firstNonLocal = profiles.find(
      (profile) => profile.profileDescription.profileType !== "local",
    );
    const fallback =
      firstNonLocal ?? (profiles.length > 0 ? profiles[0] : null);

    let currentProfile: ProfileLifecycleManager | null;
    if (!currentSelection) {
      currentProfile = fallback;
    } else {
      const match = profiles.find(
        (profile) => profile.profileDescription.id === currentSelection,
      );
      if (match) {
        currentProfile = match;
      } else {
        currentProfile = fallback;
      }
    }

    if (currentProfile) {
      this.globalContext.update("lastSelectedProfileForWorkspace", {
        ...selectedProfiles,
        [profileKey]: selectedProfiles.id ?? null,
      });
    }

    return {
      ...org,
      profiles,
      currentProfile,
    };
  }

  async getLocalProfiles(options: LoadAssistantFilesOptions) {
    /**
     * Users can define as many local assistants as they want in a `.continue/assistants` folder
     */
    const localProfiles: ProfileLifecycleManager[] = [];

    if (options.includeGlobal) {
      localProfiles.push(this.globalLocalProfileManager);
    }

    if (options.includeWorkspace) {
      const assistantFiles = await getAllDotContinueYamlFiles(
        this.ide,
<<<<<<< HEAD
        this.controlPlaneClient,
        this.llmLogger,
        assistant,
=======
        options,
        ASSISTANTS,
>>>>>>> 8b418165
      );
      const profiles = assistantFiles.map((assistant) => {
        return new LocalProfileLoader(
          this.ide,
          this.ideSettingsPromise,
          this.controlPlaneClient,
          this.llmLogger,
          assistant,
        );
      });
      const localAssistantProfiles = profiles.map(
        (profile) => new ProfileLifecycleManager(profile, this.ide),
      );
      localProfiles.push(...localAssistantProfiles);
    }

    return localProfiles;
  }

  //////////////////
  // External actions that can cause a cascading config refresh
  // Should not be used internally
  //////////////////
  async refreshAll() {
    await this.cascadeInit();
  }

  // Ide settings change: refresh session and cascade refresh from the top
  async updateIdeSettings(ideSettings: IdeSettings) {
    this.ideSettingsPromise = Promise.resolve(ideSettings);
    await this.cascadeInit();
  }

  // Session change: refresh session and cascade refresh from the top
  async updateControlPlaneSessionInfo(
    sessionInfo: ControlPlaneSessionInfo | undefined,
  ) {
    this.controlPlaneClient = new ControlPlaneClient(
      Promise.resolve(sessionInfo),
      this.ideSettingsPromise,
    );
    await this.cascadeInit();
  }

  // Org id: check id validity, save selection, switch and reload
  async setSelectedOrgId(orgId: string, profileId?: string) {
    if (orgId === this.currentOrg.id) {
      return;
    }
    const org = this.organizations.find((org) => org.id === orgId);
    if (!org) {
      throw new Error(`Org ${orgId} not found`);
    }

    const workspaceId = await this.getWorkspaceId();
    const selectedOrgs =
      this.globalContext.get("lastSelectedOrgIdForWorkspace") ?? {};
    this.globalContext.update("lastSelectedOrgIdForWorkspace", {
      ...selectedOrgs,
      [workspaceId]: org.id,
    });

    this.currentOrg = org;

    if (profileId) {
      await this.setSelectedProfileId(profileId);
    } else {
      this.currentProfile = org.currentProfile;
      await this.reloadConfig();
    }
  }

  // Profile id: check id validity, save selection, switch and reload
  async setSelectedProfileId(profileId: string) {
    if (
      this.currentProfile &&
      profileId === this.currentProfile.profileDescription.id
    ) {
      return;
    }
    const profile = this.currentOrg.profiles.find(
      (profile) => profile.profileDescription.id === profileId,
    );
    if (!profile) {
      throw new Error(`Profile ${profileId} not found in current org`);
    }

    const profileKey = await this.getProfileKey(this.currentOrg.id);
    const selectedProfiles =
      this.globalContext.get("lastSelectedProfileForWorkspace") ?? {};
    this.globalContext.update("lastSelectedProfileForWorkspace", {
      ...selectedProfiles,
      [profileKey]: profileId,
    });

    this.currentProfile = profile;
    await this.reloadConfig();
  }

  // Bottom level of cascade: refresh the current profile
  // IMPORTANT - must always refresh when switching profiles
  // Because of e.g. MCP singleton and docs service using things from config
  // Could improve this
  async reloadConfig() {
    if (!this.currentProfile) {
      return {
        config: undefined,
        errors: [],
        configLoadInterrupted: true,
      };
    }

    for (const org of this.organizations) {
      for (const profile of org.profiles) {
        if (
          profile.profileDescription.id !==
          this.currentProfile.profileDescription.id
        ) {
          profile.clearConfig();
        }
      }
    }

    const { config, errors, configLoadInterrupted } =
      await this.currentProfile.reloadConfig(
        this.additionalContextProviders,
        this.ideSettingsPromise,
      );

    this.notifyConfigListeners({ config, errors, configLoadInterrupted });
    return { config, errors, configLoadInterrupted };
  }

  // Listeners setup - can listen to current profile updates
  private notifyConfigListeners(result: ConfigResult<ContinueConfig>) {
    for (const listener of this.updateListeners) {
      listener(result);
    }
  }

  private updateListeners = new Set<ConfigUpdateFunction>();

  onConfigUpdate(listener: ConfigUpdateFunction) {
    this.updateListeners.add(listener);

    return () => {
      this.updateListeners.delete(listener);
    };
  }

  // Methods for loading (without reloading) config
  // Serialized for passing to GUI
  // Load for just awaiting current config load promise for the profile
  async getSerializedConfig(): Promise<
    ConfigResult<BrowserSerializedContinueConfig>
  > {
    if (!this.currentProfile) {
      return {
        config: undefined,
        errors: [],
        configLoadInterrupted: true,
      };
    }
    return await this.currentProfile.getSerializedConfig(
      this.ideSettingsPromise,
      this.additionalContextProviders,
    );
  }

  async loadConfig(): Promise<ConfigResult<ContinueConfig>> {
    if (!this.currentProfile) {
      return {
        config: undefined,
        errors: [],
        configLoadInterrupted: true,
      };
    }
<<<<<<< HEAD
    return this.currentProfile.loadConfig(
=======
    const config = await this.currentProfile.loadConfig(
>>>>>>> 8b418165
      this.additionalContextProviders,
      this.ideSettingsPromise,
    );

    if (config.errors?.length) {
      logger.warn("Errors loading config: ", config.errors);
    }
    return config;
  }

  async openConfigProfile(profileId?: string) {
    let openProfileId = profileId || this.currentProfile?.profileDescription.id;
    if (!openProfileId) {
      return;
    }
    const profile = this.currentOrg.profiles.find(
      (p) => p.profileDescription.id === openProfileId,
    );
    if (profile?.profileDescription.profileType === "local") {
      await this.ide.openFile(profile.profileDescription.uri);
    } else {
      const env = await getControlPlaneEnv(this.ide.getIdeSettings());
      await this.ide.openUrl(`${env.APP_URL}${openProfileId}`);
    }
  }

  // Ancient method of adding custom providers through vs code
  private additionalContextProviders: IContextProvider[] = [];
  registerCustomContextProvider(contextProvider: IContextProvider) {
    this.additionalContextProviders.push(contextProvider);
    void this.reloadConfig();
  }
  /**
   * Retrieves the titles of additional context providers that are of type "submenu".
   *
   * @returns {string[]} An array of titles of the additional context providers that have a description type of "submenu".
   */
  getAdditionalSubmenuContextProviders(): string[] {
    return this.additionalContextProviders
      .filter((provider) => provider.description.type === "submenu")
      .map((provider) => provider.description.title);
  }

  /**
   * This is Granite.Code specific - it overwrites the Continue config
   * with the combination of the Granite.Code autogenerated configuration
   * and the user's override config.json. The purpose of this is to
   * allow a Granite.Code contributor who wants to work on an upstream
   * Continue feature to switch to the upstream Continue extension.
   */
  async writeContinueConfig() {
    const ideType = (await this.ide.getIdeInfo()).ideType;
    let ideSettings = await this.ideSettingsPromise;
    writeContinueConfig(ideSettings, ideType);
  }
}<|MERGE_RESOLUTION|>--- conflicted
+++ resolved
@@ -211,30 +211,9 @@
   }
 
   private async getLocalOrg() {
-<<<<<<< HEAD
-    const allLocalProfiles = await this.getAllLocalProfiles();
-    return this.rectifyProfilesForOrg(this.PERSONAL_ORG_DESC, allLocalProfiles);
-  }
-
-  async getTeamsOrg(org: OrganizationDescription): Promise<OrgWithProfiles> {
-    const workspaces = await this.controlPlaneClient.listWorkspaces();
-    const profiles = await this.getAllLocalProfiles();
-    workspaces.forEach((workspace) => {
-      const profileLoader = new ControlPlaneProfileLoader(
-        workspace.id,
-        workspace.name,
-        this.controlPlaneClient,
-        this.ide,
-        this.llmLogger,
-        this.reloadConfig.bind(this),
-      );
-
-      profiles.push(new ProfileLifecycleManager(profileLoader, this.ide));
-=======
     const localProfiles = await this.getLocalProfiles({
       includeGlobal: true,
       includeWorkspace: true,
->>>>>>> 8b418165
     });
     return this.rectifyProfilesForOrg(this.PERSONAL_ORG_DESC, localProfiles);
   }
@@ -296,19 +275,12 @@
     if (options.includeWorkspace) {
       const assistantFiles = await getAllDotContinueYamlFiles(
         this.ide,
-<<<<<<< HEAD
-        this.controlPlaneClient,
-        this.llmLogger,
-        assistant,
-=======
         options,
         ASSISTANTS,
->>>>>>> 8b418165
       );
       const profiles = assistantFiles.map((assistant) => {
         return new LocalProfileLoader(
           this.ide,
-          this.ideSettingsPromise,
           this.controlPlaneClient,
           this.llmLogger,
           assistant,
@@ -481,11 +453,7 @@
         configLoadInterrupted: true,
       };
     }
-<<<<<<< HEAD
-    return this.currentProfile.loadConfig(
-=======
     const config = await this.currentProfile.loadConfig(
->>>>>>> 8b418165
       this.additionalContextProviders,
       this.ideSettingsPromise,
     );
