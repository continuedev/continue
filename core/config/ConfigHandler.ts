import { ConfigResult } from "@continuedev/config-yaml";

import {
  ControlPlaneClient,
  ControlPlaneSessionInfo,
} from "../control-plane/client.js";
import { getControlPlaneEnv, useHub } from "../control-plane/env.js";
import {
  BrowserSerializedContinueConfig,
  ContinueConfig,
  IContextProvider,
  IDE,
  IdeSettings,
  ILLMLogger,
} from "../index.js";
import { GlobalContext } from "../util/GlobalContext.js";
import { writeContinueConfig } from "./load.js";

import { getAllAssistantFiles } from "./loadLocalAssistants.js";
import ControlPlaneProfileLoader from "./profile/ControlPlaneProfileLoader.js";
import LocalProfileLoader from "./profile/LocalProfileLoader.js";
import PlatformProfileLoader from "./profile/PlatformProfileLoader.js";
import {
  OrganizationDescription,
  OrgWithProfiles,
  ProfileDescription,
  ProfileLifecycleManager,
  SerializedOrgWithProfiles,
} from "./ProfileLifecycleManager.js";

export type { ProfileDescription };

type ConfigUpdateFunction = (payload: ConfigResult<ContinueConfig>) => void;

export class ConfigHandler {
  controlPlaneClient: ControlPlaneClient;
  private readonly globalContext = new GlobalContext();
  private globalLocalProfileManager: ProfileLifecycleManager;

  private organizations: OrgWithProfiles[] = [];
  currentProfile: ProfileLifecycleManager | null;
  currentOrg: OrgWithProfiles;

  constructor(
    private readonly ide: IDE,
    private ideSettingsPromise: Promise<IdeSettings>,
    private llmLogger: ILLMLogger,
    sessionInfoPromise: Promise<ControlPlaneSessionInfo | undefined>,
  ) {
    this.ide = ide;
    this.ideSettingsPromise = ideSettingsPromise;
    this.controlPlaneClient = new ControlPlaneClient(
      sessionInfoPromise,
      ideSettingsPromise,
    );

<<<<<<< HEAD
    // Set local profile as default
    const localProfileLoader = new LocalProfileLoader(
      ide,
      this.controlPlaneClient,
      writeLog,
    );
    this.localProfileManager = new ProfileLifecycleManager(
      localProfileLoader,
=======
    // This profile manager will always be available
    this.globalLocalProfileManager = new ProfileLifecycleManager(
      new LocalProfileLoader(
        ide,
        ideSettingsPromise,
        this.controlPlaneClient,
        this.llmLogger,
      ),
>>>>>>> 16041102
      this.ide,
    );

    // Just to be safe, always force a default personal org with local profile manager
    this.currentProfile = this.globalLocalProfileManager;
    const personalOrg: OrgWithProfiles = {
      currentProfile: this.globalLocalProfileManager,
      profiles: [this.globalLocalProfileManager],
      ...this.PERSONAL_ORG_DESC,
    };

<<<<<<< HEAD
  /**
   * Users can define as many local assistants as they want in a `.continue/assistants` folder
   */
  private async getLocalAssistantProfiles() {
    const assistantFiles = await getAllAssistantFiles(this.ide);
    const profiles = assistantFiles.map((assistant) => {
      return new LocalProfileLoader(
        this.ide,
        this.controlPlaneClient,
        this.writeLog,
        assistant,
      );
    });
    return profiles.map(
      (profile) => new ProfileLifecycleManager(profile, this.ide),
    );
  }
=======
    this.currentOrg = personalOrg;
    this.organizations = [personalOrg];
>>>>>>> 16041102

    void this.cascadeInit();
  }

  private workspaceDirs: string[] | null = null;
  async getWorkspaceId() {
    if (!this.workspaceDirs) {
      this.workspaceDirs = await this.ide.getWorkspaceDirs();
    }
    return this.workspaceDirs.join("&");
  }

  async getProfileKey(orgId: string) {
    const workspaceId = await this.getWorkspaceId();
    return `${workspaceId}:::${orgId}`;
  }

  private async cascadeInit() {
    this.workspaceDirs = null; // forces workspace dirs reload

    const orgs = await this.getOrgs();

    // Figure out selected org
    const workspaceId = await this.getWorkspaceId();
    const selectedOrgs =
      this.globalContext.get("lastSelectedOrgIdForWorkspace") ?? {};
    const currentSelection = selectedOrgs[workspaceId];

    const firstNonPersonal = orgs.find(
      (org) => org.id !== this.PERSONAL_ORG_DESC.id,
    );
    const fallback = firstNonPersonal ?? orgs[0];
    // note, ignoring case of zero orgs since should never happen

    let selectedOrg: OrgWithProfiles;
    if (!currentSelection) {
      selectedOrg = fallback;
    } else {
      const match = orgs.find((org) => org.id === currentSelection);
      if (match) {
        selectedOrg = match;
      } else {
        selectedOrg = fallback;
      }
    }

    this.globalContext.update("lastSelectedOrgIdForWorkspace", {
      ...selectedOrgs,
      [workspaceId]: selectedOrg.id,
    });

    this.organizations = orgs;
    this.currentOrg = selectedOrg;
    this.currentProfile = selectedOrg.currentProfile;
    await this.reloadConfig();
  }

  private async getOrgs(): Promise<OrgWithProfiles[]> {
    const userId = await this.controlPlaneClient.userId;
    if (userId) {
      const orgDescs = await this.controlPlaneClient.listOrganizations();
      if (await useHub(this.ideSettingsPromise)) {
        const personalHubOrg = await this.getPersonalHubOrg();
        const hubOrgs = await Promise.all(
          orgDescs.map((org) => this.getNonPersonalHubOrg(org)),
        );
        return [...hubOrgs, personalHubOrg];
      } else {
        // Should only ever be one teams org. Will be removed soon anyways
        return await Promise.all(orgDescs.map((org) => this.getTeamsOrg(org)));
      }
    } else {
      return [await this.getLocalOrg()];
    }
  }

  getSerializedOrgs(): SerializedOrgWithProfiles[] {
    return this.organizations.map((org) => ({
      iconUrl: org.iconUrl,
      id: org.id,
      name: org.name,
      slug: org.slug,
      profiles: org.profiles.map((profile) => profile.profileDescription),
      selectedProfileId: org.currentProfile?.profileDescription.id || null,
    }));
  }

  private async getHubProfiles(orgScopeId: string | null) {
    const assistants = await this.controlPlaneClient.listAssistants(orgScopeId);

    return await Promise.all(
      assistants.map(async (assistant) => {
        const profileLoader = await PlatformProfileLoader.create({
          configResult: {
            ...assistant.configResult,
            config: assistant.configResult.config,
          },
          ownerSlug: assistant.ownerSlug,
          packageSlug: assistant.packageSlug,
          iconUrl: assistant.iconUrl,
          versionSlug: assistant.configResult.config?.version ?? "latest",
          controlPlaneClient: this.controlPlaneClient,
          ide: this.ide,
          ideSettingsPromise: this.ideSettingsPromise,
          llmLogger: this.llmLogger,
          rawYaml: assistant.rawYaml,
          orgScopeId: orgScopeId,
        });

        return new ProfileLifecycleManager(profileLoader, this.ide);
      }),
    );
  }

  private async getNonPersonalHubOrg(
    org: OrganizationDescription,
  ): Promise<OrgWithProfiles> {
    const profiles = await this.getHubProfiles(org.id);
    return this.rectifyProfilesForOrg(org, profiles);
  }

  private PERSONAL_ORG_DESC: OrganizationDescription = {
    iconUrl: "",
    id: "personal",
    name: "Personal",
    slug: undefined,
  };
  private async getPersonalHubOrg() {
    const allLocalProfiles = await this.getAllLocalProfiles();
    const hubProfiles = await this.getHubProfiles(null);
    const profiles = [...hubProfiles, ...allLocalProfiles];
    return this.rectifyProfilesForOrg(this.PERSONAL_ORG_DESC, profiles);
  }

  private async getLocalOrg() {
    const allLocalProfiles = await this.getAllLocalProfiles();
    return this.rectifyProfilesForOrg(this.PERSONAL_ORG_DESC, allLocalProfiles);
  }

  async getTeamsOrg(org: OrganizationDescription): Promise<OrgWithProfiles> {
    const workspaces = await this.controlPlaneClient.listWorkspaces();
    const profiles = await this.getAllLocalProfiles();
    workspaces.forEach((workspace) => {
      const profileLoader = new ControlPlaneProfileLoader(
        workspace.id,
        workspace.name,
        this.controlPlaneClient,
        this.ide,
        this.ideSettingsPromise,
        this.llmLogger,
        this.reloadConfig.bind(this),
      );

      profiles.push(new ProfileLifecycleManager(profileLoader, this.ide));
    });
    return this.rectifyProfilesForOrg(org, profiles);
  }

  private async rectifyProfilesForOrg(
    org: OrganizationDescription,
    profiles: ProfileLifecycleManager[],
  ): Promise<OrgWithProfiles> {
    const profileKey = await this.getProfileKey(org.id);
    const selectedProfiles =
      this.globalContext.get("lastSelectedProfileForWorkspace") ?? {};

    const currentSelection = selectedProfiles[profileKey];

    const firstNonLocal = profiles.find(
      (profile) => profile.profileDescription.profileType !== "local",
    );
    const fallback =
      firstNonLocal ?? (profiles.length > 0 ? profiles[0] : null);

    let currentProfile: ProfileLifecycleManager | null;
    if (!currentSelection) {
      currentProfile = fallback;
    } else {
<<<<<<< HEAD
      try {
        const workspaces = await this.controlPlaneClient.listWorkspaces();
        const profiles = await this.getAllLocalProfiles();
        workspaces.forEach((workspace) => {
          const profileLoader = new ControlPlaneProfileLoader(
            workspace.id,
            workspace.name,
            this.controlPlaneClient,
            this.ide,
            this.writeLog,
            this.reloadConfig.bind(this),
          );

          profiles.push(new ProfileLifecycleManager(profileLoader, this.ide));
        });

        await this.updateAvailableProfiles(profiles);
      } catch (e: any) {
        console.error("Failed to load profiles: ", e);
        await this.loadLocalProfilesOnly();
=======
      const match = profiles.find(
        (profile) => profile.profileDescription.id === currentSelection,
      );
      if (match) {
        currentProfile = match;
      } else {
        currentProfile = fallback;
>>>>>>> 16041102
      }
    }

    if (currentProfile) {
      this.globalContext.update("lastSelectedProfileForWorkspace", {
        ...selectedProfiles,
        [profileKey]: selectedProfiles.id ?? null,
      });
    }

    return {
      ...org,
      profiles,
      currentProfile,
    };
  }

  async getAllLocalProfiles() {
    /**
     * Users can define as many local assistants as they want in a `.continue/assistants` folder
     */
    const assistantFiles = await getAllAssistantFiles(this.ide);
    const profiles = assistantFiles.map((assistant) => {
      return new LocalProfileLoader(
        this.ide,
        this.ideSettingsPromise,
        this.controlPlaneClient,
        this.llmLogger,
        assistant,
      );
    });
    const localAssistantProfiles = profiles.map(
      (profile) => new ProfileLifecycleManager(profile, this.ide),
    );
    return [this.globalLocalProfileManager, ...localAssistantProfiles];
  }

  //////////////////
  // External actions that can cause a cascading config refresh
  // Should not be used internally
  //////////////////
  async refreshAll() {
    await this.cascadeInit();
  }

  // Ide settings change: refresh session and cascade refresh from the top
  async updateIdeSettings(ideSettings: IdeSettings) {
    this.ideSettingsPromise = Promise.resolve(ideSettings);
    await this.cascadeInit();
  }

  // Session change: refresh session and cascade refresh from the top
  async updateControlPlaneSessionInfo(
    sessionInfo: ControlPlaneSessionInfo | undefined,
  ) {
    this.controlPlaneClient = new ControlPlaneClient(
      Promise.resolve(sessionInfo),
      this.ideSettingsPromise,
    );
    await this.cascadeInit();
  }

  // Org id: check id validity, save selection, switch and reload
  async setSelectedOrgId(orgId: string, profileId?: string) {
    if (orgId === this.currentOrg.id) {
      return;
    }
    const org = this.organizations.find((org) => org.id === orgId);
    if (!org) {
      throw new Error(`Org ${orgId} not found`);
    }

    const workspaceId = await this.getWorkspaceId();
    const selectedOrgs =
      this.globalContext.get("lastSelectedOrgIdForWorkspace") ?? {};
    this.globalContext.update("lastSelectedOrgIdForWorkspace", {
      ...selectedOrgs,
      [workspaceId]: org.id,
    });

    this.currentOrg = org;

    if (profileId) {
      this.setSelectedProfileId(profileId);
    } else {
      this.currentProfile = org.currentProfile;
      await this.reloadConfig();
    }
  }

  // Profile id: check id validity, save selection, switch and reload
  async setSelectedProfileId(profileId: string) {
    if (
      this.currentProfile &&
      profileId === this.currentProfile.profileDescription.id
    ) {
      return;
    }
    const profile = this.currentOrg.profiles.find(
      (profile) => profile.profileDescription.id === profileId,
    );
    if (!profile) {
      throw new Error(`Profile ${profileId} not found in current org`);
    }

<<<<<<< HEAD
  private updateListeners = new Set<ConfigUpdateFunction>();

  onConfigUpdate(listener: ConfigUpdateFunction) {
    this.updateListeners.add(listener);

    return () => {
      this.updateListeners.delete(listener);
    };
=======
    const profileKey = await this.getProfileKey(this.currentOrg.id);
    const selectedProfiles =
      this.globalContext.get("lastSelectedProfileForWorkspace") ?? {};
    this.globalContext.update("lastSelectedProfileForWorkspace", {
      ...selectedProfiles,
      [profileKey]: profileId,
    });

    this.currentProfile = profile;
    await this.reloadConfig();
>>>>>>> 16041102
  }

  // Bottom level of cascade: refresh the current profile
  // IMPORTANT - must always refresh when switching profiles
  // Because of e.g. MCP singleton and docs service using things from config
  // Could improve this
  async reloadConfig() {
    if (!this.currentProfile) {
      return {
        config: undefined,
        errors: [],
        configLoadInterrupted: true,
      };
    }

    for (const org of this.organizations) {
      for (const profile of org.profiles) {
        if (
          profile.profileDescription.id !==
          this.currentProfile.profileDescription.id
        ) {
          profile.clearConfig();
        }
      }
    }

    const { config, errors, configLoadInterrupted } =
      await this.currentProfile.reloadConfig(
        this.additionalContextProviders,
        this.ideSettingsPromise,
      );

    this.notifyConfigListeners({ config, errors, configLoadInterrupted });
    return { config, errors, configLoadInterrupted };
  }

  // Listeners setup - can listen to current profile updates
  private notifyConfigListeners(result: ConfigResult<ContinueConfig>) {
    for (const listener of this.updateListeners) {
      listener(result);
    }
  }

  private updateListeners: ConfigUpdateFunction[] = [];

  onConfigUpdate(listener: ConfigUpdateFunction) {
    this.updateListeners.push(listener);
  }

  // Methods for loading (without reloading) config
  // Serialized for passing to GUI
  // Load for just awaiting current config load promise for the profile
  async getSerializedConfig(): Promise<
    ConfigResult<BrowserSerializedContinueConfig>
  > {
    if (!this.currentProfile) {
      return {
        config: undefined,
        errors: [],
        configLoadInterrupted: true,
      };
    }
    return await this.currentProfile.getSerializedConfig(
      this.ideSettingsPromise,
      this.additionalContextProviders,
    );
  }

  async loadConfig(): Promise<ConfigResult<ContinueConfig>> {
    if (!this.currentProfile) {
      return {
        config: undefined,
        errors: [],
        configLoadInterrupted: true,
      };
    }
    return this.currentProfile.loadConfig(
      this.additionalContextProviders,
      this.ideSettingsPromise,
    );
  }

  async openConfigProfile(profileId?: string) {
    let openProfileId = profileId || this.currentProfile?.profileDescription.id;
    if (!openProfileId) {
      return;
    }
    const profile = this.currentOrg.profiles.find(
      (p) => p.profileDescription.id === openProfileId,
    );
    if (profile?.profileDescription.profileType === "local") {
      await this.ide.openFile(profile.profileDescription.uri);
    } else {
      const env = await getControlPlaneEnv(this.ide.getIdeSettings());
      await this.ide.openUrl(`${env.APP_URL}${openProfileId}`);
    }
  }

  // Ancient method of adding custom providers through vs code
  private additionalContextProviders: IContextProvider[] = [];
  registerCustomContextProvider(contextProvider: IContextProvider) {
    this.additionalContextProviders.push(contextProvider);
    void this.reloadConfig();
  }
<<<<<<< HEAD

  /**
   * This is Granite.Code specific - it overwrites the Continue config
   * with the combination of the Granite.Code autogenerated configuration
   * and the user's override config.json. The purpose of this is to
   * allow a Granite.Code contributor who wants to work on an upstream
   * Continue feature to switch to the upstream Continue extension.
   */
  async writeContinueConfig() {
    const ideType = (await this.ide.getIdeInfo()).ideType;
    let ideSettings = await this.ideSettingsPromise;
    writeContinueConfig(ideSettings, ideType);
=======
  /**
   * Retrieves the titles of additional context providers that are of type "submenu".
   *
   * @returns {string[]} An array of titles of the additional context providers that have a description type of "submenu".
   */
  getAdditionalSubmenuContextProviders(): string[] {
    return this.additionalContextProviders
      .filter((provider) => provider.description.type === "submenu")
      .map((provider) => provider.description.title);
>>>>>>> 16041102
  }
}<|MERGE_RESOLUTION|>--- conflicted
+++ resolved
@@ -54,25 +54,9 @@
       ideSettingsPromise,
     );
 
-<<<<<<< HEAD
-    // Set local profile as default
-    const localProfileLoader = new LocalProfileLoader(
-      ide,
-      this.controlPlaneClient,
-      writeLog,
-    );
-    this.localProfileManager = new ProfileLifecycleManager(
-      localProfileLoader,
-=======
     // This profile manager will always be available
     this.globalLocalProfileManager = new ProfileLifecycleManager(
-      new LocalProfileLoader(
-        ide,
-        ideSettingsPromise,
-        this.controlPlaneClient,
-        this.llmLogger,
-      ),
->>>>>>> 16041102
+      new LocalProfileLoader(ide, this.controlPlaneClient, this.llmLogger),
       this.ide,
     );
 
@@ -84,28 +68,8 @@
       ...this.PERSONAL_ORG_DESC,
     };
 
-<<<<<<< HEAD
-  /**
-   * Users can define as many local assistants as they want in a `.continue/assistants` folder
-   */
-  private async getLocalAssistantProfiles() {
-    const assistantFiles = await getAllAssistantFiles(this.ide);
-    const profiles = assistantFiles.map((assistant) => {
-      return new LocalProfileLoader(
-        this.ide,
-        this.controlPlaneClient,
-        this.writeLog,
-        assistant,
-      );
-    });
-    return profiles.map(
-      (profile) => new ProfileLifecycleManager(profile, this.ide),
-    );
-  }
-=======
     this.currentOrg = personalOrg;
     this.organizations = [personalOrg];
->>>>>>> 16041102
 
     void this.cascadeInit();
   }
@@ -254,7 +218,6 @@
         workspace.name,
         this.controlPlaneClient,
         this.ide,
-        this.ideSettingsPromise,
         this.llmLogger,
         this.reloadConfig.bind(this),
       );
@@ -284,28 +247,6 @@
     if (!currentSelection) {
       currentProfile = fallback;
     } else {
-<<<<<<< HEAD
-      try {
-        const workspaces = await this.controlPlaneClient.listWorkspaces();
-        const profiles = await this.getAllLocalProfiles();
-        workspaces.forEach((workspace) => {
-          const profileLoader = new ControlPlaneProfileLoader(
-            workspace.id,
-            workspace.name,
-            this.controlPlaneClient,
-            this.ide,
-            this.writeLog,
-            this.reloadConfig.bind(this),
-          );
-
-          profiles.push(new ProfileLifecycleManager(profileLoader, this.ide));
-        });
-
-        await this.updateAvailableProfiles(profiles);
-      } catch (e: any) {
-        console.error("Failed to load profiles: ", e);
-        await this.loadLocalProfilesOnly();
-=======
       const match = profiles.find(
         (profile) => profile.profileDescription.id === currentSelection,
       );
@@ -313,7 +254,6 @@
         currentProfile = match;
       } else {
         currentProfile = fallback;
->>>>>>> 16041102
       }
     }
 
@@ -339,7 +279,6 @@
     const profiles = assistantFiles.map((assistant) => {
       return new LocalProfileLoader(
         this.ide,
-        this.ideSettingsPromise,
         this.controlPlaneClient,
         this.llmLogger,
         assistant,
@@ -419,16 +358,6 @@
       throw new Error(`Profile ${profileId} not found in current org`);
     }
 
-<<<<<<< HEAD
-  private updateListeners = new Set<ConfigUpdateFunction>();
-
-  onConfigUpdate(listener: ConfigUpdateFunction) {
-    this.updateListeners.add(listener);
-
-    return () => {
-      this.updateListeners.delete(listener);
-    };
-=======
     const profileKey = await this.getProfileKey(this.currentOrg.id);
     const selectedProfiles =
       this.globalContext.get("lastSelectedProfileForWorkspace") ?? {};
@@ -439,7 +368,6 @@
 
     this.currentProfile = profile;
     await this.reloadConfig();
->>>>>>> 16041102
   }
 
   // Bottom level of cascade: refresh the current profile
@@ -483,10 +411,14 @@
     }
   }
 
-  private updateListeners: ConfigUpdateFunction[] = [];
+  private updateListeners = new Set<ConfigUpdateFunction>();
 
   onConfigUpdate(listener: ConfigUpdateFunction) {
-    this.updateListeners.push(listener);
+    this.updateListeners.add(listener);
+
+    return () => {
+      this.updateListeners.delete(listener);
+    };
   }
 
   // Methods for loading (without reloading) config
@@ -544,7 +476,16 @@
     this.additionalContextProviders.push(contextProvider);
     void this.reloadConfig();
   }
-<<<<<<< HEAD
+  /**
+   * Retrieves the titles of additional context providers that are of type "submenu".
+   *
+   * @returns {string[]} An array of titles of the additional context providers that have a description type of "submenu".
+   */
+  getAdditionalSubmenuContextProviders(): string[] {
+    return this.additionalContextProviders
+      .filter((provider) => provider.description.type === "submenu")
+      .map((provider) => provider.description.title);
+  }
 
   /**
    * This is Granite.Code specific - it overwrites the Continue config
@@ -557,16 +498,5 @@
     const ideType = (await this.ide.getIdeInfo()).ideType;
     let ideSettings = await this.ideSettingsPromise;
     writeContinueConfig(ideSettings, ideType);
-=======
-  /**
-   * Retrieves the titles of additional context providers that are of type "submenu".
-   *
-   * @returns {string[]} An array of titles of the additional context providers that have a description type of "submenu".
-   */
-  getAdditionalSubmenuContextProviders(): string[] {
-    return this.additionalContextProviders
-      .filter((provider) => provider.description.type === "submenu")
-      .map((provider) => provider.description.title);
->>>>>>> 16041102
   }
 }