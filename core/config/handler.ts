<<<<<<< HEAD
import { ContinueConfig, ContinueRcJson, IDE, ILLM } from "..";
import { IContinueServerClient } from "../continueServer/interface";
import { IdeSettings } from "../protocol";
import { fetchwithRequestOptions } from "../util/fetchWithOptions";
import { Telemetry } from "../util/posthog";
=======
import { ContinueConfig, ContinueRcJson, IDE, ILLM } from "../index.js";
import { IdeSettings } from "../protocol.js";
import { Telemetry } from "../util/posthog.js";
>>>>>>> 781f7131
import {
  BrowserSerializedContinueConfig,
  finalToBrowserConfig,
  loadFullConfigNode,
<<<<<<< HEAD
} from "./load";
=======
} from "./load.js";
>>>>>>> 781f7131

export class ConfigHandler {
  private savedConfig: ContinueConfig | undefined;
  private savedBrowserConfig?: BrowserSerializedContinueConfig;

  constructor(
    private readonly ide: IDE,
<<<<<<< HEAD
    private readonly writeLog: (text: string) => void,
    private readonly onConfigUpdate: () => void,
    private readonly continueServerClient: IContinueServerClient,
=======
    private ideSettingsPromise: Promise<IdeSettings>,
    private readonly writeLog: (text: string) => Promise<void>,
    private readonly onConfigUpdate: () => void,
>>>>>>> 781f7131
  ) {
    this.ide = ide;
    this.writeLog = writeLog;
    this.onConfigUpdate = onConfigUpdate;
    try {
      this.loadConfig();
    } catch (e) {
      console.error("Failed to load config: ", e);
    }
  }

  updateIdeSettings(ideSettings: IdeSettings) {
    this.reloadConfig();
  }

  reloadConfig() {
    this.savedConfig = undefined;
    this.savedBrowserConfig = undefined;
    this.loadConfig();
    this.onConfigUpdate();
  }

  async getSerializedConfig(): Promise<BrowserSerializedContinueConfig> {
    if (!this.savedBrowserConfig) {
      this.savedConfig = await this.loadConfig();
      this.savedBrowserConfig = finalToBrowserConfig(this.savedConfig);
    }
    return this.savedBrowserConfig;
  }

  async loadConfig(): Promise<ContinueConfig> {
    if (this.savedConfig) {
      return this.savedConfig;
    }

    let workspaceConfigs: ContinueRcJson[] = [];
    try {
      workspaceConfigs = await this.ide.getWorkspaceConfigs();
    } catch (e) {
      console.warn("Failed to load workspace configs");
    }

    const ideInfo = await this.ide.getIdeInfo();
<<<<<<< HEAD
=======
    const uniqueId = await this.ide.getUniqueId();
    const ideSettings = await this.ideSettingsPromise;
    let remoteConfigServerUrl = undefined;
    try {
      remoteConfigServerUrl =
        typeof ideSettings.remoteConfigServerUrl !== "string" ||
        ideSettings.remoteConfigServerUrl === ""
          ? undefined
          : new URL(ideSettings.remoteConfigServerUrl);
    } catch (e) {}
>>>>>>> 781f7131

    this.savedConfig = await loadFullConfigNode(
      this.ide.readFile.bind(this.ide),
      workspaceConfigs,
<<<<<<< HEAD
      this.continueServerClient.url,
      ideInfo.ideType,
=======
      remoteConfigServerUrl,
      ideInfo.ideType,
      uniqueId,
      this.writeLog,
>>>>>>> 781f7131
    );

    // Final modifications
    const userToken = await this.continueServerClient.getUserToken();
    this.savedConfig.models.forEach((model) => {
      if (model.providerName === "continue-proxy") {
        model.apiKey = userToken;
      }
    });

    // Setup telemetry only after (and if) we know it is enabled
    this.savedConfig.allowAnonymousTelemetry =
      this.savedConfig.allowAnonymousTelemetry &&
      (await this.ide.isTelemetryEnabled());

    await Telemetry.setup(
      this.savedConfig.allowAnonymousTelemetry ?? true,
      await this.ide.getUniqueId(),
      ideInfo.extensionVersion,
    );

    return this.savedConfig;
  }

<<<<<<< HEAD
  setupLlm(llm: ILLM): ILLM {
    llm._fetch = async (input, init) => {
      const resp = await fetchwithRequestOptions(
        new URL(input),
        { ...init },
        llm.requestOptions,
      );

      if (!resp.ok) {
        let text = await resp.text();
        if (resp.status === 404 && !resp.url.includes("/v1")) {
          if (text.includes("try pulling it first")) {
            const model = JSON.parse(text).error.split(" ")[1].slice(1, -1);
            text = `The model "${model}" was not found. To download it, run \`ollama run ${model}\`.`;
          } else if (text.includes("/api/chat")) {
            text =
              "The /api/chat endpoint was not found. This may mean that you are using an older version of Ollama that does not support /api/chat. Upgrading to the latest version will solve the issue.";
          } else {
            text =
              "This may mean that you forgot to add '/v1' to the end of your 'apiBase' in config.json.";
          }
        }
        throw new Error(
          `HTTP ${resp.status} ${resp.statusText} from ${resp.url}\n\n${text}`,
        );
      }

      return resp;
    };

    llm.writeLog = async (log: string) => {
      this.writeLog(log);
    };
    return llm;
  }

=======
>>>>>>> 781f7131
  async llmFromTitle(title?: string): Promise<ILLM> {
    const config = await this.loadConfig();
    const model =
      config.models.find((m) => m.title === title) || config.models[0];
    if (!model) {
      throw new Error("No model found");
    }

    return model;
  }
}<|MERGE_RESOLUTION|>--- conflicted
+++ resolved
@@ -1,23 +1,11 @@
-<<<<<<< HEAD
-import { ContinueConfig, ContinueRcJson, IDE, ILLM } from "..";
-import { IContinueServerClient } from "../continueServer/interface";
-import { IdeSettings } from "../protocol";
-import { fetchwithRequestOptions } from "../util/fetchWithOptions";
-import { Telemetry } from "../util/posthog";
-=======
 import { ContinueConfig, ContinueRcJson, IDE, ILLM } from "../index.js";
 import { IdeSettings } from "../protocol.js";
 import { Telemetry } from "../util/posthog.js";
->>>>>>> 781f7131
 import {
   BrowserSerializedContinueConfig,
   finalToBrowserConfig,
   loadFullConfigNode,
-<<<<<<< HEAD
-} from "./load";
-=======
 } from "./load.js";
->>>>>>> 781f7131
 
 export class ConfigHandler {
   private savedConfig: ContinueConfig | undefined;
@@ -25,17 +13,12 @@
 
   constructor(
     private readonly ide: IDE,
-<<<<<<< HEAD
-    private readonly writeLog: (text: string) => void,
-    private readonly onConfigUpdate: () => void,
-    private readonly continueServerClient: IContinueServerClient,
-=======
     private ideSettingsPromise: Promise<IdeSettings>,
     private readonly writeLog: (text: string) => Promise<void>,
     private readonly onConfigUpdate: () => void,
->>>>>>> 781f7131
   ) {
     this.ide = ide;
+    this.ideSettingsPromise = ideSettingsPromise;
     this.writeLog = writeLog;
     this.onConfigUpdate = onConfigUpdate;
     try {
@@ -46,6 +29,7 @@
   }
 
   updateIdeSettings(ideSettings: IdeSettings) {
+    this.ideSettingsPromise = Promise.resolve(ideSettings);
     this.reloadConfig();
   }
 
@@ -77,8 +61,6 @@
     }
 
     const ideInfo = await this.ide.getIdeInfo();
-<<<<<<< HEAD
-=======
     const uniqueId = await this.ide.getUniqueId();
     const ideSettings = await this.ideSettingsPromise;
     let remoteConfigServerUrl = undefined;
@@ -89,35 +71,20 @@
           ? undefined
           : new URL(ideSettings.remoteConfigServerUrl);
     } catch (e) {}
->>>>>>> 781f7131
 
     this.savedConfig = await loadFullConfigNode(
       this.ide.readFile.bind(this.ide),
       workspaceConfigs,
-<<<<<<< HEAD
-      this.continueServerClient.url,
-      ideInfo.ideType,
-=======
       remoteConfigServerUrl,
       ideInfo.ideType,
       uniqueId,
       this.writeLog,
->>>>>>> 781f7131
     );
-
-    // Final modifications
-    const userToken = await this.continueServerClient.getUserToken();
-    this.savedConfig.models.forEach((model) => {
-      if (model.providerName === "continue-proxy") {
-        model.apiKey = userToken;
-      }
-    });
-
-    // Setup telemetry only after (and if) we know it is enabled
     this.savedConfig.allowAnonymousTelemetry =
       this.savedConfig.allowAnonymousTelemetry &&
       (await this.ide.isTelemetryEnabled());
 
+    // Setup telemetry only after (and if) we know it is enabled
     await Telemetry.setup(
       this.savedConfig.allowAnonymousTelemetry ?? true,
       await this.ide.getUniqueId(),
@@ -127,45 +94,6 @@
     return this.savedConfig;
   }
 
-<<<<<<< HEAD
-  setupLlm(llm: ILLM): ILLM {
-    llm._fetch = async (input, init) => {
-      const resp = await fetchwithRequestOptions(
-        new URL(input),
-        { ...init },
-        llm.requestOptions,
-      );
-
-      if (!resp.ok) {
-        let text = await resp.text();
-        if (resp.status === 404 && !resp.url.includes("/v1")) {
-          if (text.includes("try pulling it first")) {
-            const model = JSON.parse(text).error.split(" ")[1].slice(1, -1);
-            text = `The model "${model}" was not found. To download it, run \`ollama run ${model}\`.`;
-          } else if (text.includes("/api/chat")) {
-            text =
-              "The /api/chat endpoint was not found. This may mean that you are using an older version of Ollama that does not support /api/chat. Upgrading to the latest version will solve the issue.";
-          } else {
-            text =
-              "This may mean that you forgot to add '/v1' to the end of your 'apiBase' in config.json.";
-          }
-        }
-        throw new Error(
-          `HTTP ${resp.status} ${resp.statusText} from ${resp.url}\n\n${text}`,
-        );
-      }
-
-      return resp;
-    };
-
-    llm.writeLog = async (log: string) => {
-      this.writeLog(log);
-    };
-    return llm;
-  }
-
-=======
->>>>>>> 781f7131
   async llmFromTitle(title?: string): Promise<ILLM> {
     const config = await this.loadConfig();
     const model =
