import { ContinueConfig, ContinueRcJson, IDE, ILLM } from "..";
import { IdeSettings } from "../protocol";
import { Telemetry } from "../util/posthog";
import {
  BrowserSerializedContinueConfig,
  finalToBrowserConfig,
  loadFullConfigNode,
} from "./load";
import { fetchwithRequestOptions } from "../util/fetchWithOptions";

export class ConfigHandler {
  private savedConfig: ContinueConfig | undefined;
  private savedBrowserConfig?: BrowserSerializedContinueConfig;

  constructor(
    private readonly ide: IDE,
    private ideSettingsPromise: Promise<IdeSettings>,
    private readonly writeLog: (text: string) => void,
    private readonly onConfigUpdate: () => void
  ) {
    this.ide = ide;
    this.ideSettingsPromise = ideSettingsPromise;
    this.writeLog = writeLog;
    this.onConfigUpdate = onConfigUpdate;
    try {
      this.loadConfig();
    } catch (e) {
      console.error("Failed to load config: ", e);
    }
  }

  updateIdeSettings(ideSettings: IdeSettings) {
    this.ideSettingsPromise = Promise.resolve(ideSettings);
    this.reloadConfig();
  }

  reloadConfig() {
    this.savedConfig = undefined;
    this.savedBrowserConfig = undefined;
    this.loadConfig();
    this.onConfigUpdate();
  }

  async getSerializedConfig(): Promise<BrowserSerializedContinueConfig> {
    if (!this.savedBrowserConfig) {
      this.savedConfig = await this.loadConfig();
      this.savedBrowserConfig = finalToBrowserConfig(this.savedConfig);
    }
    return this.savedBrowserConfig;
  }

  async loadConfig(): Promise<ContinueConfig> {
    if (this.savedConfig) {
      return this.savedConfig;
    }

    let workspaceConfigs: ContinueRcJson[] = [];
    try {
      workspaceConfigs = await this.ide.getWorkspaceConfigs();
    } catch (e) {
      console.warn("Failed to load workspace configs");
    }

    const ideInfo = await this.ide.getIdeInfo();
    const ideSettings = await this.ideSettingsPromise;
    let remoteConfigServerUrl = undefined;
    try {
      remoteConfigServerUrl =
        typeof ideSettings.remoteConfigServerUrl !== "string" ||
        ideSettings.remoteConfigServerUrl === ""
          ? undefined
          : new URL(ideSettings.remoteConfigServerUrl);
    } catch (e) {}

    this.savedConfig = await loadFullConfigNode(
      this.ide.readFile,
      workspaceConfigs,
      remoteConfigServerUrl,
      ideInfo.ideType
    );
    this.savedConfig.allowAnonymousTelemetry =
      this.savedConfig.allowAnonymousTelemetry &&
      (await this.ide.isTelemetryEnabled());

    // Setup telemetry only after (and if) we know it is enabled
    await Telemetry.setup(
      this.savedConfig.allowAnonymousTelemetry ?? true,
<<<<<<< HEAD
      await this.ide.getUniqueId()
=======
      await this.ide.getUniqueId(),
      ideInfo.extensionVersion,
>>>>>>> a253e7c0
    );

    return this.savedConfig;
  }

  setupLlm(llm: ILLM): ILLM {
    llm._fetch = async (input, init) => {
      const resp = await fetchwithRequestOptions(
        new URL(input),
        { ...init },
        llm.requestOptions
      );

      if (!resp.ok) {
        let text = await resp.text();
        if (resp.status === 404 && !resp.url.includes("/v1")) {
          if (text.includes("try pulling it first")) {
            const model = JSON.parse(text).error.split(" ")[1].slice(1, -1);
            text = `The model "${model}" was not found. To download it, run \`ollama run ${model}\`.`;
          } else if (text.includes("/api/chat")) {
            text =
              "The /api/chat endpoint was not found. This may mean that you are using an older version of Ollama that does not support /api/chat. Upgrading to the latest version will solve the issue.";
          } else {
            text =
              "This may mean that you forgot to add '/v1' to the end of your 'apiBase' in config.json.";
          }
        }
        throw new Error(
          `HTTP ${resp.status} ${resp.statusText} from ${resp.url}\n\n${text}`
        );
      }

      return resp;
    };

    llm.writeLog = async (log: string) => {
      this.writeLog(log);
    };
    return llm;
  }

  async llmFromTitle(title?: string): Promise<ILLM> {
    const config = await this.loadConfig();
    const model =
      config.models.find((m) => m.title === title) || config.models[0];
    if (!model) {
      throw new Error("No model found");
    }

    return this.setupLlm(model);
  }
}<|MERGE_RESOLUTION|>--- conflicted
+++ resolved
@@ -85,12 +85,8 @@
     // Setup telemetry only after (and if) we know it is enabled
     await Telemetry.setup(
       this.savedConfig.allowAnonymousTelemetry ?? true,
-<<<<<<< HEAD
-      await this.ide.getUniqueId()
-=======
       await this.ide.getUniqueId(),
-      ideInfo.extensionVersion,
->>>>>>> a253e7c0
+      ideInfo.extensionVersion
     );
 
     return this.savedConfig;
