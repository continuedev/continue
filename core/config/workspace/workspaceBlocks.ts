import {
  BlockType,
  ConfigYaml,
  createPromptMarkdown,
  createRuleMarkdown,
<<<<<<< HEAD
=======
  sanitizeRuleName,
>>>>>>> 5e55f59c
} from "@continuedev/config-yaml";
import * as YAML from "yaml";
import { IDE } from "../..";
import { getContinueGlobalPath } from "../../util/paths";
import { localPathToUri } from "../../util/pathToUri";
import { joinPathsToUri } from "../../util/uri";

const BLOCK_TYPE_CONFIG: Record<
  BlockType,
  { singular: string; filename: string }
> = {
  context: { singular: "context", filename: "context" },
  models: { singular: "model", filename: "model" },
  rules: { singular: "rule", filename: "rule" },
  docs: { singular: "doc", filename: "doc" },
  prompts: { singular: "prompt", filename: "prompt" },
  mcpServers: { singular: "MCP server", filename: "mcp-server" },
  data: { singular: "data", filename: "data" },
};

function getContentsForNewBlock(blockType: BlockType): ConfigYaml {
  const configYaml: ConfigYaml = {
    name: `New ${BLOCK_TYPE_CONFIG[blockType]?.singular}`,
    version: "0.0.1",
    schema: "v1",
  };
  switch (blockType) {
    case "context":
      configYaml.context = [
        {
          provider: "file",
        },
      ];
      break;
    case "models":
      configYaml.models = [
        {
          provider: "anthropic",
          model: "claude-sonnet-4-latest",
          apiKey: "${{ secrets.ANTHROPIC_API_KEY }}",
          name: "Claude Sonnet 4",
          roles: ["chat", "edit"],
        },
      ];
      break;
    case "rules":
      configYaml.rules = ["Always give concise responses"];
      break;
    case "docs":
      configYaml.docs = [
        {
          name: "New docs",
          startUrl: "https://docs.continue.dev",
        },
      ];
      break;
    case "prompts":
      configYaml.prompts = [
        {
          name: "New prompt",
          description: "New prompt",
          prompt:
            "Please write a thorough suite of unit tests for this code, making sure to cover all relevant edge cases",
        },
      ];
      break;
    case "mcpServers":
      configYaml.mcpServers = [
        {
          name: "New MCP server",
          command: "npx",
          args: ["-y", "<your-mcp-server>"],
          env: {},
        },
      ];
      break;
  }

  return configYaml;
}

function getFileExtension(blockType: BlockType): string {
  if (blockType === "rules" || blockType === "prompts") {
    return "md";
  }
  return "yaml";
}

export function getFileContent(blockType: BlockType): string {
  if (blockType === "rules") {
    return createRuleMarkdown("New Rule", "Your rule content", {
      description: "A description of your rule",
    });
  } else if (blockType === "prompts") {
    return createPromptMarkdown(
      "New prompt",
      "Please write a thorough suite of unit tests for this code, making sure to cover all relevant edge cases",
      {
        description: "New prompt",
        invokable: true,
      },
    );
  } else {
    return YAML.stringify(getContentsForNewBlock(blockType));
  }
}

export async function findAvailableFilename(
  baseDirUri: string,
  blockType: BlockType,
  fileExists: (uri: string) => Promise<boolean>,
  extension?: string,
  isGlobal?: boolean,
  baseFilenameOverride?: string,
): Promise<string> {
  const fileExtension = extension ?? getFileExtension(blockType);
  let baseFilename = "";

  const trimmedOverride = baseFilenameOverride?.trim();
  if (trimmedOverride) {
    if (blockType === "rules") {
      const withoutExtension = trimmedOverride.replace(/\.[^./\\]+$/, "");
      const sanitized = sanitizeRuleName(withoutExtension);
      baseFilename = sanitized;
    } else {
      baseFilename = trimmedOverride;
    }
  }
  if (!baseFilename) {
    baseFilename =
      blockType === "rules" && isGlobal
        ? "global-rule"
        : `new-${BLOCK_TYPE_CONFIG[blockType]?.filename}`;
  }

  let counter = 0;
  let fileUri: string;

  do {
    const suffix = counter === 0 ? "" : `-${counter}`;
    fileUri = joinPathsToUri(
      baseDirUri,
      `${baseFilename}${suffix}.${fileExtension}`,
    );
    counter++;
  } while (await fileExists(fileUri));

  return fileUri;
}

export async function createNewWorkspaceBlockFile(
  ide: IDE,
  blockType: BlockType,
  baseFilename?: string,
): Promise<void> {
  const workspaceDirs = await ide.getWorkspaceDirs();
  if (workspaceDirs.length === 0) {
    throw new Error(
      "No workspace directories found. Make sure you've opened a folder in your IDE.",
    );
  }

  const baseDirUri = joinPathsToUri(workspaceDirs[0], `.continue/${blockType}`);

  const fileUri = await findAvailableFilename(
    baseDirUri,
    blockType,
    ide.fileExists.bind(ide),
    undefined,
    false,
    baseFilename,
  );

  const fileContent = getFileContent(blockType);

  await ide.writeFile(fileUri, fileContent);
  await ide.openFile(fileUri);
}

export async function createNewGlobalRuleFile(
  ide: IDE,
  baseFilename?: string,
): Promise<void> {
  try {
    const globalDir = localPathToUri(getContinueGlobalPath());

    // Create the rules subdirectory within the global directory
    const rulesDir = joinPathsToUri(globalDir, "rules");

    const fileUri = await findAvailableFilename(
      rulesDir,
      "rules",
      ide.fileExists.bind(ide),
      undefined,
      true, // isGlobal = true for global rules
      baseFilename,
    );

    const fileContent = getFileContent("rules");

    await ide.writeFile(fileUri, fileContent);

    await ide.openFile(fileUri);
  } catch (error) {
    throw error;
  }
}<|MERGE_RESOLUTION|>--- conflicted
+++ resolved
@@ -3,10 +3,7 @@
   ConfigYaml,
   createPromptMarkdown,
   createRuleMarkdown,
-<<<<<<< HEAD
-=======
   sanitizeRuleName,
->>>>>>> 5e55f59c
 } from "@continuedev/config-yaml";
 import * as YAML from "yaml";
 import { IDE } from "../..";
