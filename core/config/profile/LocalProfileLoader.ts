--- conflicted
+++ resolved
@@ -1,19 +1,7 @@
-<<<<<<< HEAD
-import {
-  ContinueConfig,
-  ContinueRcJson,
-  IDE,
-  IdeSettings,
-} from "../../index.js";
-import { Telemetry } from "../../util/posthog.js";
-import { loadFullConfigNode } from "../load.js";
-import { IProfileLoader } from "./IProfileLoader.js";
-=======
 import { ContinueConfig, IDE, IdeSettings } from "../..";
 import { ControlPlaneClient } from "../../control-plane/client";
 import doLoadConfig from "./doLoadConfig";
 import { IProfileLoader } from "./IProfileLoader";
->>>>>>> d53326c3
 
 export default class LocalProfileLoader implements IProfileLoader {
   static ID = "local";
