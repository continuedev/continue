import { ConfigJson } from "@continuedev/config-types";
import { ConfigResult } from "@continuedev/config-yaml";

import { ControlPlaneClient } from "../../control-plane/client.js";
import { PRODUCTION_ENV } from "../../control-plane/env.js";
import {
  ContinueConfig,
  IDE,
  IdeSettings,
  ILLMLogger,
  SerializedContinueConfig,
} from "../../index.js";
import { ProfileDescription } from "../ProfileLifecycleManager.js";

import doLoadConfig from "./doLoadConfig.js";
import { IProfileLoader } from "./IProfileLoader.js";

export default class ControlPlaneProfileLoader implements IProfileLoader {
  private static RELOAD_INTERVAL = 1000 * 60 * 15; // every 15 minutes

  description: ProfileDescription;

  workspaceSettings: ConfigJson | undefined;

  constructor(
    private readonly workspaceId: string,
    private workspaceTitle: string,
    private readonly controlPlaneClient: ControlPlaneClient,
    private readonly ide: IDE,
<<<<<<< HEAD
    private writeLog: (message: string) => Promise<void>,
=======
    private ideSettingsPromise: Promise<IdeSettings>,
    private llmLogger: ILLMLogger,
>>>>>>> 16041102
    private readonly onReload: () => void,
  ) {
    this.description = {
      id: workspaceId,
      profileType: "control-plane",
      iconUrl: "",
      fullSlug: {
        ownerSlug: "",
        packageSlug: "",
        versionSlug: "",
      },
      title: workspaceTitle,
      errors: undefined,
      uri: `${PRODUCTION_ENV.APP_URL}workspaces/${workspaceId}`,
    };

    setInterval(async () => {
      this.workspaceSettings =
        await this.controlPlaneClient.getSettingsForWorkspace(
          this.description.id,
        );
      this.onReload();
    }, ControlPlaneProfileLoader.RELOAD_INTERVAL);
  }

  async doLoadConfig(
    ideSettingsPromise: Promise<IdeSettings>,
  ): Promise<ConfigResult<ContinueConfig>> {
    const settings =
      this.workspaceSettings ??
      ((await this.controlPlaneClient.getSettingsForWorkspace(
        this.description.id,
      )) as any);
    const serializedConfig: SerializedContinueConfig = settings;

<<<<<<< HEAD
    return await doLoadConfig(
      this.ide,
      ideSettingsPromise,
      this.controlPlaneClient,
      this.writeLog,
      serializedConfig,
      undefined,
      undefined,
      this.workspaceId,
      undefined,
      null,
    );
=======
    return await doLoadConfig({
      ide: this.ide,
      ideSettingsPromise: this.ideSettingsPromise,
      controlPlaneClient: this.controlPlaneClient,
      llmLogger: this.llmLogger,
      overrideConfigJson: serializedConfig,
      overrideConfigYaml: undefined,
      platformConfigMetadata: undefined,
      profileId: this.workspaceId,
      overrideConfigYamlByPath: undefined,
      orgScopeId: null,
    });
>>>>>>> 16041102
  }

  setIsActive(isActive: boolean): void {}
}<|MERGE_RESOLUTION|>--- conflicted
+++ resolved
@@ -27,12 +27,7 @@
     private workspaceTitle: string,
     private readonly controlPlaneClient: ControlPlaneClient,
     private readonly ide: IDE,
-<<<<<<< HEAD
-    private writeLog: (message: string) => Promise<void>,
-=======
-    private ideSettingsPromise: Promise<IdeSettings>,
     private llmLogger: ILLMLogger,
->>>>>>> 16041102
     private readonly onReload: () => void,
   ) {
     this.description = {
@@ -68,23 +63,9 @@
       )) as any);
     const serializedConfig: SerializedContinueConfig = settings;
 
-<<<<<<< HEAD
-    return await doLoadConfig(
-      this.ide,
-      ideSettingsPromise,
-      this.controlPlaneClient,
-      this.writeLog,
-      serializedConfig,
-      undefined,
-      undefined,
-      this.workspaceId,
-      undefined,
-      null,
-    );
-=======
     return await doLoadConfig({
       ide: this.ide,
-      ideSettingsPromise: this.ideSettingsPromise,
+      ideSettingsPromise,
       controlPlaneClient: this.controlPlaneClient,
       llmLogger: this.llmLogger,
       overrideConfigJson: serializedConfig,
@@ -94,7 +75,6 @@
       overrideConfigYamlByPath: undefined,
       orgScopeId: null,
     });
->>>>>>> 16041102
   }
 
   setIsActive(isActive: boolean): void {}
