import { ConfigJson } from "@continuedev/config-types";
import { ControlPlaneClient } from "../../control-plane/client.js";
import { TeamAnalytics } from "../../control-plane/TeamAnalytics.js";
import {
  ContinueConfig,
  IDE,
  IdeSettings,
  SerializedContinueConfig,
<<<<<<< HEAD
} from "../../index.js";
import ContinueProxy from "../../llm/llms/stubs/ContinueProxy.js";
import { Telemetry } from "../../util/posthog.js";
import {
  defaultContextProvidersJetBrains,
  defaultContextProvidersVsCode,
  defaultSlashCommandsJetBrains,
  defaultSlashCommandsVscode,
} from "../default.js";
import {
  intermediateToFinalConfig,
  serializedToIntermediateConfig,
} from "../load.js";
import { IProfileLoader } from "./IProfileLoader.js";
=======
} from "../..";
import { ControlPlaneClient } from "../../control-plane/client";
import { IProfileLoader } from "./IProfileLoader";
import doLoadConfig from "./doLoadConfig";
>>>>>>> d53326c3

export default class ControlPlaneProfileLoader implements IProfileLoader {
  private static RELOAD_INTERVAL = 1000 * 60 * 15; // every 15 minutes

  readonly profileId: string;
  profileTitle: string;

  workspaceSettings: ConfigJson | undefined;

  constructor(
    private readonly workspaceId: string,
    private workspaceTitle: string,
    private readonly controlPlaneClient: ControlPlaneClient,
    private readonly ide: IDE,
    private ideSettingsPromise: Promise<IdeSettings>,
    private writeLog: (message: string) => Promise<void>,
    private readonly onReload: () => void,
  ) {
    this.profileId = workspaceId;
    this.profileTitle = workspaceTitle;

    setInterval(async () => {
      this.workspaceSettings =
        await this.controlPlaneClient.getSettingsForWorkspace(this.profileId);
      this.onReload();
    }, ControlPlaneProfileLoader.RELOAD_INTERVAL);
  }

  async doLoadConfig(): Promise<ContinueConfig> {
    const settings =
      this.workspaceSettings ??
      ((await this.controlPlaneClient.getSettingsForWorkspace(
        this.profileId,
      )) as any);
    const serializedConfig: SerializedContinueConfig = settings;

    return doLoadConfig(
      this.ide,
      this.ideSettingsPromise,
      this.controlPlaneClient,
      this.writeLog,
      serializedConfig,
    );
  }

  setIsActive(isActive: boolean): void {}
}<|MERGE_RESOLUTION|>--- conflicted
+++ resolved
@@ -6,27 +6,10 @@
   IDE,
   IdeSettings,
   SerializedContinueConfig,
-<<<<<<< HEAD
-} from "../../index.js";
-import ContinueProxy from "../../llm/llms/stubs/ContinueProxy.js";
-import { Telemetry } from "../../util/posthog.js";
-import {
-  defaultContextProvidersJetBrains,
-  defaultContextProvidersVsCode,
-  defaultSlashCommandsJetBrains,
-  defaultSlashCommandsVscode,
-} from "../default.js";
-import {
-  intermediateToFinalConfig,
-  serializedToIntermediateConfig,
-} from "../load.js";
-import { IProfileLoader } from "./IProfileLoader.js";
-=======
 } from "../..";
 import { ControlPlaneClient } from "../../control-plane/client";
 import { IProfileLoader } from "./IProfileLoader";
 import doLoadConfig from "./doLoadConfig";
->>>>>>> d53326c3
 
 export default class ControlPlaneProfileLoader implements IProfileLoader {
   private static RELOAD_INTERVAL = 1000 * 60 * 15; // every 15 minutes
