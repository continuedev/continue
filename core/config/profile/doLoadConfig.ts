--- conflicted
+++ resolved
@@ -10,11 +10,8 @@
 import ContinueProxyEmbeddingsProvider from "../../indexing/embeddings/ContinueProxyEmbeddingsProvider.js";
 import ContinueProxy from "../../llm/llms/stubs/ContinueProxy.js";
 import { Telemetry } from "../../util/posthog.js";
-<<<<<<< HEAD
+import { TTS } from "../../util/tts.js";
 import { VoiceInput } from "../../util/voiceInput.js";
-=======
-import { TTS } from "../../util/tts.js";
->>>>>>> 3bf0b714
 import { loadFullConfigNode } from "../load.js";
 
 export default async function doLoadConfig(
@@ -57,12 +54,9 @@
     ideInfo,
   );
 
-<<<<<<< HEAD
   await VoiceInput.setup(newConfig.voiceInput);
-=======
   // TODO: pass config to pre-load non-system TTS models
   await TTS.setup();
->>>>>>> 3bf0b714
 
   if (newConfig.analytics) {
     await TeamAnalytics.setup(
