import {
  ConfigResult,
  ConfigValidationError,
  FullSlug,
} from "@continuedev/config-yaml";

import {
  BrowserSerializedContinueConfig,
  ContinueConfig,
  IContextProvider,
  IDE,
  IdeSettings,
} from "../index.js";

import { finalToBrowserConfig } from "./load.js";
import { IProfileLoader } from "./profile/IProfileLoader.js";

export interface ProfileDescription {
  fullSlug: FullSlug;
  profileType: "control-plane" | "local" | "platform";
  title: string;
  id: string;
  iconUrl: string;
  errors: ConfigValidationError[] | undefined;
}

export interface OrganizationDescription {
  id: string;
  iconUrl: string;
  name: string;
  slug: string | undefined; // TODO: This doesn't need to be undefined, just doing while transitioning the backend
}

export class ProfileLifecycleManager {
  private savedConfigResult: ConfigResult<ContinueConfig> | undefined;
  private savedBrowserConfigResult?: ConfigResult<BrowserSerializedContinueConfig>;
  private pendingConfigPromise?: Promise<ConfigResult<ContinueConfig>>;

  constructor(
    private readonly profileLoader: IProfileLoader,
    private readonly ide: IDE,
  ) {}

  get profileDescription(): ProfileDescription {
    return this.profileLoader.description;
  }

  clearConfig() {
    this.savedConfigResult = undefined;
    this.savedBrowserConfigResult = undefined;
    this.pendingConfigPromise = undefined;
  }

  // Clear saved config and reload
  async reloadConfig(
<<<<<<< HEAD
    ideSettingsPromise: Promise<IdeSettings>,
=======
    additionalContextProviders: IContextProvider[] = [],
>>>>>>> 3af56906
  ): Promise<ConfigResult<ContinueConfig>> {
    this.savedConfigResult = undefined;
    this.savedBrowserConfigResult = undefined;
    this.pendingConfigPromise = undefined;

<<<<<<< HEAD
    return this.loadConfig(ideSettingsPromise, [], true);
=======
    return this.loadConfig(additionalContextProviders, true);
>>>>>>> 3af56906
  }

  async loadConfig(
    ideSettingsPromise: Promise<IdeSettings>,
    additionalContextProviders: IContextProvider[],
    forceReload: boolean = false,
  ): Promise<ConfigResult<ContinueConfig>> {
    // If we already have a config, return it
    if (!forceReload) {
      if (this.savedConfigResult) {
        return this.savedConfigResult;
      } else if (this.pendingConfigPromise) {
        return this.pendingConfigPromise;
      }
    }

    // Set pending config promise
    this.pendingConfigPromise = new Promise(async (resolve, reject) => {
<<<<<<< HEAD
      const result = await this.profileLoader.doLoadConfig(ideSettingsPromise);
=======
      let result: ConfigResult<ContinueConfig>;
      try {
        result = await this.profileLoader.doLoadConfig();
      } catch (e: any) {
        result = {
          errors: [
            {
              fatal: true,
              message: e.message,
            },
          ],
          config: undefined,
          configLoadInterrupted: true,
        };
      }
>>>>>>> 3af56906

      if (result.config) {
        // Add registered context providers
        result.config.contextProviders = (
          result.config.contextProviders ?? []
        ).concat(additionalContextProviders);
      }

      this.savedConfigResult = result;
      resolve(result);
    });

    // Wait for the config promise to resolve
    this.savedConfigResult = await this.pendingConfigPromise;
    this.pendingConfigPromise = undefined;
    return this.savedConfigResult;
  }

  async getSerializedConfig(
    ideSettingsPromise: Promise<IdeSettings>,
    additionalContextProviders: IContextProvider[],
  ): Promise<ConfigResult<BrowserSerializedContinueConfig>> {
    if (this.savedBrowserConfigResult) {
      return this.savedBrowserConfigResult;
    } else {
      const result = await this.loadConfig(
        ideSettingsPromise,
        additionalContextProviders,
      );
      if (!result.config) {
        return {
          ...result,
          config: undefined,
        };
      }
      const serializedConfig = await finalToBrowserConfig(
        result.config,
        this.ide,
      );
      return {
        ...result,
        config: serializedConfig,
      };
    }
  }
}<|MERGE_RESOLUTION|>--- conflicted
+++ resolved
@@ -53,21 +53,14 @@
 
   // Clear saved config and reload
   async reloadConfig(
-<<<<<<< HEAD
+    additionalContextProviders: IContextProvider[] = [],
     ideSettingsPromise: Promise<IdeSettings>,
-=======
-    additionalContextProviders: IContextProvider[] = [],
->>>>>>> 3af56906
   ): Promise<ConfigResult<ContinueConfig>> {
     this.savedConfigResult = undefined;
     this.savedBrowserConfigResult = undefined;
     this.pendingConfigPromise = undefined;
 
-<<<<<<< HEAD
-    return this.loadConfig(ideSettingsPromise, [], true);
-=======
-    return this.loadConfig(additionalContextProviders, true);
->>>>>>> 3af56906
+    return this.loadConfig(additionalContextProviders, ideSettingsPromise, true);
   }
 
   async loadConfig(
@@ -86,12 +79,9 @@
 
     // Set pending config promise
     this.pendingConfigPromise = new Promise(async (resolve, reject) => {
-<<<<<<< HEAD
-      const result = await this.profileLoader.doLoadConfig(ideSettingsPromise);
-=======
       let result: ConfigResult<ContinueConfig>;
       try {
-        result = await this.profileLoader.doLoadConfig();
+        result = await this.profileLoader.doLoadConfig(ideSettingsPromise);
       } catch (e: any) {
         result = {
           errors: [
@@ -104,7 +94,6 @@
           configLoadInterrupted: true,
         };
       }
->>>>>>> 3af56906
 
       if (result.config) {
         // Add registered context providers
