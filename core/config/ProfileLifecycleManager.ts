--- conflicted
+++ resolved
@@ -89,14 +89,9 @@
       // Like invalid json, invalid yaml, file read errors, etc.
       // NOT block-specific loading errors
       try {
-<<<<<<< HEAD
         result = await this.profileLoader.doLoadConfig(ideSettingsPromise);
-      } catch (e: any) {
-=======
-        result = await this.profileLoader.doLoadConfig();
       } catch (e) {
         const message = e instanceof Error ? e.message : "Error loading config";
->>>>>>> 8a688cd8
         result = {
           errors: [
             {
