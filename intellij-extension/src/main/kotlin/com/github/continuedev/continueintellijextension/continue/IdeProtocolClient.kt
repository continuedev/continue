package com.github.continuedev.continueintellijextension.`continue`

<<<<<<< HEAD
import com.github.continuedev.continueintellijextension.`continue`.DiffManager

=======
import com.github.continuedev.continueintellijextension.services.ContinuePluginService
import com.github.continuedev.continueintellijextension.utils.dispatchEventToWebview
>>>>>>> 25f2bfe7
import com.google.gson.Gson
import com.google.gson.reflect.TypeToken
import com.intellij.openapi.application.ApplicationManager
import kotlinx.coroutines.*
import okhttp3.*
import java.net.NetworkInterface

import com.intellij.openapi.editor.Document
import com.intellij.openapi.editor.markup.HighlighterTargetArea
import com.intellij.openapi.editor.markup.RangeHighlighter
import com.intellij.openapi.editor.markup.TextAttributes
import com.intellij.openapi.fileEditor.FileDocumentManager
import com.intellij.openapi.fileEditor.FileEditorManager
import com.intellij.openapi.project.Project
import com.intellij.openapi.fileEditor.TextEditor
import com.intellij.openapi.ui.MessageType
import com.intellij.openapi.ui.popup.Balloon
import com.intellij.openapi.ui.popup.JBPopupFactory
import com.intellij.openapi.vfs.LocalFileSystem
import com.intellij.openapi.wm.WindowManager
import com.intellij.testFramework.LightVirtualFile
import com.intellij.ui.awt.RelativePoint
import java.awt.Color
import java.io.File

data class WebSocketMessage<T>(val messageType: String, val data: T)
data class WorkspaceDirectory(val workspaceDirectory: String);
data class UniqueId(val uniqueId: String);
data class ReadFile(val contents: String);
data class VisibleFiles(val visibleFiles: List<String>);
data class Position(val line: Int, val character: Int);
data class Range(val start: Position, val end: Position);
data class RangeInFile(val filepath: String, val range: Range);

fun getMachineUniqueID(): String {
    val sb = StringBuilder()
    val networkInterfaces = NetworkInterface.getNetworkInterfaces()

    while (networkInterfaces.hasMoreElements()) {
        val networkInterface = networkInterfaces.nextElement()
        val mac = networkInterface.hardwareAddress

        if (mac != null) {
            for (i in mac.indices) {
                sb.append(String.format("%02X%s", mac[i], if (i < mac.size - 1) "-" else ""))
            }
            return sb.toString()
        }
    }

    return "No MAC Address Found"
}

class IdeProtocolClient(
    private val serverUrl: String = "ws://localhost:65432/ide/ws",
    private val continuePluginService: ContinuePluginService,
    private val textSelectionStrategy: TextSelectionStrategy,
    private val coroutineScope: CoroutineScope,
<<<<<<< HEAD
    private val workspacePath: String,
    private val project: Project
=======
    private val workspacePath: String
>>>>>>> 25f2bfe7
) {
    private val eventListeners = mutableListOf<WebSocketEventListener>()
    private var okHttpClient: OkHttpClient = OkHttpClient()
    private var webSocket: WebSocket? = null

<<<<<<< HEAD
    private val textSelectionStrategy: TextSelectionStrategy = DefaultTextSelectionStrategy(this, coroutineScope)

    private val diffManager = DiffManager(project)

=======
>>>>>>> 25f2bfe7
    init {
        initWebSocket()
//        showMessage("TESTING! Hello World!")
//        highlightCode(RangeInFile("/Users/natesesti/Desktop/intellij/continue/run.spec", Range(Position(0, 0), Position(2, 0))), "#ff00aa")
//        diffManager.showDiff("/Users/natesesti/Desktop/intellij/continue/run.spec", "...???", 0)
//        val file = File("/Users/natesesti/.continue/diffs/diff")
//        for (i in 1..5) {
//            Thread.sleep(500)
//            file.writeText("Hello!".repeat(i))
//        }
    }

    var sessionId: String? = null

    fun getSessionIdAsync(): Deferred<String?> = coroutineScope.async {
        withTimeoutOrNull(10000) {
            while ((webSocket?.queueSize() ?: 0) > 0) {
                delay(1000)
            }
        }
        println("Getting session ID")
        val respDeferred = sendAndReceive("getSessionId", mapOf())
        val resp = respDeferred.await()  // Awaiting the deferred response
        println(resp)
        val data = (resp as? Map<*, *>)?.get("data") as? Map<*, *>
        sessionId = data?.get("sessionId").toString()
        println("New Continue session with ID: $sessionId")
        sessionId
    }

    private val pendingResponses: MutableMap<String, CompletableDeferred<Any>> =
        mutableMapOf()

    fun sendAndReceive(
        messageType: String,
        data: Map<String, Any>
    ): CompletableDeferred<Any> {
        val deferred = CompletableDeferred<Any>()
        pendingResponses[messageType] =
            deferred  // Store the deferred object for later resolution

        sendMessage(messageType, data)
        return deferred
    }

    private fun serializeMessage(data: Map<String, Any>): String {
        val gson = Gson()
        return gson.toJson(data)
    }

    private fun initWebSocket() {
        val webSocketListener = object : WebSocketListener() {
            override fun onOpen(webSocket: WebSocket, response: Response) {
                // handle onOpen
            }

            override fun onMessage(webSocket: WebSocket, text: String) {
                coroutineScope.launch(Dispatchers.Main) {
                    val parsedMessage: Map<String, Any> = Gson().fromJson(
                        text,
                        object : TypeToken<Map<String, Any>>() {}.type
                    )
                    val messageType = parsedMessage["messageType"] as? String
<<<<<<< HEAD
                    val data = parsedMessage["data"] as Map<String, Any>
                    when (messageType) {
                        "workspaceDirectory" -> {
                            webSocket?.send(
                                    Gson().toJson(
                                            WebSocketMessage(
                                                    "workspaceDirectory",
                                                    WorkspaceDirectory(workspaceDirectory())
                                            )
=======
                    if (messageType != null) {
                        if (messageType == "workspaceDirectory") {
                            webSocket.send(
                                Gson().toJson(
                                    WebSocketMessage(
                                        "workspaceDirectory",
                                        WorkspaceDirectory(workspaceDirectory())
>>>>>>> 25f2bfe7
                                    )
                                )
                            );
<<<<<<< HEAD
=======
                        } else if (messageType == "uniqueId") {
                            webSocket.send(
                                Gson().toJson(
                                    WebSocketMessage(
                                        "uniqueId",
                                        UniqueId(uniqueId())
                                    )
                                )
                            );
>>>>>>> 25f2bfe7
                        }
                        "uniqueId" -> webSocket?.send(Gson().toJson(WebSocketMessage("uniqueId", UniqueId(uniqueId()))))
                        "showDiff" -> {
                            diffManager.showDiff(data["filepath"] as String, data["replacement"] as String, data["step_index"] as Int)
                        }
                        "readFile" -> {
                            val msg = ReadFile(readFile(data["filepath"] as String))
                            webSocket?.send(Gson().toJson(WebSocketMessage("readFile", msg)))
                        }
                        "visibleFiles" -> {
                            val msg = VisibleFiles(visibleFiles())
                            webSocket?.send(Gson().toJson(WebSocketMessage("visibleFiles", msg)))
                        }
                        "saveFile" -> saveFile(data["filepath"] as String)
                        "showVirtualFile" -> showVirtualFile(data["name"] as String, data["contents"] as String)
                        "connected" -> {}
                        "showMessage" -> showMessage(data["message"] as String)
                        "setFileOpen" -> setFileOpen(data["filepath"] as String, data["open"] as Boolean)
                        "highlightCode" -> {
                            val gson = Gson()
                            val json = gson.toJson(data["rangeInFile"])
                            val type = object : TypeToken<RangeInFile>() {}.type
                            val rangeInFile = gson.fromJson<RangeInFile>(json, type)
                            highlightCode(rangeInFile, data["color"] as String)
                        }
                        else -> {
                            println("Unknown messageType")
                        }
                    }

                    if (messageType != null) {
                        pendingResponses[messageType]?.complete(parsedMessage)
                        pendingResponses.remove(messageType)
                    }
                }
            }

            override fun onFailure(
                webSocket: WebSocket,
                t: Throwable,
                response: Response?
            ) {
                eventListeners.forEach { it.onErrorOccurred(t) }
            }
        }
        val request = Request.Builder()
            .url(serverUrl)
            .build()

        webSocket = okHttpClient.newWebSocket(request, webSocketListener)
    }

    fun addEventListener(listener: WebSocketEventListener) {
        eventListeners.add(listener)
    }

    fun connect() {
        // Connection is handled automatically by OkHttp
    }

    fun disconnect() {
        webSocket?.close(1000, null)
    }

    private fun sendMessage(messageType: String, message: Map<String, Any>) {
        val sendData = mapOf("messageType" to messageType, "data" to message)
        val jsonMessage = serializeMessage(sendData)
        webSocket?.send(jsonMessage)
    }

    fun workspaceDirectory(): String {
        return this.workspacePath
    }

    fun uniqueId(): String {
        return getMachineUniqueID()
    }

    fun onTextSelected(
        selectedText: String,
        filepath: String,
        startLine: Int,
        startCharacter: Int,
        endLine: Int,
        endCharacter: Int
    ) = coroutineScope.launch {
        val jsonMessage = textSelectionStrategy.handleTextSelection(
            selectedText,
            filepath,
            startLine,
            startCharacter,
            endLine,
            endCharacter
        );
        sendMessage("highlightedCodePush", jsonMessage)
        dispatchEventToWebview(
            "highlightedCode",
            jsonMessage,
            continuePluginService.continuePluginWindow.webView
        )
    }

    fun readFile(filepath: String): String {
        val file = LocalFileSystem.getInstance().findFileByPath(filepath) ?: return ""
        val documentManager = FileDocumentManager.getInstance()
        val document: Document? = documentManager.getDocument(file)
        return document?.text ?: ""
    }

    fun saveFile(filepath: String) {
        val file = LocalFileSystem.getInstance().findFileByPath(filepath) ?: return
        val fileDocumentManager = FileDocumentManager.getInstance()
        val document = fileDocumentManager.getDocument(file)

        document?.let {
            fileDocumentManager.saveDocument(it)
        }
    }

    fun setFileOpen(filepath: String, open: Boolean = true) {
        val file = LocalFileSystem.getInstance().findFileByPath(filepath)

        file?.let {
            if (open) {
                ApplicationManager.getApplication().invokeLater {
                    FileEditorManager.getInstance(project).openFile(it, true)
                }
            } else {
                ApplicationManager.getApplication().invokeLater {
                    FileEditorManager.getInstance(project).closeFile(it)
                }
            }
        }
    }

    fun showVirtualFile(name: String, contents: String) {
        val virtualFile = LightVirtualFile(name, contents)
        FileEditorManager.getInstance(project).openFile(virtualFile, true)
    }

    fun visibleFiles(): List<String> {
        val fileEditorManager = FileEditorManager.getInstance(project)
        return fileEditorManager.openFiles.toList().map{it.path}
    }

    fun showMessage(msg: String) {
        val statusBar = WindowManager.getInstance().getStatusBar(project)

        JBPopupFactory.getInstance()
                .createHtmlTextBalloonBuilder(msg, MessageType.INFO, null)
                .setFadeoutTime(5000)
                .createBalloon()
                .show(RelativePoint.getSouthEastOf(statusBar.component), Balloon.Position.atRight)
    }

    fun highlightCode(rangeInFile: RangeInFile, color: String) {
        val file = LocalFileSystem.getInstance().findFileByPath(rangeInFile.filepath)

        setFileOpen(rangeInFile.filepath, true)

        ApplicationManager.getApplication().invokeLater {
            val editor = file?.let {
                val fileEditor = FileEditorManager.getInstance(project).getSelectedEditor(it)
                (fileEditor as? TextEditor)?.editor
            }

            val virtualFile = LocalFileSystem.getInstance().findFileByIoFile(File(rangeInFile.filepath))
            val document = FileDocumentManager.getInstance().getDocument(virtualFile!!)
            val startIdx = document!!.getLineStartOffset(rangeInFile.range.start.line) + rangeInFile.range.start.character
            val endIdx = document!!.getLineEndOffset(rangeInFile.range.end.line) + rangeInFile.range.end.character

            val markupModel = editor!!.markupModel
//            val textAttributes = TextAttributes(Color.decode(color.drop(1).toInt(color)), null, null, null, 0)

//            markupModel.addRangeHighlighter(startIdx, endIdx, 0, textAttributes, HighlighterTargetArea.EXACT_RANGE)
        }
    }
}

interface TextSelectionStrategy {
    fun handleTextSelection(
        selectedText: String,
        filepath: String,
        startLine: Int,
        startCharacter: Int,
        endLine: Int,
        endCharacter: Int
    ): Map<String, Any>
}

class DefaultTextSelectionStrategy : TextSelectionStrategy {

    override fun handleTextSelection(
        selectedText: String,
        filepath: String,
        startLine: Int,
        startCharacter: Int,
        endLine: Int,
        endCharacter: Int
    ): Map<String, Any> {

        return mapOf(
            "highlightedCode" to arrayOf(
                mapOf(
                    "filepath" to filepath,
                    "contents" to selectedText,
                    "range" to mapOf(
                        "start" to mapOf(
                            "line" to startLine,
                            "character" to startCharacter
                        ),
                        "end" to mapOf(
                            "line" to endLine,
                            "character" to endCharacter
                        )
                    )
                )
            )
        )
    }
}<|MERGE_RESOLUTION|>--- conflicted
+++ resolved
@@ -1,12 +1,9 @@
 package com.github.continuedev.continueintellijextension.`continue`
 
-<<<<<<< HEAD
 import com.github.continuedev.continueintellijextension.`continue`.DiffManager
 
-=======
 import com.github.continuedev.continueintellijextension.services.ContinuePluginService
 import com.github.continuedev.continueintellijextension.utils.dispatchEventToWebview
->>>>>>> 25f2bfe7
 import com.google.gson.Gson
 import com.google.gson.reflect.TypeToken
 import com.intellij.openapi.application.ApplicationManager
@@ -65,34 +62,19 @@
     private val continuePluginService: ContinuePluginService,
     private val textSelectionStrategy: TextSelectionStrategy,
     private val coroutineScope: CoroutineScope,
-<<<<<<< HEAD
     private val workspacePath: String,
     private val project: Project
-=======
-    private val workspacePath: String
->>>>>>> 25f2bfe7
 ) {
     private val eventListeners = mutableListOf<WebSocketEventListener>()
     private var okHttpClient: OkHttpClient = OkHttpClient()
     private var webSocket: WebSocket? = null
 
-<<<<<<< HEAD
     private val textSelectionStrategy: TextSelectionStrategy = DefaultTextSelectionStrategy(this, coroutineScope)
 
     private val diffManager = DiffManager(project)
 
-=======
->>>>>>> 25f2bfe7
     init {
         initWebSocket()
-//        showMessage("TESTING! Hello World!")
-//        highlightCode(RangeInFile("/Users/natesesti/Desktop/intellij/continue/run.spec", Range(Position(0, 0), Position(2, 0))), "#ff00aa")
-//        diffManager.showDiff("/Users/natesesti/Desktop/intellij/continue/run.spec", "...???", 0)
-//        val file = File("/Users/natesesti/.continue/diffs/diff")
-//        for (i in 1..5) {
-//            Thread.sleep(500)
-//            file.writeText("Hello!".repeat(i))
-//        }
     }
 
     var sessionId: String? = null
@@ -146,7 +128,6 @@
                         object : TypeToken<Map<String, Any>>() {}.type
                     )
                     val messageType = parsedMessage["messageType"] as? String
-<<<<<<< HEAD
                     val data = parsedMessage["data"] as Map<String, Any>
                     when (messageType) {
                         "workspaceDirectory" -> {
@@ -156,30 +137,9 @@
                                                     "workspaceDirectory",
                                                     WorkspaceDirectory(workspaceDirectory())
                                             )
-=======
-                    if (messageType != null) {
-                        if (messageType == "workspaceDirectory") {
-                            webSocket.send(
-                                Gson().toJson(
-                                    WebSocketMessage(
-                                        "workspaceDirectory",
-                                        WorkspaceDirectory(workspaceDirectory())
->>>>>>> 25f2bfe7
                                     )
                                 )
                             );
-<<<<<<< HEAD
-=======
-                        } else if (messageType == "uniqueId") {
-                            webSocket.send(
-                                Gson().toJson(
-                                    WebSocketMessage(
-                                        "uniqueId",
-                                        UniqueId(uniqueId())
-                                    )
-                                )
-                            );
->>>>>>> 25f2bfe7
                         }
                         "uniqueId" -> webSocket?.send(Gson().toJson(WebSocketMessage("uniqueId", UniqueId(uniqueId()))))
                         "showDiff" -> {
